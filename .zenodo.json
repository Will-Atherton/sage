--- conflicted
+++ resolved
@@ -1,17 +1,10 @@
 {
     "description": "Mirror of the Sage https://sagemath.org/ source tree", 
     "license": "other-open", 
-<<<<<<< HEAD
-    "title": "sagemath/sage: 9.3.rc5", 
-    "version": "9.3.rc5", 
-    "upload_type": "software", 
-    "publication_date": "2021-04-30", 
-=======
     "title": "sagemath/sage: 9.4.beta2", 
     "version": "9.4.beta2", 
     "upload_type": "software", 
     "publication_date": "2021-06-19", 
->>>>>>> c4acd094
     "creators": [
         {
             "affiliation": "SageMath.org", 
@@ -22,11 +15,7 @@
     "related_identifiers": [
         {
             "scheme": "url", 
-<<<<<<< HEAD
-            "identifier": "https://github.com/sagemath/sage/tree/9.3.rc5", 
-=======
             "identifier": "https://github.com/sagemath/sage/tree/9.4.beta2", 
->>>>>>> c4acd094
             "relation": "isSupplementTo"
         }, 
         {
