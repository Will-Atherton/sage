SAGE_SPKG_CONFIGURE([igraph], [
<<<<<<< HEAD
SAGE_SPKG_DEPCHECK([glpk openblas gmp mpir], [
=======
  SAGE_SPKG_DEPCHECK([glpk openblas gmp], [
>>>>>>> 286b39c2
    dnl check for igraph with pkg-config
    PKG_CHECK_MODULES([IGRAPH], [igraph >= 0.8.3], [], [
        sage_spkg_install_igraph=yes])
  ])
])
<|MERGE_RESOLUTION|>--- conflicted
+++ resolved
@@ -1,9 +1,5 @@
 SAGE_SPKG_CONFIGURE([igraph], [
-<<<<<<< HEAD
-SAGE_SPKG_DEPCHECK([glpk openblas gmp mpir], [
-=======
   SAGE_SPKG_DEPCHECK([glpk openblas gmp], [
->>>>>>> 286b39c2
     dnl check for igraph with pkg-config
     PKG_CHECK_MODULES([IGRAPH], [igraph >= 0.8.3], [], [
         sage_spkg_install_igraph=yes])
