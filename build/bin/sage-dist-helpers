--- conflicted
+++ resolved
@@ -241,9 +241,6 @@
     echo "Installing $PKG_NAME"
     mkdir -p dist
     rm -f dist/*.whl
-<<<<<<< HEAD
-    python3 -m pip wheel --wheel-dir=dist --no-binary :all: --verbose --no-deps --no-index --isolated --no-build-isolation --ignore-requires-python "$@" || \
-=======
     install_options=""
     # pip has --no-build-isolation but no flag that turns the default back on...
     build_isolation_option="--no-build-isolation --no-binary :all:"
@@ -265,8 +262,7 @@
         esac
         shift
     done
-    python3 -m pip wheel --use-feature=in-tree-build --wheel-dir=dist --verbose --no-deps --no-index --isolated --ignore-requires-python $build_isolation_option "$@" || \
->>>>>>> 8f3bd8fb
+    python3 -m pip wheel --wheel-dir=dist --verbose --no-deps --no-index --isolated --ignore-requires-python $build_isolation_option "$@" || \
         sdh_die "Error building a wheel for $PKG_NAME"
 
     sdh_store_and_pip_install_wheel $install_options .
