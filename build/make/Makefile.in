# Makefile template for Sage packages: This Makefile is filled by the
# ./configure script with information all of Sage's dependent packages (SPKGs),
# including their names, their current versions, their dependencies, and some
# classifications according to their installation priority ("standard",
# "optional") and installation method ("normal", "pip", "script").
#
# Finally, install and clean rules for each package are generated from the
# templates at the end of this file.  Because the templates may slightly
# obscure the substance of the actual rules, this file can be debugged by
# running:
#
#     $ make -f build/make/Makefile -n DEBUG_RULES=1
#
# This will not actually run any rules (the -n flag) but will print all the
# rules generated from the templates.

# Always use bash for make rules
SHELL = @SHELL@

ifndef SAGE_SPKG_INST
ifndef DEBUG_RULES
$(error This Makefile needs to be invoked by build/make/install)
else
# A dummy value for this variable for debugging purposes
SAGE_SPKG_INST=installed
endif
endif

# Directory to keep track of which packages are installed
INST = $(SAGE_SPKG_INST)

# Aliases for mutually exclusive standard packages selected at configure time
TOOLCHAIN = @SAGE_TOOLCHAIN@
PYTHON = python@SAGE_PYTHON_VERSION@
MP_LIBRARY = @SAGE_MP_LIBRARY@
BLAS = @SAGE_BLAS@

# pkgconfig files generated/installed at build time
PCFILES = @SAGE_SYSTEM_FACADE_PC_FILES@

LN = ln
SED = sed

# We need to be able to override this to support ./sage -i -c PKG
SAGE_SPKG = sage-spkg

# These are added to SAGE_SPKG in the call
SAGE_SPKG_OPTIONS = @SAGE_SPKG_OPTIONS@

# Generate/install sage-specific .pc files.
# see build/pkgs/gsl/spkg-configure.m4
$(SAGE_PKGCONFIG)/gsl.pc:
	-rm -f $@
	@SAGE_GSL_PC_COMMAND@

# see build/pkgs/openblas/spkg-configure.m4
$(SAGE_PKGCONFIG)/openblas.pc $(SAGE_PKGCONFIG)/blas.pc $(SAGE_PKGCONFIG)/cblas.pc $(SAGE_PKGCONFIG)/lapack.pc:
	-rm -f $@
	@SAGE_OPENBLAS_PC_COMMAND@

# Files to track installation of packages
BUILT_PACKAGES = @SAGE_BUILT_PACKAGES@
DUMMY_PACKAGES = @SAGE_DUMMY_PACKAGES@

# Set to the path to Sage's GCC (if GCC is installed) to force rebuilds
# of packages if GCC changed.
# See m4/sage_spkg_collect.m4 and https://trac.sagemath.org/ticket/24703
GCC_DEP = @SAGE_GCC_DEP@

# Versions of all the packages, in the format
#
# vers_<pkgname> = <pkgvers>

@SAGE_PACKAGE_VERSIONS@

# Dependencies for all packages, in the format
#
# deps_<pkgname> = <dep1> <dep2> etc...

@SAGE_PACKAGE_DEPENDENCIES@

# All standard packages
STANDARD_PACKAGES = @SAGE_STANDARD_PACKAGES@
STANDARD_PACKAGE_INSTS = \
	$(foreach pkgname,$(STANDARD_PACKAGES),$(inst_$(pkgname)))

# All optional installed packages (triggers the auto-update)
OPTIONAL_INSTALLED_PACKAGES = \
@SAGE_OPTIONAL_INSTALLED_PACKAGES@
OPTIONAL_INSTALLED_PACKAGE_INSTS = \
    $(foreach pkgname,$(OPTIONAL_INSTALLED_PACKAGES),$(inst_$(pkgname)))

# All previously installed optional packages that are to be uninstalled
OPTIONAL_CLEANED_PACKAGES = \
@SAGE_OPTIONAL_CLEANED_PACKAGES@
OPTIONAL_CLEANED_PACKAGES_CLEANS = $(OPTIONAL_CLEANED_PACKAGES:%=%-clean)

# All packages which should be downloaded
SDIST_PACKAGES = @SAGE_SDIST_PACKAGES@

SCRIPTS = @SAGE_SCRIPTS@

# Packages that use the 'normal' build rules
NORMAL_PACKAGES = @SAGE_NORMAL_PACKAGES@

# Packages that use the 'pip' package build rules
PIP_PACKAGES = @SAGE_PIP_PACKAGES@

# Packages that use the 'script' package build rules (not to be confused with
# the $(SCRIPTS) list)
SCRIPT_PACKAGES = @SAGE_SCRIPT_PACKAGES@



# Generate the actual inst_<pkgname> variables; for each package that is
# actually built this generates a line like:
#
# inst_<pkgname> = $(INST)/<pkgname>-<pkgvers>
#
# And for 'dummy' package that are not actually built/installed (e.g. because
# configure determined we can use the package from the system):
#
# inst_<pkgname> = $(INST)/.dummy
#
# For example:
#
# inst_python2 = $(INST)/python2-$(vers_python2)
#
# inst_git = $(INST)/.dummy

$(foreach pkgname,$(BUILT_PACKAGES),\
	$(eval inst_$(pkgname) = $$(INST)/$(pkgname)-$(vers_$(pkgname))))

$(foreach pkgname,$(DUMMY_PACKAGES),\
	$(eval inst_$(pkgname) = $$(INST)/.dummy))


# Dummy target for packages which are not installed
$(INST)/.dummy:
	touch $@


###############################################################################

# Silent rules
# https://www.gnu.org/software/automake/manual/html_node/Automake-Silent-Rules.html
ifeq ($(V), 0)
AM_V_at = @
else
AM_V_at =
endif

# List of targets that can be run using `sage -i` or `sage -f`
# These should generally have an associated -clean target for `sage -f` to
# work correctly
SAGE_I_TARGETS = sagelib doc

STARTED = $(SAGE_LOCAL)/etc/sage-started.txt


# Tell make not to look for files with these names:
.PHONY: all all-sage all-toolchain all-build all-sageruntime \
	all-start build-start base toolchain toolchain-deps base-toolchain \
	sagelib \
	doc doc-html doc-html-jsmath doc-html-mathjax doc-pdf \
	doc-clean doc-src-clean doc-output-clean \
	clean sagelib-clean build-clean python3_venv _clean-broken-gcc

ifneq ($(PYTHON_FOR_VENV),)
# Special rule for making the Python virtualenv from the system Python (Python
# 3 only).  $(PYTHON) is set in Makefile to python3_venv.
# Thus $(inst_python3_venv) will be the dependency of every Python package.
#
# TODO: If we reconfigure to build our own Python after having used the system
# Python, files installed to create the virtualenv should be *removed*.  That
# could either be done here by the makefile, or in an spkg-preinst for python3
ifeq ($(PYTHON),python3)
PYTHON = python3_venv
endif
inst_python3_venv = $(SAGE_LOCAL)/pyvenv.cfg

$(inst_python3_venv):
	$(PYTHON_FOR_VENV) $(SAGE_ROOT)/build/bin/sage-venv "$(SAGE_LOCAL)"
endif

# Build everything and start Sage.
# Note that we put the "doc" target first in the rule below because
# the doc build takes the most time and should be started as soon as
# possible.
all-start: toolchain-deps
	$(MAKE) doc all-sage
	$(MAKE) '$(STARTED)'

# Build everything except the documentation
all-build: toolchain-deps
	$(MAKE) all-sage


# The 2 preliminary build phases: base and toolchain.
base-toolchain: _clean-broken-gcc base
	$(MAKE) toolchain

# All targets except for the base packages
all-sage: \
		sagelib \
		$(STANDARD_PACKAGE_INSTS) \
		$(OPTIONAL_INSTALLED_PACKAGE_INSTS) \
                $(OPTIONAL_CLEANED_PACKAGES_CLEANS) \
		$(SCRIPTS)

# Download all packages which should be inside an sdist tarball (the -B
# option to make forces all targets to be built unconditionally)
download-for-sdist:
	env SAGE_INSTALL_FETCH_ONLY=yes $(MAKE) -B SAGERUNTIME= \
		$(SDIST_PACKAGES)

# TOOLCHAIN consists of dependencies determined by configure.
# These are built after the "base" target but before anything else.
toolchain: $(foreach pkgname,$(TOOLCHAIN),$(inst_$(pkgname))) $(PCFILES)

# Build all packages that GCC links against serially, otherwise this
# leads to race conditions where some library which is used by GCC gets
# reinstalled. Since system GCCs might use Sage's libraries, we do this
# unconditionally. We still use the dependency checking from $(MAKE),
# so this will not trigger useless rebuilds.
# See #14168 and #14232.
#
# Note: This list consists of only the *runtime* dependencies of the toolchain.
TOOLCHAIN_DEPS = zlib $(MP_LIBRARY) mpfr mpc
TOOLCHAIN_DEP_INSTS = \
	$(foreach pkgname,$(TOOLCHAIN_DEPS),$(inst_$(pkgname)))

toolchain-deps:
	for target in $(TOOLCHAIN_DEP_INSTS); do \
	    $(MAKE) $$target; \
	done

all-toolchain: base-toolchain
	$(MAKE) toolchain-deps

# All packages needed as a prerequisite to install other Python packages with
# pip or which are otherwise used by the Python build tools; these should be
# given as a prerequisite to any pip-installed packages
<<<<<<< HEAD
PYTHON_TOOLCHAIN = setuptools pip setuptools_scm future
=======
PYTHON_TOOLCHAIN = setuptools pip setuptools_scm
>>>>>>> 332778d5

# Everything needed to start up Sage using "./sage".  Of course, not
# every part of Sage will work.  It does not include Maxima for example.
SAGERUNTIME = sagelib $(SCRIPTS) $(inst_ipython) $(inst_pexpect) \
<<<<<<< HEAD
		$(inst_psutil) $(inst_future)
=======
		$(inst_psutil)
>>>>>>> 332778d5

all-sageruntime: toolchain-deps
	$(MAKE) $(SAGERUNTIME)


# Start Sage at least once to check that it works
# (i.e. when we just installed Sage for the first time).
build-start: all-build
	$(MAKE) '$(STARTED)'

# We make this depend on all standard packages because running
# sage-starts runs sage-location, which should be run after installing
# any package.
$(STARTED): $(STANDARD_PACKAGE_INSTS)
	$(AM_V_at)"$(SAGE_ROOT)/build/bin/sage-starts"


###############################################################################
# Building the base system
#
# This consists of packages which are required for the Sage build system.
###############################################################################
base: $(inst_patch) $(inst_pkgconf)

###############################################################################
# Building normal packages
###############################################################################

# List all *build-time* dependencies of the Sage library.  These are,
# on the one hand, programs needed for the build/install process of the
# Sage library (e.g. CYTHON, JINJA2), and on the other hand all
# dependencies for Cython files (e.g. PARI, NTL, MP_LIBRARY).
sagelib-build-deps: \
		$(SCRIPTS) \
		$(inst_arb) \
		$(inst_boost_cropped) \
		$(inst_$(BLAS)) \
		$(inst_brial) \
		$(inst_cliquer) \
		$(inst_cypari) \
		$(inst_cysignals) \
		$(inst_cython) \
		$(inst_ecl) \
		$(inst_eclib) \
		$(inst_ecm) \
		$(inst_flint) \
		$(inst_libgd) \
		$(inst_gap) \
		$(inst_givaro) \
		$(inst_glpk) \
		$(inst_gmpy2) \
		$(inst_gsl) \
		$(inst_iml) \
		$(inst_jinja2) \
		$(inst_jupyter_core) \
		$(inst_lcalc) \
		$(inst_lrcalc) \
		$(inst_libbraiding) \
		$(inst_libhomfly) \
		$(inst_libpng) \
		$(inst_linbox) \
		$(inst_m4ri) \
		$(inst_m4rie) \
		$(inst_mpc) \
		$(inst_mpfi) \
		$(inst_mpfr) \
		$(inst_$(MP_LIBRARY)) \
		$(inst_ntl) \
		$(inst_numpy) \
		$(inst_pari) \
		$(inst_pip) \
		$(inst_pkgconfig) \
		$(inst_planarity) \
		$(inst_ppl) \
		$(inst_pplpy) \
		$(inst_pycygwin) \
		$(inst_pynac) \
		$(inst_$(PYTHON)) \
		$(inst_ratpoints) \
		$(inst_readline) \
		$(inst_rw) \
		$(inst_sage_brial) \
		$(inst_sage_conf) \
		$(inst_singular) \
		$(inst_symmetrica) \
		$(inst_zn_poly) \
		$(PCFILES)

sagelib: sagelib-build-deps
	$(AM_V_at)if [ -z "$$SAGE_INSTALL_FETCH_ONLY" ]; then \
		cd $(SAGE_SRC) && source bin/sage-env && source $(SAGE_ROOT)/build/bin/sage-build-env-config && \
		sage-logger -p 'time $(MAKE) sage' '$(SAGE_LOGS)/sagelib-$(SAGE_VERSION).log'; \
	fi


###############################################################################
# Building scripts
###############################################################################

# Don't just use "install" since we don't want to change permissions
$(SAGE_LOCAL)/bin/%: $(SAGE_SRC)/bin/%
	$(AM_V_at)cp $< $@

###############################################################################
# Building the documentation
###############################################################################

# You can choose to have the built HTML version of the documentation link to
# the PDF version. To do so, you need to build both the HTML and PDF versions.
# To have the HTML version link to the PDF version, do
#
# $ ./sage --docbuild all html
# $ ./sage --docbuild all pdf
#
# For more information on the docbuild utility, do
#
# $ ./sage --docbuild -H

# Building the documentation has many dependencies, because all
# documented modules are imported and because we use matplotlib to
# produce plots.
DOC_DEPENDENCIES = sagelib $(inst_sphinx) \
	| $(SAGERUNTIME) $(inst_maxima) $(inst_networkx) $(inst_scipy) $(inst_sympy) \
	$(inst_matplotlib) $(inst_pillow) $(inst_mathjax) $(inst_mpmath) \
	$(inst_ipykernel) $(inst_jupyter_client) $(inst_conway_polynomials) \
<<<<<<< HEAD
	$(inst_tachyon) $(inst_jmol) $(inst_thebe) $(inst_ipywidgets) $(inst_typing)
=======
	$(inst_tachyon) $(inst_jmol) $(inst_thebe) $(inst_ipywidgets)
>>>>>>> 332778d5

doc: doc-html

doc-html: $(DOC_DEPENDENCIES)
	$(AM_V_at)cd ../.. && sage-logger -p './sage --docbuild --no-pdf-links all html $(SAGE_DOCBUILD_OPTS)' logs/dochtml.log

# 'doc-html-no-plot': build docs without building the graphics coming
# from the '.. plot' directive, in case you want to save a few
# megabytes of disk space. 'doc-clean' is a prerequisite because the
# presence of graphics is cached in src/doc/output.
doc-html-no-plot: doc-clean $(DOC_DEPENDENCIES)
	$(AM_V_at)cd ../.. && sage-logger -p './sage --docbuild --no-pdf-links --no-plot all html $(SAGE_DOCBUILD_OPTS)' logs/dochtml.log

doc-html-mathjax: $(DOC_DEPENDENCIES)
	$(AM_V_at)cd ../.. && sage-logger -p './sage --docbuild --no-pdf-links all html -j $(SAGE_DOCBUILD_OPTS)' logs/dochtml.log

# Keep target 'doc-html-jsmath' for backwards compatibility.
doc-html-jsmath: doc-html-mathjax

doc-pdf: $(DOC_DEPENDENCIES)
	$(AM_V_at)cd ../.. && sage-logger -p './sage --docbuild all pdf $(SAGE_DOCBUILD_OPTS)' logs/docpdf.log

doc-clean: doc-src-clean doc-output-clean

doc-src-clean:
	cd "$(SAGE_SRC)/doc" && $(MAKE) clean

doc-output-clean:
	rm -rf "$(SAGE_SHARE)/doc/sage"


###############################################################################
# Cleaning up
###############################################################################

clean:
	@echo "Deleting package build directories..."
	rm -rf "$(SAGE_LOCAL)/var/tmp/sage/build"

sagelib-clean:
	cd "$(SAGE_SRC)" && $(MAKE) clean

build-clean: clean doc-clean sagelib-clean

# Special target for cleaning up a broken GCC install detected by configure
# This should check for the .clean-broken-gcc stamp, and if found clean
# everything up along with the stamp file itself.  This target is then run
# as a prerequisite to installing any other packages.
_clean-broken-gcc:
	@if [ -f "$(SAGE_ROOT)/build/make/.clean-broken-gcc" ]; then \
	   rm -f "$(SAGE_LOCAL)/bin/gcc"; \
	   rm -f "$(SAGE_LOCAL)/gcc-"*; \
	   rm -f "$(SAGE_LOCAL)/bin/g++"; \
	   rm -f "$(SAGE_SPKG_INST)/gcc-"*; \
	   rm -f "$(SAGE_ROOT)/build/make/.clean-broken-gcc"; \
	   echo "Cleaned up old broken GCC install"; \
	fi


#==============================================================================
# Rules generated from pkgs/<package>/dependencies files
#==============================================================================

# Define a function for generating the list of a package's dependencies
# as $(inst_<pkgname>) variables.  For example, takes:
#
#     deps_cysignals = python2 cython pari | pip
#
# to:
#
#     $(inst_python2) $(inst_cython) $(inst_pari) | $(inst_pip)
#
# If some value in the dependencies list is not a package name (e.g. it is
# the name of some arbitrary file, or it is the '|' symbol) then it is just
# used verbatim.
#
# As a special case, also adds a special variable GCC_DEP for all packages
# except for gcc itself.  See the definition of GCC_DEP above
#
# Positional arguments:
#     $(1): package name
pkg_deps = \
	$(if $(filter gcc,$(1)),,$$(GCC_DEP))\
	$(foreach dep,$(deps_$(1)),\
        $(if $(value inst_$(dep)),$$(inst_$(dep)),$(dep)))

# ============================= normal packages ==============================
# Generate build rules for 'normal' packages; this template is used to generate
# three rules in the form:
#
# $(INST)/<pkgname>-<pkgvers>: <dependencies>
#     +$(AM_V_at)sage-logger -p '$(SAGE_SPKG) <pkgname>-<pkgvers>' '$(SAGE_LOGS)/<pkgname>-<pkgvers>.log'
#
# <pkgname>: $(INST)/<pkgname>-<pkgvers>
#
# <pkgname>-clean:
#     sage-spkg-uninstall <pkgname> '$(SAGE_LOCAL)'
#
# For example, for python2 this will expand to:
#
# $(INST)/python2-2.7.14: $(inst_zlib) $(inst_readline) $(inst_sqlite) $(inst_libpng) $(inst_bzip2)
#     +$(AM_V_at)sage-logger -p '$(SAGE_SPKG) python2-2.7.14' '$(SAGE_LOGS)/python2-2.7.14.log'
#
# python2: $(INST)/python2-2.7.14
#
# python2-clean:
#     sage-spkg-uninstall python2 '$(SAGE_LOCAL)'
#
# Note: In these rules the $(INST)/<pkgname>-<pkgvers> target is used
# explicitly, rather than expanding the $(inst_<pkgname>) variable, since
# it may expand to $(INST)/.dummy for packages that were not configured
# for installation by default.  However, we wish to be able to manually
# install those packages later.
#
# For packages listed in $(TOOLCHAIN_DEPS) we also pass --keep-existing to
# sage-spkg, and --keep-files to sage-spkg-uninstall since those packages can
# have a recursive self-dependency, and should not be deleted while upgrading.
# See Trac #25857

# Positional arguments:
#     $(1): package name
#     $(2): package version
#     $(3): package dependencies
define NORMAL_PACKAGE_templ
$$(INST)/$(1)-$(2): $(3)
	+$(AM_V_at)sage-logger -p '$$(SAGE_SPKG) $$(SAGE_SPKG_OPTIONS) \
		$(if $(filter $(1),$(TOOLCHAIN_DEPS)),--keep-existing) \
		$(1)-$(2)' '$$(SAGE_LOGS)/$(1)-$(2).log'

$(1): $$(INST)/$(1)-$(2)

$(1)-clean:
	sage-spkg-uninstall $(if $(filter $(1),$(TOOLCHAIN_DEPS)),--keep-files) \
		$(1) '$(SAGE_LOCAL)'

.PHONY: $(1) $(1)-clean
endef

$(foreach pkgname, $(NORMAL_PACKAGES),\
	$(eval $(call NORMAL_PACKAGE_templ,$(pkgname),$(vers_$(pkgname)),\
	                                   $(call pkg_deps,$(pkgname)))))

ifdef DEBUG_RULES
$(info # Rules for standard packages)
$(foreach pkgname, $(NORMAL_PACKAGES),\
	$(info $(call NORMAL_PACKAGE_templ,$(pkgname),$(vers_$(pkgname)),\
	                                   $(call pkg_deps,$(pkgname)))))
endif

# ================================ pip packages ===============================
# Generate build rules for 'pip' packages; this template is used to generate
# two rules in the form:
#
# <pkgname>: <dependencies>
#     $(AM_V_at)sage-logger -p 'sage --pip install ...' '$(SAGE_LOGS)/<pkgname>.log'
#
# <pkgname>-clean:
#     -sage --pip uninstall -y ...

# Positional arguments:
#     $(1): package name
#     $(2): package dependencies
define PIP_PACKAGE_templ
$(1): $(2)
	$(AM_V_at)sage-logger -p 'sage --pip install -r "$$(SAGE_ROOT)/build/pkgs/$(1)/requirements.txt"' '$$(SAGE_LOGS)/$(1).log'

$(1)-clean:
	-sage --pip uninstall -y -r '$$(SAGE_ROOT)/build/pkgs/$(1)/requirements.txt'

.PHONY: $(1) $(1)-clean
endef

$(foreach pkgname,$(PIP_PACKAGES),\
	$(eval $(call PIP_PACKAGE_templ,$(pkgname),$(call pkg_deps,$(pkgname)))))

ifdef DEBUG_RULES
$(info # Rules for pip packages)
$(foreach pkgname,$(PIP_PACKAGES),\
	$(info $(call PIP_PACKAGE_templ,$(pkgname),$(call pkg_deps,$(pkgname)))))
endif

# ============================= script packages ==============================
# Generate build rules for 'script' packages; this template is used to generate
# three rules in the form:
#
# $(INST)/<pkgname>-<pkgvers>: <dependencies>
#     $(AM_V_at)cd '$SAGE_ROOT' && \\
#         source '$SAGE_ROOT/src/bin/sage-env' && \\
#         sage-logger -p '$SAGE_ROOT/build/pkgs/<pkgname>/spkg-install' '$(SAGE_LOGS)/<pkgname>.log'
#
# <pkgname>: $(INST)/<pkgname>-<pkgvers>
#
# <pkgname>-clean:
#     -$(AM_V_at)cd '$SAGE_ROOT' && \\
#         source '$SAGE_ROOT/src/bin/sage-env' && \\
#         '$SAGE_ROOT/build/pkgs/$PKG_NAME/spkg-uninstall'

# Positional arguments:
#     $(1): package name
#     $(2): package version
#     $(3): package dependencies
define SCRIPT_PACKAGE_templ
$$(INST)/$(1)-$(2): $(3)
	$(AM_V_at)cd '$$(SAGE_ROOT)' && \
		source '$$(SAGE_ROOT)/src/bin/sage-env' && source '$$(SAGE_ROOT)/build/bin/sage-build-env-config' && \
		sage-logger -p '$$(SAGE_ROOT)/build/pkgs/$(1)/spkg-install' '$$(SAGE_LOGS)/$(1).log'
	touch "$$@"

$(1): $$(INST)/$(1)-$(2)

$(1)-clean:
	-$(AM_V_at)cd '$$(SAGE_ROOT)' && \
		source '$$(SAGE_ROOT)/src/bin/sage-env' && source '$$(SAGE_ROOT)/build/bin/sage-build-env-config' && \
		'$$(SAGE_ROOT)/build/pkgs/$(1)/spkg-uninstall'
	-rm -f "$$(INST)/$(1)-$(2)"

.PHONY: $(1) $(1)-clean
endef

$(foreach pkgname,$(SCRIPT_PACKAGES),\
	$(eval $(call SCRIPT_PACKAGE_templ,$(pkgname),$(vers_$(pkgname)),$(call pkg_deps,$(pkgname)))))

ifdef DEBUG_RULES
$(info # Rules for script packages)
$(foreach pkgname,$(SCRIPT_PACKAGES),\
	$(info $(call SCRIPT_PACKAGE_templ,$(pkgname),$(vers_$(pkgname)),$(call pkg_deps,$(pkgname)))))
endif


# Use this target to list common targets of this Makefile (in particular for
# installation with `sage -i`.
list:
	@for pkg in $(SAGE_I_TARGETS) $(NORMAL_PACKAGES) $(PIP_PACKAGES) $(SCRIPT_PACKAGES); do\
		echo $$pkg;\
	done


.PHONY: $(NORMAL_PACKAGES) $(addsuffix -clean,$(NORMAL_PACKAGES)) \
        $(PIP_PACKAGES) $(addsuffix -clean,$(PIP_PACKAGES)) \
        $(SCRIPT_PACKAGES) $(addsuffix -clean,$(SCRIPT_PACKAGES)) \
		list<|MERGE_RESOLUTION|>--- conflicted
+++ resolved
@@ -241,20 +241,12 @@
 # All packages needed as a prerequisite to install other Python packages with
 # pip or which are otherwise used by the Python build tools; these should be
 # given as a prerequisite to any pip-installed packages
-<<<<<<< HEAD
-PYTHON_TOOLCHAIN = setuptools pip setuptools_scm future
-=======
 PYTHON_TOOLCHAIN = setuptools pip setuptools_scm
->>>>>>> 332778d5
 
 # Everything needed to start up Sage using "./sage".  Of course, not
 # every part of Sage will work.  It does not include Maxima for example.
 SAGERUNTIME = sagelib $(SCRIPTS) $(inst_ipython) $(inst_pexpect) \
-<<<<<<< HEAD
-		$(inst_psutil) $(inst_future)
-=======
 		$(inst_psutil)
->>>>>>> 332778d5
 
 all-sageruntime: toolchain-deps
 	$(MAKE) $(SAGERUNTIME)
@@ -380,11 +372,7 @@
 	| $(SAGERUNTIME) $(inst_maxima) $(inst_networkx) $(inst_scipy) $(inst_sympy) \
 	$(inst_matplotlib) $(inst_pillow) $(inst_mathjax) $(inst_mpmath) \
 	$(inst_ipykernel) $(inst_jupyter_client) $(inst_conway_polynomials) \
-<<<<<<< HEAD
-	$(inst_tachyon) $(inst_jmol) $(inst_thebe) $(inst_ipywidgets) $(inst_typing)
-=======
 	$(inst_tachyon) $(inst_jmol) $(inst_thebe) $(inst_ipywidgets)
->>>>>>> 332778d5
 
 doc: doc-html
 
