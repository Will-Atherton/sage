<<<<<<< HEAD
Sage version 6.1.rc0, released 2014-01-25
=======
Sage version 6.2.beta1, released 2014-02-07
>>>>>>> bc33ff08
<|MERGE_RESOLUTION|>--- conflicted
+++ resolved
@@ -1,5 +1 @@
-<<<<<<< HEAD
-Sage version 6.1.rc0, released 2014-01-25
-=======
-Sage version 6.2.beta1, released 2014-02-07
->>>>>>> bc33ff08
+Sage version 6.2.beta1, released 2014-02-07