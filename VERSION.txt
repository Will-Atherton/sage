--- conflicted
+++ resolved
@@ -1,5 +1 @@
-<<<<<<< HEAD
-SageMath version 9.7.rc2, Release Date: 2022-09-17
-=======
-SageMath version 9.8.beta0, Release Date: 2022-09-25
->>>>>>> 97cfbcf6
+SageMath version 9.8.beta0, Release Date: 2022-09-25