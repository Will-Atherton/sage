<<<<<<< HEAD
SageMath version 9.5.rc0, Release Date: 2022-01-09
=======
SageMath version 9.5.rc4, Release Date: 2022-01-24
>>>>>>> ebcae245
<|MERGE_RESOLUTION|>--- conflicted
+++ resolved
@@ -1,5 +1 @@
-<<<<<<< HEAD
-SageMath version 9.5.rc0, Release Date: 2022-01-09
-=======
-SageMath version 9.5.rc4, Release Date: 2022-01-24
->>>>>>> ebcae245
+SageMath version 9.5.rc4, Release Date: 2022-01-24