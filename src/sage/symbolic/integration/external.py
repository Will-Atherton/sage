"""Symbolic Integration via External Software

TESTS::

    sage: from sage.symbolic.integration.external import sympy_integrator
    sage: sympy_integrator(sin(x), x)
    -cos(x)
"""
from sage.symbolic.expression import Expression
from sage.symbolic.ring import SR


def maxima_integrator(expression, v, a=None, b=None):
    """
    Integration using Maxima

    EXAMPLES::

        sage: from sage.symbolic.integration.external import maxima_integrator
        sage: maxima_integrator(sin(x), x)
        -cos(x)
        sage: maxima_integrator(cos(x), x)
        sin(x)
        sage: f(x) = function('f')(x)
        sage: maxima_integrator(f(x), x)
        integrate(f(x), x)

    TESTS:

    Check that :trac:`25817` is fixed::

        sage: maxima_integrator(log(e^x*log(x)*sin(x))/x^2, x)
        1/2*(x*(Ei(-log(x)) + conjugate(Ei(-log(x))))
        - 2*x*integrate(sin(x)/(x*cos(x)^2 + x*sin(x)^2
        + 2*x*cos(x) + x), x) + 2*x*integrate(sin(x)/(x*cos(x)^2
        + x*sin(x)^2 - 2*x*cos(x) + x), x) + 2*x*log(x) + 2*log(2)
        - log(cos(x)^2 + sin(x)^2 + 2*cos(x) + 1) - log(cos(x)^2
        + sin(x)^2 - 2*cos(x) + 1) - 2*log(log(x)))/x
    """
    from sage.calculus.calculus import maxima
    if not isinstance(expression, Expression):
        expression = SR(expression)
    if a is None:
        result = maxima.sr_integral(expression, v)
    else:
        result = maxima.sr_integral(expression, v, a, b)
    return result._sage_()


def sympy_integrator(expression, v, a=None, b=None):
    """
    Integration using SymPy

    EXAMPLES::

        sage: from sage.symbolic.integration.external import sympy_integrator
        sage: sympy_integrator(sin(x), x)
        -cos(x)
        sage: sympy_integrator(cos(x), x)
        sin(x)
    """
    import sympy
    ex = expression._sympy_()
    v = v._sympy_()
    if a is None:
        result = sympy.integrate(ex, v)
    else:
        result = sympy.integrate(ex, (v, a._sympy_(), b._sympy_()))
    return result._sage_()


def mma_free_integrator(expression, v, a=None, b=None):
    """
    Integration using Mathematica's online integrator

    EXAMPLES::

        sage: from sage.symbolic.integration.external import mma_free_integrator
        sage: mma_free_integrator(sin(x), x) # optional - internet
        -cos(x)

    A definite integral::

        sage: mma_free_integrator(e^(-x), x, a=0, b=oo) # optional - internet
        1

    TESTS:

    Check that :trac:`18212` is resolved::

        sage: var('y')   # optional - internet
        y
        sage: result = integral(sin(y)^2, y, algorithm='mathematica_free') # optional - internet
        sage: result.simplify_trig()               # optional - internet
        -1/2*cos(y)*sin(y) + 1/2*y

    ::

    Check that :trac:`14764` is resolved::

        sage: integrate(x^2, x, 0, 1, algorithm="mathematica_free") # optional - internet
        1/3
        sage: integrate(sin(x), [x, 0, pi], algorithm="mathematica_free") # optional - internet
        2
        sage: integrate(sqrt(x), (x, 0, 1), algorithm="mathematica_free") # optional - internet
        2/3

    ::

        sage: mma_free_integrator(exp(-x^2)*log(x), x) # optional - internet
        1/2*sqrt(pi)*erf(x)*log(x) - x*hypergeometric((1/2, 1/2), (3/2, 3/2), -x^2)


    """
    from sage.interfaces.mathematica import request_wolfram_alpha, parse_moutput_from_json, symbolic_expression_from_mathematica_string
    math_expr = expression._mathematica_init_()
    variable = v._mathematica_init_()
    if a is None and b is None:
        input = "Integrate[{},{}]".format(math_expr, variable)
    elif a is not None and b is not None:
        input = "Integrate[{},{{{},{},{}}}]".format(math_expr, variable,
                    a._mathematica_init_(), b._mathematica_init_())
    else:
        raise ValueError('a(={}) and b(={}) should be both None'
                         ' or both defined'.format(a, b))
    json_page_data = request_wolfram_alpha(input)
    all_outputs = parse_moutput_from_json(json_page_data)
    if not all_outputs:
        raise ValueError("no outputs found in the answer from Wolfram Alpha")
    first_output = all_outputs[0]
    return symbolic_expression_from_mathematica_string(first_output)


<<<<<<< HEAD
def request_wolfram_alpha(input, verbose=False):
    r"""
    Request Wolfram Alpha website.

    INPUT:

    - ``input`` -- string
    - ``verbose`` -- bool (default: ``False``)

    OUTPUT:

    json

    EXAMPLES::

        sage: from sage.symbolic.integration.external import request_wolfram_alpha
        sage: page_data = request_wolfram_alpha('integrate Sin[x]')      # optional internet
        sage: [str(a) for a in sorted(page_data.keys())]                 # optional internet
        ['queryresult']
        sage: [str(a) for a in sorted(page_data['queryresult'].keys())]  # optional internet
        ['datatypes',
         'encryptedEvaluatedExpression',
         'encryptedParsedExpression',
         'error',
         'host',
         'id',
         'inputstring',
         'numpods',
         'parsetimedout',
         'parsetiming',
         'pods',
         'recalculate',
         'related',
         'server',
         'sponsorCategories',
         'success',
         'timedout',
         'timedoutpods',
         'timing',
         'version']

    """
    # import compatible with py2 and py3
    from urllib.parse import urlencode
    from urllib.request import Request, build_opener, HTTPCookieProcessor
    import json
    from http.cookiejar import CookieJar

    # we need cookies for this...
    cj = CookieJar()
    opener = build_opener(HTTPCookieProcessor(cj))
    # build initial query for code
    req = Request("http://www.wolframalpha.com/input/api/v1/code")
    resp = opener.open(req)
    # the website returns JSON containing the code
    page_data = json.loads(resp.read().decode("utf-8"))
    if not ("code" in page_data.keys()):
        raise ValueError("Wolfram did not return a code")
    proxy_code = page_data['code']
    if verbose:
        print("Code: {}".format(proxy_code))
        print("Cookies: {}".format(cj))
    # now we can make a request
    # some parameters documented here:
    #   https://products.wolframalpha.com/api/documentation/#parameter-reference
    # the following are the parameters used by the website
    params = {
        'assumptionsversion': '2',
        'async': 'true',
        'banners': 'raw',
        'debuggingdata': 'false',
        'format': 'image,plaintext,imagemap,sound,minput,moutput',
        'formattimeout': '8',
        'input': input,
        'output': 'JSON',
        'parsetimeout': '5',
        'podinfosasync': 'true',
        'proxycode': proxy_code,
        'recalcscheme': 'parallel',
        'sbsdetails': 'true',
        'scantimeout': '0.5',
        'sponsorcategories': 'true',
        'statemethod': 'deploybutton',
        'storesubpodexprs': 'true'}
    # # we can also change some parameters
    # params = {
    #     'assumptionsversion': '2',
    #     'banners': 'raw',
    #     'format': 'minput,moutput',
    #     'formattimeout': '8',
    #     'input': input,
    #     'output': 'JSON',
    #     'parsetimeout': '5',
    #     'proxycode': proxy_code,
    #     'scantimeout': '0.5',
    #     'storesubpodexprs': 'true'
    # }
    params = urlencode(params)
    url = "https://www.wolframalpha.com/input/json.jsp?%s" % params
    req = Request(url)
    req.add_header('Referer', "https://www.wolframalpha.com/input/")  # seems important
    resp = opener.open(req)
    # the website returns JSON containing the code
    return json.loads(resp.read().decode("utf-8"))


def parse_moutput_from_json(page_data, verbose=False):
    r"""
    Return the list of outputs found in the json (with key ``'moutput'``)

    INPUT:

    - ``page_data`` -- json obtained from Wolfram Alpha
    - ``verbose`` -- bool (default: ``False``)

    OUTPUT:

    list of unicode strings

    EXAMPLES::

        sage: from sage.symbolic.integration.external import request_wolfram_alpha
        sage: from sage.symbolic.integration.external import parse_moutput_from_json
        sage: page_data = request_wolfram_alpha('integrate Sin[x]') # optional internet
        sage: parse_moutput_from_json(page_data)                    # optional internet
        [u'-Cos[x]']

    ::

        sage: page_data = request_wolfram_alpha('Sin[x]')           # optional internet
        sage: L = parse_moutput_from_json(page_data)                # optional internet
        sage: sorted(L)                                             # optional internet
        ['-Cos[x]', '{{x == 0}}', '{{x == Pi C[1], Element[C[1], Integers]}}']

    TESTS::

        sage: page_data = request_wolfram_alpha('Integrate(Sin[z], y)')  # optional internet
        sage: parse_moutput_from_json(page_data)                         # optional internet
        Traceback (most recent call last):
        ...
        ValueError: asking wolframalpha.com was not successful

    """
    queryresult = page_data['queryresult']
    if not queryresult['success']:
        raise ValueError('asking wolframalpha.com was not successful')
    if 'pods' not in queryresult:
        raise ValueError('json object contains no pods')
    pods = queryresult['pods']
    if verbose:
        print("  Query successful: {}".format(queryresult['success']))
        print("  Number of results: {}".format(len(pods)))
    L = []
    for i, result in enumerate(pods):
        if verbose:
            print("  Result #{}".format(i))
            print("    Title: {}".format(result['title']))
        if 'subpods' not in result:
            continue
        subpods = result[u'subpods']
        for j, subpod in enumerate(subpods):
            if verbose:
                print("    Subpod #{}".format(j))
                if 'minput' in subpod.keys():
                    print("      MInput: {}".format(subpod['minput']))
                if 'moutput' in subpod.keys():
                    print("      MOutput: {}".format(subpod['moutput']))
            if 'moutput' in subpod.keys():
                L.append(subpod['moutput'])
    return L


def symbolic_expression_from_mathematica_string(mexpr):
    r"""
    Translate a mathematica string into a symbolic expression

    INPUT:

    - ``mexpr`` -- string

    OUTPUT:

    symbolic expression

    EXAMPLES::

        sage: from sage.symbolic.integration.external import symbolic_expression_from_mathematica_string
        sage: symbolic_expression_from_mathematica_string(u'-Cos[x]')
        -cos(x)

    """
    import re
    from sage.libs.pynac.pynac import symbol_table
    from sage.interfaces.mathematica import _un_camel as un_camel
    from sage.symbolic.constants import constants_name_table as constants
    from sage.calculus.calculus import symbolic_expression_from_string
    from sage.calculus.calculus import _find_func as find_func

    expr = mexpr.replace('\n', ' ').replace('\r', '')
    expr = expr.replace('[', '(').replace(']', ')')
    expr = expr.replace('{', '[').replace('}', ']')
    lsymbols = symbol_table['mathematica'].copy()
    autotrans = [lambda x:x.lower(),      # Try it in lower case
                 un_camel,      # Convert `CamelCase` to `camel_case`
                 lambda x: x]     # Try the original name
    # Find the MMA funcs/vars/constants - they start with a letter.
    # Exclude exponents (e.g. 'e8' from 4.e8)
    p = re.compile(r'(?<!\.)[a-zA-Z]\w*')

    for m in p.finditer(expr):
        # If the function, variable or constant is already in the
        # translation dictionary, then just move on.
        if m.group() in lsymbols:
            pass
        # Now try to translate all other functions -- try each strategy
        # in `autotrans` and check if the function exists in Sage
        elif m.end() < len(expr) and expr[m.end()] == '(':
            for t in autotrans:
                f = find_func(t(m.group()), create_when_missing=False)
                if f is not None:
                    lsymbols[m.group()] = f
                    break
            else:
                raise NotImplementedError("Don't know a Sage equivalent for Mathematica function '%s'." % m.group())
        # Check if Sage has an equivalent constant
        else:
            for t in autotrans:
                if t(m.group()) in constants:
                    lsymbols[m.group()] = constants[t(m.group())]
                    break
    return symbolic_expression_from_string(expr, lsymbols, accept_sequence=True)


=======
>>>>>>> d224e369
def fricas_integrator(expression, v, a=None, b=None, noPole=True):
    """
    Integration using FriCAS

    EXAMPLES::

        sage: from sage.symbolic.integration.external import fricas_integrator  # optional - fricas
        sage: fricas_integrator(sin(x), x)                                      # optional - fricas
        -cos(x)
        sage: fricas_integrator(cos(x), x)                                      # optional - fricas
        sin(x)
        sage: fricas_integrator(1/(x^2-2), x, 0, 1)                             # optional - fricas
        -1/8*sqrt(2)*(log(2) - log(-24*sqrt(2) + 34))
        sage: fricas_integrator(1/(x^2+6), x, -oo, oo)                          # optional - fricas
        1/6*sqrt(6)*pi

    TESTS:

    Check that :trac:`25220` is fixed::

        sage: integral(sqrt(1-cos(x)), x, 0, 2*pi, algorithm="fricas")          # optional - fricas
        4*sqrt(2)

    Check that in case of failure one gets unevaluated integral::

        sage: integral(cos(ln(cos(x))), x, 0, pi/8, algorithm='fricas')         # optional - fricas
        integrate(cos(log(cos(x))), x, 0, 1/8*pi)

        sage: integral(cos(ln(cos(x))), x, algorithm='fricas')                  # optional - fricas
        integral(cos(log(cos(x))), x)

    Check that :trac:`28641` is fixed::

        sage: integrate(sqrt(2)*x^2 + 2*x, x, algorithm="fricas")               # optional - fricas
        1/3*sqrt(2)*x^3 + x^2

        sage: integrate(sqrt(2), x, algorithm="fricas")                         # optional - fricas
        sqrt(2)*x

        sage: integrate(1, x, algorithm="fricas")                               # optional - fricas
        x
    """
    if not isinstance(expression, Expression):
        expression = SR(expression)

    from sage.interfaces.fricas import fricas
    e_fricas = fricas(expression)
    v_fricas = fricas(v)

    if a is None:
        result = e_fricas.integrate(v_fricas)
    else:
        seg = fricas.equation(v_fricas, fricas.segment(a, b))

        if noPole:
            result = e_fricas.integrate(seg, '"noPole"')
        else:
            result = e_fricas.integrate(seg)

    result = result.sage()

    if result == "failed":
        result = expression.integrate(v, a, b, hold=True)

    elif result == "potentialPole":
        raise ValueError("The integrand has a potential pole"
                         " in the integration interval")

    return result


def giac_integrator(expression, v, a=None, b=None):
    r"""
    Integration using Giac

    EXAMPLES::

        sage: from sage.symbolic.integration.external import giac_integrator
        sage: giac_integrator(sin(x), x)
        -cos(x)
        sage: giac_integrator(1/(x^2+6), x, -oo, oo)
        1/6*sqrt(6)*pi

    TESTS::

        sage: giac_integrator(e^(-x^2)*log(x), x)
        integrate(e^(-x^2)*log(x), x)

    Check that :trac:`30133` is fixed::

        sage: ee = SR.var('e')
        sage: giac_integrator(ee^x, x)
        e^x/log(e)
        sage: y = SR.var('π')
        sage: giac_integrator(cos(y), y)
        sin(π)
    """
    ex = expression._giac_()
    if a is None:
        result = ex.integrate(v._giac_())
    else:
        result = ex.integrate(v._giac_(), a._giac_(), b._giac_())
    if 'integrate' in format(result) or 'integration' in format(result):
        return expression.integrate(v, a, b, hold=True)
    else:
        return result._sage_()<|MERGE_RESOLUTION|>--- conflicted
+++ resolved
@@ -131,242 +131,6 @@
     return symbolic_expression_from_mathematica_string(first_output)
 
 
-<<<<<<< HEAD
-def request_wolfram_alpha(input, verbose=False):
-    r"""
-    Request Wolfram Alpha website.
-
-    INPUT:
-
-    - ``input`` -- string
-    - ``verbose`` -- bool (default: ``False``)
-
-    OUTPUT:
-
-    json
-
-    EXAMPLES::
-
-        sage: from sage.symbolic.integration.external import request_wolfram_alpha
-        sage: page_data = request_wolfram_alpha('integrate Sin[x]')      # optional internet
-        sage: [str(a) for a in sorted(page_data.keys())]                 # optional internet
-        ['queryresult']
-        sage: [str(a) for a in sorted(page_data['queryresult'].keys())]  # optional internet
-        ['datatypes',
-         'encryptedEvaluatedExpression',
-         'encryptedParsedExpression',
-         'error',
-         'host',
-         'id',
-         'inputstring',
-         'numpods',
-         'parsetimedout',
-         'parsetiming',
-         'pods',
-         'recalculate',
-         'related',
-         'server',
-         'sponsorCategories',
-         'success',
-         'timedout',
-         'timedoutpods',
-         'timing',
-         'version']
-
-    """
-    # import compatible with py2 and py3
-    from urllib.parse import urlencode
-    from urllib.request import Request, build_opener, HTTPCookieProcessor
-    import json
-    from http.cookiejar import CookieJar
-
-    # we need cookies for this...
-    cj = CookieJar()
-    opener = build_opener(HTTPCookieProcessor(cj))
-    # build initial query for code
-    req = Request("http://www.wolframalpha.com/input/api/v1/code")
-    resp = opener.open(req)
-    # the website returns JSON containing the code
-    page_data = json.loads(resp.read().decode("utf-8"))
-    if not ("code" in page_data.keys()):
-        raise ValueError("Wolfram did not return a code")
-    proxy_code = page_data['code']
-    if verbose:
-        print("Code: {}".format(proxy_code))
-        print("Cookies: {}".format(cj))
-    # now we can make a request
-    # some parameters documented here:
-    #   https://products.wolframalpha.com/api/documentation/#parameter-reference
-    # the following are the parameters used by the website
-    params = {
-        'assumptionsversion': '2',
-        'async': 'true',
-        'banners': 'raw',
-        'debuggingdata': 'false',
-        'format': 'image,plaintext,imagemap,sound,minput,moutput',
-        'formattimeout': '8',
-        'input': input,
-        'output': 'JSON',
-        'parsetimeout': '5',
-        'podinfosasync': 'true',
-        'proxycode': proxy_code,
-        'recalcscheme': 'parallel',
-        'sbsdetails': 'true',
-        'scantimeout': '0.5',
-        'sponsorcategories': 'true',
-        'statemethod': 'deploybutton',
-        'storesubpodexprs': 'true'}
-    # # we can also change some parameters
-    # params = {
-    #     'assumptionsversion': '2',
-    #     'banners': 'raw',
-    #     'format': 'minput,moutput',
-    #     'formattimeout': '8',
-    #     'input': input,
-    #     'output': 'JSON',
-    #     'parsetimeout': '5',
-    #     'proxycode': proxy_code,
-    #     'scantimeout': '0.5',
-    #     'storesubpodexprs': 'true'
-    # }
-    params = urlencode(params)
-    url = "https://www.wolframalpha.com/input/json.jsp?%s" % params
-    req = Request(url)
-    req.add_header('Referer', "https://www.wolframalpha.com/input/")  # seems important
-    resp = opener.open(req)
-    # the website returns JSON containing the code
-    return json.loads(resp.read().decode("utf-8"))
-
-
-def parse_moutput_from_json(page_data, verbose=False):
-    r"""
-    Return the list of outputs found in the json (with key ``'moutput'``)
-
-    INPUT:
-
-    - ``page_data`` -- json obtained from Wolfram Alpha
-    - ``verbose`` -- bool (default: ``False``)
-
-    OUTPUT:
-
-    list of unicode strings
-
-    EXAMPLES::
-
-        sage: from sage.symbolic.integration.external import request_wolfram_alpha
-        sage: from sage.symbolic.integration.external import parse_moutput_from_json
-        sage: page_data = request_wolfram_alpha('integrate Sin[x]') # optional internet
-        sage: parse_moutput_from_json(page_data)                    # optional internet
-        [u'-Cos[x]']
-
-    ::
-
-        sage: page_data = request_wolfram_alpha('Sin[x]')           # optional internet
-        sage: L = parse_moutput_from_json(page_data)                # optional internet
-        sage: sorted(L)                                             # optional internet
-        ['-Cos[x]', '{{x == 0}}', '{{x == Pi C[1], Element[C[1], Integers]}}']
-
-    TESTS::
-
-        sage: page_data = request_wolfram_alpha('Integrate(Sin[z], y)')  # optional internet
-        sage: parse_moutput_from_json(page_data)                         # optional internet
-        Traceback (most recent call last):
-        ...
-        ValueError: asking wolframalpha.com was not successful
-
-    """
-    queryresult = page_data['queryresult']
-    if not queryresult['success']:
-        raise ValueError('asking wolframalpha.com was not successful')
-    if 'pods' not in queryresult:
-        raise ValueError('json object contains no pods')
-    pods = queryresult['pods']
-    if verbose:
-        print("  Query successful: {}".format(queryresult['success']))
-        print("  Number of results: {}".format(len(pods)))
-    L = []
-    for i, result in enumerate(pods):
-        if verbose:
-            print("  Result #{}".format(i))
-            print("    Title: {}".format(result['title']))
-        if 'subpods' not in result:
-            continue
-        subpods = result[u'subpods']
-        for j, subpod in enumerate(subpods):
-            if verbose:
-                print("    Subpod #{}".format(j))
-                if 'minput' in subpod.keys():
-                    print("      MInput: {}".format(subpod['minput']))
-                if 'moutput' in subpod.keys():
-                    print("      MOutput: {}".format(subpod['moutput']))
-            if 'moutput' in subpod.keys():
-                L.append(subpod['moutput'])
-    return L
-
-
-def symbolic_expression_from_mathematica_string(mexpr):
-    r"""
-    Translate a mathematica string into a symbolic expression
-
-    INPUT:
-
-    - ``mexpr`` -- string
-
-    OUTPUT:
-
-    symbolic expression
-
-    EXAMPLES::
-
-        sage: from sage.symbolic.integration.external import symbolic_expression_from_mathematica_string
-        sage: symbolic_expression_from_mathematica_string(u'-Cos[x]')
-        -cos(x)
-
-    """
-    import re
-    from sage.libs.pynac.pynac import symbol_table
-    from sage.interfaces.mathematica import _un_camel as un_camel
-    from sage.symbolic.constants import constants_name_table as constants
-    from sage.calculus.calculus import symbolic_expression_from_string
-    from sage.calculus.calculus import _find_func as find_func
-
-    expr = mexpr.replace('\n', ' ').replace('\r', '')
-    expr = expr.replace('[', '(').replace(']', ')')
-    expr = expr.replace('{', '[').replace('}', ']')
-    lsymbols = symbol_table['mathematica'].copy()
-    autotrans = [lambda x:x.lower(),      # Try it in lower case
-                 un_camel,      # Convert `CamelCase` to `camel_case`
-                 lambda x: x]     # Try the original name
-    # Find the MMA funcs/vars/constants - they start with a letter.
-    # Exclude exponents (e.g. 'e8' from 4.e8)
-    p = re.compile(r'(?<!\.)[a-zA-Z]\w*')
-
-    for m in p.finditer(expr):
-        # If the function, variable or constant is already in the
-        # translation dictionary, then just move on.
-        if m.group() in lsymbols:
-            pass
-        # Now try to translate all other functions -- try each strategy
-        # in `autotrans` and check if the function exists in Sage
-        elif m.end() < len(expr) and expr[m.end()] == '(':
-            for t in autotrans:
-                f = find_func(t(m.group()), create_when_missing=False)
-                if f is not None:
-                    lsymbols[m.group()] = f
-                    break
-            else:
-                raise NotImplementedError("Don't know a Sage equivalent for Mathematica function '%s'." % m.group())
-        # Check if Sage has an equivalent constant
-        else:
-            for t in autotrans:
-                if t(m.group()) in constants:
-                    lsymbols[m.group()] = constants[t(m.group())]
-                    break
-    return symbolic_expression_from_string(expr, lsymbols, accept_sequence=True)
-
-
-=======
->>>>>>> d224e369
 def fricas_integrator(expression, v, a=None, b=None, noPole=True):
     """
     Integration using FriCAS
