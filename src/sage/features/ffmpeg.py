# -*- coding: utf-8 -*-
r"""
Feature for testing the presence of ``ffmpeg``
"""
# ****************************************************************************
#       Copyright (C) 2018 Sebastien Labbe <slabqc@gmail.com>
#
# This program is free software: you can redistribute it and/or modify
# it under the terms of the GNU General Public License as published by
# the Free Software Foundation, either version 2 of the License, or
# (at your option) any later version.
#                  https://www.gnu.org/licenses/
# ****************************************************************************

from . import Executable


class FFmpeg(Executable):
    r"""
    A :class:`~sage.features.Feature` describing the presence of ``ffmpeg``

    EXAMPLES::

        sage: from sage.features.ffmpeg import FFmpeg
        sage: FFmpeg().is_present()  # optional - ffmpeg
        FeatureTestResult('ffmpeg', True)
    """
    def __init__(self):
        r"""
        TESTS::

            sage: from sage.features.ffmpeg import FFmpeg
            sage: isinstance(FFmpeg(), FFmpeg)
            True
        """
        Executable.__init__(self, "ffmpeg", executable="ffmpeg",
<<<<<<< HEAD
                            url="https://www.ffmpeg.org/")


def all_features():
    return [FFmpeg()]
=======
                            spkg="ffmpeg",
                            url="https://www.ffmpeg.org/")
>>>>>>> 6dd8bca1
<|MERGE_RESOLUTION|>--- conflicted
+++ resolved
@@ -34,13 +34,9 @@
             True
         """
         Executable.__init__(self, "ffmpeg", executable="ffmpeg",
-<<<<<<< HEAD
+                            spkg="ffmpeg",
                             url="https://www.ffmpeg.org/")
 
 
 def all_features():
-    return [FFmpeg()]
-=======
-                            spkg="ffmpeg",
-                            url="https://www.ffmpeg.org/")
->>>>>>> 6dd8bca1
+    return [FFmpeg()]