r"""
Multivariate Polynomial Rings over Generic Rings

Sage implements multivariate polynomial rings through several
backends. This generic implementation uses the classes ``PolyDict``
and ``ETuple`` to construct a dictionary with exponent tuples as keys
and coefficients as values.

AUTHORS:

- David Joyner and William Stein

- Kiran S. Kedlaya (2006-02-12): added Macaulay2 analogues of Singular
  features

- Martin Albrecht (2006-04-21): reorganize class hierarchy for singular
  rep

- Martin Albrecht (2007-04-20): reorganized class hierarchy to support
  Pyrex implementations

- Robert Bradshaw (2007-08-15): Coercions from rings in a subset of
  the variables.

EXAMPLES:

We construct the Frobenius morphism on `\GF{5}[x,y,z]` over
`\GF{5}`::

    sage: R.<x,y,z> = GF(5)[]
    sage: frob = R.hom([x^5, y^5, z^5])
    sage: frob(x^2 + 2*y - z^4)
    -z^20 + x^10 + 2*y^5
    sage: frob((x + 2*y)^3)
    x^15 + x^10*y^5 + 2*x^5*y^10 - 2*y^15
    sage: (x^5 + 2*y^5)^3
    x^15 + x^10*y^5 + 2*x^5*y^10 - 2*y^15

We make a polynomial ring in one variable over a polynomial ring in
two variables::

    sage: R.<x, y> = PolynomialRing(QQ, 2)
    sage: S.<t> = PowerSeriesRing(R)
    sage: t*(x+y)
    (x + y)*t

TESTS::

    sage: PolynomialRing(GF(5), 3, 'xyz').objgens()
    (Multivariate Polynomial Ring in x, y, z over Finite Field of size 5,
    (x, y, z))
"""
# ****************************************************************************
#       Copyright (C) 2005 William Stein <wstein@gmail.com>
#
# This program is free software: you can redistribute it and/or modify
# it under the terms of the GNU General Public License as published by
# the Free Software Foundation, either version 2 of the License, or
# (at your option) any later version.
#                  https://www.gnu.org/licenses/
# ****************************************************************************

from sage.rings.ring import IntegralDomain
import sage.rings.fraction_field_element as fraction_field_element

import sage.rings.polynomial.multi_polynomial_ideal as multi_polynomial_ideal

from sage.rings.polynomial.multi_polynomial_ring_base import MPolynomialRing_base, is_MPolynomialRing
from sage.rings.polynomial.polynomial_singular_interface import PolynomialRing_singular_repr
from sage.rings.polynomial.polydict import PolyDict, ETuple
from sage.rings.polynomial.term_order import TermOrder

from sage.interfaces.singular import is_SingularElement
from sage.interfaces.macaulay2 import is_Macaulay2Element
from sage.libs.pari.all import pari_gen

from sage.structure.element import Element

class MPolynomialRing_macaulay2_repr:
    """
    A mixin class for polynomial rings that support conversion to Macaulay2.
    """
    def _macaulay2_init_(self, macaulay2=None):
        """
        EXAMPLES::

            sage: PolynomialRing(QQ, 'x', 2, implementation='generic')._macaulay2_init_()   # optional - macaulay2
            'sage...[symbol x0,symbol  x1, MonomialSize=>16, MonomialOrder=>GRevLex]'
        """
        if macaulay2 is None:
            from sage.interfaces.macaulay2 import macaulay2 as m2_default
            macaulay2 = m2_default
        return macaulay2._macaulay2_input_ring(self.base_ring(), self.gens(),
                                               self.term_order().macaulay2_str())


class MPolynomialRing_polydict( MPolynomialRing_macaulay2_repr, PolynomialRing_singular_repr, MPolynomialRing_base):
    """
    Multivariable polynomial ring.

    EXAMPLES::

        sage: R = PolynomialRing(Integers(12), 'x', 5); R
        Multivariate Polynomial Ring in x0, x1, x2, x3, x4 over Ring of integers modulo 12
        sage: loads(R.dumps()) == R
        True
    """
    def __init__(self, base_ring, n, names, order):
        from sage.rings.polynomial.polynomial_singular_interface import can_convert_to_singular
        order = TermOrder(order,n)
        # MPolynomialRing_base.__init__() normally initialises the base ring,
        # but it also needs the generators to construct a coercion map from the
        # base ring, and the base ring must be set to initialise the generators.
        # We set the base ring manually to break this circular dependency.
        self._base = base_ring
        # Construct the generators
        v = [0] * n
        one = base_ring(1);
        self._gens = []
        C = self._poly_class()
        for i in range(n):
            v[i] = 1  # int's!
            self._gens.append(C(self, {tuple(v):one}))
            v[i] = 0
        self._gens = tuple(self._gens)
        self._zero_tuple = tuple(v)
        MPolynomialRing_base.__init__(self, base_ring, n, names, order)
        self._has_singular = can_convert_to_singular(self)

    def _monomial_order_function(self):
        return self.__monomial_order_function

    def _poly_class(self):
        from sage.rings.polynomial.multi_polynomial_element import MPolynomial_polydict
        return MPolynomial_polydict

    def __eq__(self, other):
        """
        Check whether ``self`` is equal to ``other``.

        EXAMPLES::

            sage: R = PolynomialRing(Integers(10), 'x', 4)
            sage: loads(R.dumps()) == R
            True
        """
        if not is_MPolynomialRing(other):
            return False
        return ((self.base_ring(), self.ngens(),
                self.variable_names(), self.term_order()) ==
                (other.base_ring(), other.ngens(),
                 other.variable_names(), other.term_order()))

    def __ne__(self , other):
        """
        Check whether ``self`` is not equal to ``other``.

        EXAMPLES::

            sage: R = PolynomialRing(Integers(8), 'x', 3)
            sage: loads(R.dumps()) != R
            False
        """
        return not (self == other)

    def __hash__(self):
        """
        Compute the hash of ``self``.

        EXAMPLES::

            sage: h = hash(PolynomialRing(Integers(8), 'x', 3))
        """
        return hash((self.base_ring(), self.ngens(),
                     self.variable_names(), self.term_order()))

    def __call__(self, x, check=True):
        """
        Convert ``x`` to an element of this multivariate polynomial ring,
        possibly non-canonically.

        EXAMPLES:

        We create a Macaulay2 multivariate polynomial via ideal
        arithmetic, then convert it into R.

        ::

            sage: R.<x,y> = PolynomialRing(QQ, 2)
            sage: I = R.ideal([x^3 + y, y])
            sage: S = I._macaulay2_()                                    # optional - macaulay2
            sage: T = S*S*S                                              # optional - macaulay2
            sage: U = T.gens().entries().flatten()                       # optional - macaulay2
            sage: f = U[2]; f                                            # optional - macaulay2
             6      3 2    3
            x y + 2x y  + y
            sage: R(f.external_string())                                 # optional - macaulay2
            x^6*y + 2*x^3*y^2 + y^3

        Some other subtle conversions. We create polynomial rings in 2
        variables over the rationals, integers, and a finite field.

        ::

            sage: R.<x,y> = QQ[]
            sage: S.<x,y> = ZZ[]
            sage: T.<x,y> = GF(7)[]

        We convert from integer polynomials to rational polynomials,
        and back::

            sage: f = R(S.0^2 - 4*S.1^3); f
            -4*y^3 + x^2
            sage: parent(f)
            Multivariate Polynomial Ring in x, y over Rational Field
            sage: parent(S(f))
            Multivariate Polynomial Ring in x, y over Integer Ring

        We convert from polynomials over the finite field.

        ::

            sage: f = R(T.0^2 - 4*T.1^3); f
            3*y^3 + x^2
            sage: parent(f)
            Multivariate Polynomial Ring in x, y over Rational Field

        We dump and load the polynomial ring S::

            sage: S2 = loads(dumps(S))
            sage: S2 == S
            True

        Coerce works and gets the right parent.

        ::

            sage: parent(S2._coerce_(S.0)) is S2
            True

        Conversion to reduce modulo a prime between rings with different
        variable names::

            sage: R.<x,y> = PolynomialRing(QQ,2)
            sage: S.<a,b> = PolynomialRing(GF(7),2)
            sage: f = x^2 + 2/3*y^3
            sage: S(f)
            3*b^3 + a^2

        Conversion from symbolic variables::

            sage: x,y,z = var('x,y,z')
            sage: R = QQ['x,y,z']
            sage: type(x)
            <type 'sage.symbolic.expression.Expression'>
            sage: type(R(x))
            <type 'sage.rings.polynomial.multi_polynomial_libsingular.MPolynomial_libsingular'>
            sage: f = R(x^3 + y^3 - z^3); f
            x^3 + y^3 - z^3
            sage: type(f)
            <type 'sage.rings.polynomial.multi_polynomial_libsingular.MPolynomial_libsingular'>
            sage: parent(f)
            Multivariate Polynomial Ring in x, y, z over Rational Field

        A more complicated symbolic and computational mix. Behind the
        scenes Singular and Maxima are doing the real work.

        ::

            sage: R = QQ['x,y,z']
            sage: f = (x^3 + y^3 - z^3)^10; f
            (x^3 + y^3 - z^3)^10
            sage: g = R(f); parent(g)
            Multivariate Polynomial Ring in x, y, z over Rational Field
            sage: (f - g).expand()
            0

        It intelligently handles conversions from polynomial rings in a subset
        of the variables too.

        ::

            sage: R = GF(5)['x,y,z']
            sage: S = ZZ['y']
            sage: R(7*S.0)
            2*y
            sage: T = ZZ['x,z']
            sage: R(2*T.0 + 6*T.1 + T.0*T.1^2)
            x*z^2 + 2*x + z

        ::

            sage: R = QQ['t,x,y,z']
            sage: S.<x> = ZZ['x']
            sage: T.<z> = S['z']
            sage: T
            Univariate Polynomial Ring in z over Univariate Polynomial Ring in x over Integer Ring
            sage: f = (x+3*z+5)^2; f
            9*z^2 + (6*x + 30)*z + x^2 + 10*x + 25
            sage: R(f)
            x^2 + 6*x*z + 9*z^2 + 10*x + 30*z + 25

        Arithmetic with a constant from a base ring::

            sage: R.<u,v> = QQ[]
            sage: S.<x,y> = R[]
            sage: u^3*x^2 + v*y
            u^3*x^2 + v*y

        Stacked polynomial rings convert into constants if possible. First,
        the univariate case::

            sage: R.<x> = QQ[]
            sage: S.<u,v> = R[]
            sage: S(u + 2)
            u + 2
            sage: S(u + 2).degree()
            1
            sage: S(x + 3)
            x + 3
            sage: S(x + 3).degree()
            0

        Second, the multivariate case::

            sage: R.<x,y> = QQ[]
            sage: S.<u,v> = R[]
            sage: S(x + 2*y)
            x + 2*y
            sage: S(u + 2*v)
            u + 2*v

        Conversion from strings::

            sage: R.<x,y> = QQ[]
            sage: R('x+(1/2)*y^2')
            1/2*y^2 + x
            sage: S.<u,v> = ZZ[]
            sage: S('u^2 + u*v + v^2')
            u^2 + u*v + v^2

        Foreign polynomial rings convert into the highest ring; the point
        here is that an element of T could convert to an element of R or an
        element of S; it is anticipated that an element of T is more likely
        to be "the right thing" and is historically consistent.

        ::

            sage: R.<x,y> = QQ[]
            sage: S.<u,v> = R[]
            sage: T.<a,b> = QQ[]
            sage: S(a + b)
            u + v

        TESTS:

        Check if we still allow nonsense (see :trac:`7951`)::

            sage: P = PolynomialRing(QQ, 0, '')
            sage: P('pi')
            Traceback (most recent call last):
            ...
            TypeError: unable to convert pi to a rational

        Check that it is possible to convert strings to iterated
        polynomial rings (see :trac:`13327`)::

            sage: Rm = QQ["a"]["b, c"]
            sage: Rm("a*b")
            a*b
            sage: parent(_) is Rm
            True

        Check that conversion from PARI works correctly (see
        :trac:`17974`)::

            sage: A.<a> = PolynomialRing(QQ)
            sage: B.<d,e> = PolynomialRing(A)
            sage: f = pari(a*d)
            sage: B(f)
            a*d
            sage: f = pari(a*d - (a+1)*d*e^3 + a*d^2)
            sage: B(f)
            (-a - 1)*d*e^3 + a*d^2 + a*d

            sage: A.<a,b> = PolynomialRing(QQ)
            sage: B.<d,e> = PolynomialRing(A)
            sage: f = pari(a*d)
            sage: B(f)
            a*d

        It is possible to convert `f` into `B` by using ``f.sage()``,
        but this requires specifying a ``locals`` argument::

            sage: f
            d*a
            sage: f.sage()
            Traceback (most recent call last):
            ...
            NameError: name 'd' is not defined
            sage: f.sage(locals={'a': a, 'd': d})
            a*d

        Check that :trac:`21999` is fixed::

            sage: R = QQbar['s,t']
            sage: type(R({(1,2): 3}).coefficients()[0])
            <class 'sage.rings.qqbar.AlgebraicNumber'>
        """
        from sage.rings.polynomial.multi_polynomial_element import MPolynomial_polydict
        import sage.rings.polynomial.polynomial_element as polynomial_element

        # handle constants that coerce into self.base_ring() first, if possible
        if isinstance(x, Element) and x.parent() is self.base_ring():
            # A Constant multi-polynomial
            return self({self._zero_tuple:x})

        try:
            y = self.base_ring()._coerce_(x)
            return MPolynomial_polydict(self, {self._zero_tuple:y})
        except TypeError:
            pass

        from .multi_polynomial_libsingular import MPolynomial_libsingular

        if isinstance(x, MPolynomial_polydict):
            P = x.parent()

            if P is self:
                return x
            elif P == self:
                return MPolynomial_polydict(self, x.element().dict())
            elif self.base_ring().has_coerce_map_from(P):
                # it might be in the base ring (i.e. a poly ring over a poly ring)
                c = self.base_ring()(x)
                return MPolynomial_polydict(self, {self._zero_tuple:c})
            elif len(P.variable_names()) == len(self.variable_names()):
                # Map the variables in some crazy way (but in order,
                # of course).  This is here since R(blah) is supposed
                # to be "make an element of R if at all possible with
                # no guarantees that this is mathematically solid."
                K = self.base_ring()
                D = x.element().dict()
                for i, a in D.items():
                    D[i] = K(a)
                return MPolynomial_polydict(self, D)
            elif set(P.variable_names()).issubset(set(self.variable_names())) and self.base_ring().has_coerce_map_from(P.base_ring()):
                # If the named variables are a superset of the input, map the variables by name
                return MPolynomial_polydict(self, self._extract_polydict(x))
            else:
                return MPolynomial_polydict(self, x._mpoly_dict_recursive(self.variable_names(), self.base_ring()))

        elif isinstance(x, MPolynomial_libsingular):
            P = x.parent()
            if P == self:
                return MPolynomial_polydict(self, x.dict())
            elif self.base_ring().has_coerce_map_from(P):
                # it might be in the base ring (i.e. a poly ring over a poly ring)
                c = self.base_ring()(x)
                return MPolynomial_polydict(self, {self._zero_tuple:c})
            elif len(P.variable_names()) == len(self.variable_names()):
                # Map the variables in some crazy way (but in order,
                # of course).  This is here since R(blah) is supposed
                # to be "make an element of R if at all possible with
                # no guarantees that this is mathematically solid."
                K = self.base_ring()
                D = x.dict()
                for i, a in D.items():
                    D[i] = K(a)
                return MPolynomial_polydict(self, D)
            elif set(P.variable_names()).issubset(set(self.variable_names())) and self.base_ring().has_coerce_map_from(P.base_ring()):
                # If the named variables are a superset of the input, map the variables by name
                return MPolynomial_polydict(self, self._extract_polydict(x))
            else:
                return MPolynomial_polydict(self, x._mpoly_dict_recursive(self.variable_names(), self.base_ring()))

        elif isinstance(x, polynomial_element.Polynomial):
            return MPolynomial_polydict(self, x._mpoly_dict_recursive(self.variable_names(), self.base_ring()))

        elif isinstance(x, PolyDict):
            return MPolynomial_polydict(self, x)

        elif isinstance(x, dict):
            K = self.base_ring()
            return MPolynomial_polydict(self, {i: K(a) for i, a in x.items()})

        elif isinstance(x, fraction_field_element.FractionFieldElement) and x.parent().ring() == self:
            if x.denominator() == 1:
                return x.numerator()
            else:
                raise TypeError("unable to coerce since the denominator is not 1")

        elif is_SingularElement(x) and self._has_singular:
            self._singular_().set_ring()
            try:
                return x.sage_poly(self)
            except TypeError:
                raise TypeError("unable to coerce singular object")

        elif hasattr(x, '_polynomial_'):
            return x._polynomial_(self)

        elif isinstance(x, str):
            from sage.misc.sage_eval import sage_eval
            try:
                x = sage_eval(x, self.gens_dict_recursive())
            except NameError:
                raise TypeError("unable to evaluate {!r} in {}".format(x, self))
            return self(x)

        elif is_Macaulay2Element(x):
            try:
                s = x.sage_polystring()
                if len(s) == 0:
                    raise TypeError
                # NOTE: It's CRUCIAL to use the eval command as follows,
                # i.e., with the gen dict as the third arg and the second
                # empty.  Otherwise pickling won't work after calls to this eval!!!
                # This took a while to figure out!
                return self(eval(s, {}, self.gens_dict()))
            except (AttributeError, TypeError, NameError, SyntaxError):
                raise TypeError("Unable to coerce macaulay2 object")
            return MPolynomial_polydict(self, x)

        elif isinstance(x, pari_gen) and x.type() == 't_POL':
            # This recursive approach is needed because PARI
            # represents multivariate polynomials as iterated
            # univariate polynomials.  Below, v is the variable
            # with highest priority, and the x[i] are expressions
            # in the remaining variables.
<<<<<<< HEAD
            if x == 0:
=======
            d = x.poldegree()
            if d.type() == 't_INFINITY':
>>>>>>> 8453ffb8
                return self.zero()
            v = self.gens_dict_recursive()[str(x.variable())]
            return sum(self(x[i]) * v ** i for i in range(d + 1))

        if isinstance(x, dict):
            return MPolynomial_polydict(self, x)
        else:
            c = self.base_ring()(x)
            return MPolynomial_polydict(self, {self._zero_tuple:c})

### The following methods are handy for implementing Groebner
### basis algorithms. They do only superficial type/sanity checks
### and should be called carefully.

    def monomial_quotient(self, f, g, coeff=False):
        r"""
        Return ``f/g``, where both ``f`` and ``g`` are treated as monomials.

        Coefficients are ignored by default.

        INPUT:

        -  ``f`` - monomial.

        -  ``g`` - monomial.

        -  ``coeff`` - divide coefficients as well (default:
           False).

        OUTPUT: monomial.

        EXAMPLES::

            sage: from sage.rings.polynomial.multi_polynomial_ring import MPolynomialRing_polydict_domain
            sage: P.<x,y,z> = MPolynomialRing_polydict_domain(QQ, 3, order='degrevlex')
            sage: P.monomial_quotient(3/2*x*y, x)
            y

        ::

            sage: P.monomial_quotient(3/2*x*y, 2*x, coeff=True)
            3/4*y

        TESTS::

            sage: from sage.rings.polynomial.multi_polynomial_ring import MPolynomialRing_polydict_domain
            sage: R.<x,y,z> = MPolynomialRing_polydict_domain(QQ,3, order='degrevlex')
            sage: P.<x,y,z> = MPolynomialRing_polydict_domain(QQ,3, order='degrevlex')
            sage: P.monomial_quotient(x*y, x)
            y

        ::

            sage: P.monomial_quotient(x*y, R.gen())
            y

        ::

            sage: P.monomial_quotient(P(0), P(1))
            0

        ::

            sage: P.monomial_quotient(P(1), P(0))
            Traceback (most recent call last):
            ...
            ZeroDivisionError

        ::

            sage: P.monomial_quotient(P(3/2), P(2/3), coeff=True)
            9/4

        ::

            sage: P.monomial_quotient(x, y) # Note the wrong result
            x*y^-1

        ::

            sage: P.monomial_quotient(x, P(1))
            x

        .. NOTE::

            Assumes that the head term of f is a multiple of the head
            term of g and return the multiplicant m. If this rule is
            violated, funny things may happen.
        """
        from sage.rings.polynomial.multi_polynomial_element import MPolynomial_polydict

        if not f:
            return f
        if not g:
            raise ZeroDivisionError

        fd = f.dict()
        gd = g.dict()

        if not coeff:
            f = next(iter(fd))
            g = next(iter(gd))
            coeff = self.base_ring().one()
        else:
            f, cf = next(iter(fd.items()))
            g, cg = next(iter(gd.items()))
            coeff = self.base_ring()(cf / cg)

        res = f.esub(g)

        return MPolynomial_polydict(self, PolyDict({res:coeff},
                                                   force_int_exponents=False,
                                                   force_etuples=False))

    def monomial_lcm(self, f, g):
        """
        LCM for monomials. Coefficients are ignored.

        INPUT:

        -  ``f`` - monomial.

        -  ``g`` - monomial.

        OUTPUT: monomial.

        EXAMPLES::

            sage: from sage.rings.polynomial.multi_polynomial_ring import MPolynomialRing_polydict_domain
            sage: P.<x,y,z> = MPolynomialRing_polydict_domain(QQ,3, order='degrevlex')
            sage: P.monomial_lcm(3/2*x*y, x)
            x*y

        TESTS::

            sage: from sage.rings.polynomial.multi_polynomial_ring import MPolynomialRing_polydict_domain
            sage: R.<x,y,z> = MPolynomialRing_polydict_domain(QQ,3, order='degrevlex')
            sage: P.<x,y,z> = MPolynomialRing_polydict_domain(QQ,3, order='degrevlex')
            sage: P.monomial_lcm(x*y, R.gen())
            x*y

        ::

            sage: P.monomial_lcm(P(3/2), P(2/3))
            1

        ::

            sage: P.monomial_lcm(x, P(1))
            x
        """
        one = self.base_ring().one()

        f, = f.dict()
        g, = g.dict()

        length = len(f)

        res = {i: max(f[i], g[i])
               for i in f.common_nonzero_positions(g)}

        return self(PolyDict({ETuple(res, length): one},
                             force_int_exponents=False, force_etuples=False))

    def monomial_reduce(self, f, G):
        r"""
        Try to find a ``g`` in ``G`` where ``g.lm()`` divides ``f``.

        If found, ``(flt,g)`` is returned, ``(0,0)`` otherwise, where
        ``flt`` is ``f/g.lm()``. It is assumed that ``G`` is iterable and contains
        ONLY elements in this ring.

        INPUT:


        -  ``f`` - monomial

        -  ``G`` - list/set of mpolynomials


        EXAMPLES::

            sage: from sage.rings.polynomial.multi_polynomial_ring import MPolynomialRing_polydict_domain
            sage: P.<x,y,z>=MPolynomialRing_polydict_domain(QQ,3, order='degrevlex')
            sage: f = x*y^2
            sage: G = [3/2*x^3 + y^2 + 1/2, 1/4*x*y + 2/7, P(1/2)]
            sage: P.monomial_reduce(f,G)
            (y, 1/4*x*y + 2/7)

        ::

            sage: from sage.rings.polynomial.multi_polynomial_ring import MPolynomialRing_polydict_domain
            sage: P.<x,y,z> = MPolynomialRing_polydict_domain(Zmod(23432),3, order='degrevlex')
            sage: f = x*y^2
            sage: G = [3*x^3 + y^2 + 2, 4*x*y + 7, P(2)]
            sage: P.monomial_reduce(f,G)
            (y, 4*x*y + 7)

        TESTS::

            sage: from sage.rings.polynomial.multi_polynomial_ring import MPolynomialRing_polydict_domain
            sage: P.<x,y,z>=MPolynomialRing_polydict_domain(QQ,3, order='degrevlex')
            sage: f = x*y^2
            sage: G = [3/2*x^3 + y^2 + 1/2, 1/4*x*y + 2/7, P(1/2)]

        ::

            sage: P.monomial_reduce(P(0),G)
            (0, 0)

        ::

            sage: P.monomial_reduce(f,[P(0)])
            (0, 0)
        """
        if not f:
            return 0,0
        for g in G:
            t = g.lm()
            try:
                if self.monomial_divides(t,f):
                    return self.monomial_quotient(f,t),g
            except ZeroDivisionError:
                return 0,0
        return 0,0

    def monomial_divides(self, a, b):
        """
        Return ``False`` if ``a`` does not divide ``b`` and ``True`` otherwise.

        INPUT:

        - ``a`` -- monomial

        - ``b`` -- monomial

        OUTPUT: Boolean

        EXAMPLES::

            sage: P.<x,y,z> = PolynomialRing(ZZ,3, order='degrevlex')
            sage: P.monomial_divides(x*y*z, x^3*y^2*z^4)
            True
            sage: P.monomial_divides(x^3*y^2*z^4, x*y*z)
            False

        TESTS::

            sage: P.<x,y,z> = PolynomialRing(ZZ,3, order='degrevlex')
            sage: P.monomial_divides(P(1), P(0))
            True
            sage: P.monomial_divides(P(1), x)
            True
        """
        if not b:
            return True
        if not a:
            raise ZeroDivisionError

        a, = a.dict()
        b, = b.dict()

        for i in b.common_nonzero_positions(a):
            if b[i] - a[i] < 0:
                return False
        return True

    def monomial_pairwise_prime(self, h, g):
        r"""
        Return True if ``h`` and ``g`` are pairwise prime.

        Both are treated as monomials.

        INPUT:

        -  ``h`` - monomial.

        -  ``g`` - monomial.

        OUTPUT: Boolean.

        EXAMPLES::

            sage: from sage.rings.polynomial.multi_polynomial_ring import MPolynomialRing_polydict_domain
            sage: P.<x,y,z> = MPolynomialRing_polydict_domain(QQ,3, order='degrevlex')
            sage: P.monomial_pairwise_prime(x^2*z^3, y^4)
            True

        ::

            sage: P.monomial_pairwise_prime(1/2*x^3*y^2, 3/4*y^3)
            False

        TESTS::

            sage: from sage.rings.polynomial.multi_polynomial_ring import MPolynomialRing_polydict_domain
            sage: P.<x,y,z> = MPolynomialRing_polydict_domain(QQ,3, order='degrevlex')
            sage: Q.<x,y,z> = MPolynomialRing_polydict_domain(QQ,3, order='degrevlex')
            sage: P.monomial_pairwise_prime(x^2*z^3, Q('y^4'))
            True

        ::

            sage: P.monomial_pairwise_prime(1/2*x^3*y^2, Q(0))
            True

        ::

            sage: P.monomial_pairwise_prime(P(1/2),x)
            False
        """
        if not g:
            if not h:
                return False #GCD(0,0) = 0
            else:
                return True #GCD(x,0) = 1

        elif not h:
            return True # GCD(0,x) = 1

        return self.monomial_lcm(g,h) == g*h

    def monomial_all_divisors(self, t):
        r"""
        Return a list of all monomials that divide ``t``, coefficients are
        ignored.

        INPUT:

        -  ``t`` - a monomial.

        OUTPUT: a list of monomials.

        EXAMPLES::

            sage: from sage.rings.polynomial.multi_polynomial_ring import MPolynomialRing_polydict_domain
            sage: P.<x,y,z> = MPolynomialRing_polydict_domain(QQ,3, order='degrevlex')
            sage: P.monomial_all_divisors(x^2*z^3)
            [x, x^2, z, x*z, x^2*z, z^2, x*z^2, x^2*z^2, z^3, x*z^3, x^2*z^3]

        ALGORITHM: addwithcarry idea by Toon Segers
        """

        def addwithcarry(tempvector, maxvector, pos):
            if tempvector[pos] < maxvector[pos]:
                tempvector[pos] += 1
            else:
                tempvector[pos] = 0
                tempvector = addwithcarry(tempvector, maxvector, pos + 1)
            return tempvector

        if not t.is_monomial():
            raise TypeError("only monomials are supported")

        R = self
        one = self.base_ring().one()
        M = list()

        v, = t.dict()
        maxvector = list(v)

        tempvector =[0,] * len(maxvector)

        pos = 0

        while tempvector != maxvector:
            tempvector = addwithcarry(list(tempvector) , maxvector, pos)
            M.append(R(PolyDict({ETuple(tempvector): one},
                                force_int_exponents=False,
                                force_etuples=False)))
        return M


class MPolynomialRing_polydict_domain(IntegralDomain,
                                      MPolynomialRing_polydict):
    def __init__(self, base_ring, n, names, order):
        order = TermOrder(order,n)
        MPolynomialRing_polydict.__init__(self, base_ring, n, names, order)

    def is_integral_domain(self, proof = True):
        return True

    def is_field(self, proof = True):
        if self.ngens() == 0:
            return self.base_ring().is_field(proof)
        return False

    def ideal(self, *gens, **kwds):
        """
        Create an ideal in this polynomial ring.
        """
        do_coerce = False
        if len(gens) == 1:
            from sage.rings.ideal import is_Ideal
            if is_Ideal(gens[0]):
                if gens[0].ring() is self:
                    return gens[0]
                gens = gens[0].gens()
            elif isinstance(gens[0], (list, tuple)):
                gens = gens[0]
        if not self._has_singular:
            # pass through
            MPolynomialRing_base.ideal(self,gens,**kwds)
        if is_SingularElement(gens):
            gens = list(gens)
            do_coerce = True
        if is_Macaulay2Element(gens):
            gens = list(gens)
            do_coerce = True
        elif not isinstance(gens, (list, tuple)):
            gens = [gens]
        if ('coerce' in kwds and kwds['coerce']) or do_coerce:
            gens = [self(x) for x in gens]  # this will even coerce from singular ideals correctly!
        return multi_polynomial_ideal.MPolynomialIdeal(self, gens, **kwds)


<|MERGE_RESOLUTION|>--- conflicted
+++ resolved
@@ -528,12 +528,8 @@
             # univariate polynomials.  Below, v is the variable
             # with highest priority, and the x[i] are expressions
             # in the remaining variables.
-<<<<<<< HEAD
-            if x == 0:
-=======
             d = x.poldegree()
             if d.type() == 't_INFINITY':
->>>>>>> 8453ffb8
                 return self.zero()
             v = self.gens_dict_recursive()[str(x.variable())]
             return sum(self(x[i]) * v ** i for i in range(d + 1))
