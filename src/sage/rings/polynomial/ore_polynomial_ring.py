r"""
Univariate Ore Polynomial Rings

This module provides the
:class:`~sage.rings.polynomial.ore_polynomial_ring.OrePolynomialRing`,
which constructs a general dense univariate Ore polynomial ring over a
commutative base with equipped with an endomorphism and/or a derivation.

AUTHOR:

- Xavier Caruso (2020-04)

"""
# ***************************************************************************
#    Copyright (C) 2020 Xavier Caruso <xavier.caruso@normalesup.org>
#
#    This program is free software: you can redistribute it and/or modify
#    it under the terms of the GNU General Public License as published by
#    the Free Software Foundation, either version 2 of the License, or
#    (at your option) any later version.
#                  https://www.gnu.org/licenses/
# ***************************************************************************


from sage.misc.prandom import randint
from sage.misc.cachefunc import cached_method
from sage.rings.infinity import Infinity
from sage.structure.category_object import normalize_names

from sage.structure.unique_representation import UniqueRepresentation
from sage.rings.ring import Algebra
from sage.rings.integer import Integer
from sage.structure.element import Element

from sage.categories.commutative_rings import CommutativeRings
from sage.categories.algebras import Algebras
from sage.rings.ring import _Fields

from sage.categories.morphism import Morphism
from sage.rings.derivation import RingDerivation

from sage.rings.polynomial.polynomial_ring_constructor import PolynomialRing
from sage.rings.polynomial.ore_polynomial_element import OrePolynomialBaseringInjection

WORKING_CENTER_MAX_TRIES = 1000


# Generic implementation of Ore polynomial rings
#################################################

class OrePolynomialRing(UniqueRepresentation, Algebra):
    r"""
    Construct and return the globally unique Ore polynomial ring with the
    given properties and variable names.

    Given a ring `R` and a ring automorphism `\sigma` of `R` and a
    `\sigma`-derivation `\partial`, the ring of Ore polynomials
    `R[X; \sigma, \partial]` is the usual abelian group polynomial
    `R[X]` equipped with the modification multiplication deduced from the
    rule `X a = \sigma(a) X + \partial(a)`.
    We refer to [Ore1933]_ for more material on Ore polynomials.

    INPUT:

    - ``base_ring`` -- a commutative ring

    - ``twisting_map`` -- either an endomorphism of the base ring, or
      a (twisted) derivation of it

    - ``names`` -- a string or a list of strings

    - ``sparse`` -- a boolean (default: ``False``); currently not supported

    EXAMPLES:

    .. RUBRIC:: The case of a twisting endomorphism

    We create the Ore ring `\GF{5^3}[x, \text{Frob}]` where Frob is the
    Frobenius endomorphism::

        sage: k.<a> = GF(5^3)
        sage: Frob = k.frobenius_endomorphism()
        sage: S = OrePolynomialRing(k, Frob, 'x')
        sage: S
        Ore Polynomial Ring in x over Finite Field in a of size 5^3 twisted by a |--> a^5

    In particular, observe that it is not needed to create and pass in
    the twisting derivation (which is `0` in our example).

    As a shortcut, we can use the square brackets notation as follow::

        sage: T.<x> = k['x', Frob]
        sage: T
        Ore Polynomial Ring in x over Finite Field in a of size 5^3 twisted by a |--> a^5
        sage: T is S
        True

    We emphasize that it is necessary to repeat the name of the variable
    in the right hand side. Indeed, the following fails (it is interpreted
    by Sage as a classical polynomial ring with variable name ``Frob``)::

        sage: T.<x> = k[Frob]
        Traceback (most recent call last):
        ...
        ValueError: variable name 'Frobenius endomorphism a |--> a^5 on Finite Field in a of size 5^3' is not alphanumeric

    Note moreover that, similarly to the classical case, using the brackets
    notation also sets the variable::

        sage: x.parent() is S
        True

    We are now ready to carry on computations in the Ore ring::

        sage: x*a
        (2*a^2 + 4*a + 4)*x
        sage: Frob(a)*x
        (2*a^2 + 4*a + 4)*x

    .. RUBRIC:: The case of a twisting derivation

    We can similarly create the Ore ring of differential operators over
    `\QQ[t]`, namely `\QQ[t][d, \frac{d}{dt}]`::

        sage: R.<t> = QQ[]
        sage: der = R.derivation(); der
        d/dt
        sage: A = OrePolynomialRing(R, der, 'd')
        sage: A
        Ore Polynomial Ring in d over Univariate Polynomial Ring in t over Rational Field twisted by d/dt

    Again, the brackets notation is available::

        sage: B.<d> = R['d', der]
        sage: A is B
        True

    and computations can be carried out::

        sage: d*t
        t*d + 1

    .. RUBRIC:: The combined case

    Ore polynomial rings involving at the same time a twisting morphism
    `\sigma` and a twisting `\sigma`-derivation can be created as well as
    follows::

        sage: F.<u> = Qq(3^2)
        sage: sigma = F.frobenius_endomorphism(); sigma
        Frobenius endomorphism on 3-adic Unramified Extension Field in u
         defined by x^2 + 2*x + 2 lifting u |--> u^3 on the residue field
        sage: der = F.derivation(3, twist=sigma); der
        (3 + O(3^21))*([Frob] - id)

        sage: M.<X> = F['X', der]
        sage: M
        Ore Polynomial Ring in X over 3-adic Unramified Extension Field in u
         defined by x^2 + 2*x + 2 twisted by Frob and (3 + O(3^21))*([Frob] - id)

    We emphasize that we only need to pass in the twisted derivation as
    it already contains in it the datum of the twisting endomorphism.
    Actually, passing in both twisting maps results in an error::

        sage: F['X', sigma, der]
        Traceback (most recent call last):
        ...
        ValueError: variable name 'Frobenius endomorphism ...' is not alphanumeric

    .. RUBRIC:: Examples of variable name context

<<<<<<< HEAD
=======
    Consider the following::

        sage: R.<t> = ZZ[]
        sage: sigma = R.hom([t+1])
        sage: S.<x> = SkewPolynomialRing(R, sigma); S
        Ore Polynomial Ring in x over Univariate Polynomial Ring in t over Integer Ring
         twisted by t |--> t + 1

>>>>>>> 1c7a67c8
    The names of the variables defined above cannot be arbitrarily
    modified because each Ore polynomial ring is unique in Sage and other
    objects in Sage could have pointers to that Ore polynomial ring.

    However, the variable can be changed within the scope of a ``with``
    block using the localvars context::

        sage: R.<t> = ZZ[]
        sage: sigma = R.hom([t+1])
        sage: S.<x> = SkewPolynomialRing(R, sigma); S
        Ore Polynomial Ring in x over Univariate Polynomial Ring in t over Integer Ring
         twisted by t |--> t + 1

        sage: with localvars(S, ['y']):
        ....:     print(S)
        Ore Polynomial Ring in y over Univariate Polynomial Ring in t over Integer Ring
         twisted by t |--> t + 1

    .. RUBRIC:: Uniqueness and immutability

    In Sage, there is exactly one Ore polynomial ring for each quadruple
    (base ring, twisting morphism, twisting derivation, name of the variable)::

        sage: k.<a> = GF(7^3)
        sage: Frob = k.frobenius_endomorphism()
        sage: S = k['x', Frob]
        sage: T = k['x', Frob]
        sage: S is T
        True

    Rings with different variables names are different::

        sage: S is k['y', Frob]
        False

    Similarly, varying the twisting morphisms yields to different Ore rings
    (expect when the morphism coincide)::

        sage: S is k['x', Frob^2]
        False
        sage: S is k['x', Frob^3]
        False
        sage: S is k['x', Frob^4]
        True

    TESTS:

    You must specify a variable name::

        sage: SkewPolynomialRing(k, Frob)
        Traceback (most recent call last):
        ...
        TypeError: you must specify the name of the variable

    Multivariate Ore polynomial rings are not supported::

        sage: S = OrePolynomialRing(k, Frob,names=['x','y'])
        Traceback (most recent call last):
        ...
        NotImplementedError: multivariate Ore polynomials rings not supported

    Sparse Ore polynomial rings are not implemented::

        sage: S = SkewPolynomialRing(k, Frob, names='x', sparse=True)
        Traceback (most recent call last):
        ...
        NotImplementedError: sparse Ore polynomial rings are not implemented

    Saving and loading of polynomial rings works::

        sage: loads(dumps(S)) is S
        True

    .. TODO::

        - Sparse Ore Polynomial Ring
        - Multivariate Ore Polynomial Ring
    """
    Element = None
    _fraction_field_class = None

    @staticmethod
    def __classcall_private__(cls, base_ring, twist=None, names=None, sparse=False):
        r"""
        Construct the Ore polynomial ring associated to the given parameters.

        TESTS::

            sage: R.<t> = QQ[]
            sage: der = R.derivation()
            sage: A.<d> = OrePolynomialRing(R, der)
            sage: A
            Ore Polynomial Ring in d over Univariate Polynomial Ring in t over Rational Field twisted by d/dt
            sage: type(A)
            <class 'sage.rings.polynomial.ore_polynomial_ring.OrePolynomialRing_with_category'>

        We check the uniqueness property of parents::

            sage: der2 = R.derivation()
            sage: B.<d> = OrePolynomialRing(R, der2)
            sage: A is B
            True

        When there is no twisting derivation, a special class is used::

            sage: k.<t> = ZZ[]
            sage: theta = k.hom([t+1])
            sage: S.<x> = OrePolynomialRing(k, theta)
            sage: S
            Ore Polynomial Ring in x over Univariate Polynomial Ring in t over Integer Ring twisted by t |--> t + 1
            sage: type(S)
            <class 'sage.rings.polynomial.skew_polynomial_ring.SkewPolynomialRing_with_category'>

        In certain situations (e.g. when the twisting morphism is the Frobenius
        over a finite field), even more specialized classes are used::

            sage: k.<a> = GF(7^5)
            sage: Frob = k.frobenius_endomorphism(2)
            sage: S.<x> = SkewPolynomialRing(k, Frob)
            sage: type(S)
            <class 'sage.rings.polynomial.skew_polynomial_ring.SkewPolynomialRing_finite_field_with_category'>
        """
        if base_ring not in CommutativeRings():
            raise TypeError('base_ring must be a commutative ring')
        if isinstance(twist, Morphism):
            if (twist.domain() is not base_ring
             or twist.codomain() is not base_ring):
                raise TypeError("the twisting morphism must be an endomorphism of base_ring (=%s)" % base_ring)
            if twist.is_identity():
                morphism = None
            else:
                morphism = twist
            derivation = None
        elif isinstance(twist, RingDerivation):
            if (twist.domain() is not base_ring
             or twist.codomain() is not base_ring):
                raise TypeError("the twisting derivation must be an endomorphism of base_ring (=%s)" % base_ring)
            morphism = twist.parent().twisting_morphism()
            if twist:
                derivation = twist
            else:
                derivation = None
        else:
            raise TypeError("the twisting map must be a ring morphism or a derivation")
        if names is None:
            raise TypeError("you must specify the name of the variable")
        try:
            names = normalize_names(1, names)[0]
        except IndexError:
            raise NotImplementedError("multivariate Ore polynomials rings not supported")

        # If there is no twisting morphism and no twisting derivation
        # we return a classical polynomial ring
        if derivation is None and morphism is None:
            return PolynomialRing(base_ring, names, sparse=sparse)

        # We find the best constructor
        if sparse:
            raise NotImplementedError("sparse Ore polynomial rings are not implemented")

        from sage.rings.polynomial import skew_polynomial_ring
        constructors = [ ]
        if derivation is None:
            if base_ring in _Fields:
                try:
                    order = morphism.order()
                    if order is not Infinity:
                        if base_ring.is_finite():
                            constructors.append(skew_polynomial_ring.SkewPolynomialRing_finite_field)
                        else:
                            constructors.append(skew_polynomial_ring.SkewPolynomialRing_finite_order)
                except (AttributeError, NotImplementedError):
                    pass
            constructors.append(skew_polynomial_ring.SkewPolynomialRing)

        for constructor in constructors:
            try:
                return constructor(base_ring, morphism, derivation, names, sparse)
            except (AttributeError, NotImplementedError):
                pass

        # We fallback to generic implementation
        return cls.__classcall__(cls, base_ring, morphism, derivation, names, sparse)

    def __init__(self, base_ring, morphism, derivation, name, sparse, category=None):
        r"""
        Initialize ``self``.

        INPUT:

        - ``base_ring`` -- a commutative ring

        - ``morphism`` -- an automorphism of the base ring

        - ``derivation`` -- a derivation or a twisted derivation of the base ring

        - ``name`` -- string or list of strings representing the name of
          the variables of ring

        - ``sparse`` -- boolean (default: ``False``)

        - ``category`` -- a category

        EXAMPLES::

            sage: R.<t> = ZZ[]
            sage: sigma = R.hom([t+1])
            sage: S.<x> = SkewPolynomialRing(R, sigma)
            sage: S.category()
            Category of algebras over Univariate Polynomial Ring in t over Integer Ring
            sage: S([1]) + S([-1])
            0
            sage: TestSuite(S).run()
        """
        if self.Element is None:
            import sage.rings.polynomial.ore_polynomial_element
            self.Element = sage.rings.polynomial.ore_polynomial_element.OrePolynomial_generic_dense
        if self._fraction_field_class is None:
            from sage.rings.polynomial.ore_function_field import OreFunctionField
            self._fraction_field_class = OreFunctionField
        self.__is_sparse = sparse
        self._morphism = morphism
        self._derivation = derivation
        self._fraction_field = None
        category = Algebras(base_ring).or_subcategory(category)
        Algebra.__init__(self, base_ring, names=name, normalize=True, category=category)

    def __reduce__(self):
        r"""
        TESTS::

            sage: k.<a> = GF(11^3)
            sage: Frob = k.frobenius_endomorphism()
            sage: S.<x> = k['x', Frob]
            sage: loads(dumps(S)) is S
            True

            sage: der = k.derivation(a, twist=Frob)
            sage: T.<y> = k['y', der]
            sage: loads(dumps(T)) is T
            True
        """
        if self._derivation is None:
            twist = self._morphism
        else:
            twist = self._derivation
        return OrePolynomialRing, (self.base_ring(), twist, self.variable_names(), self.__is_sparse)

    def _element_constructor_(self, a=None, check=True, construct=False, **kwds):
        r"""
        Convert a base ring element ``a`` into a constant of this univariate
        Ore polynomial ring, possibly non-canonically.

        INPUT:

        - ``a`` -- (default: ``None``) an element of the base ring
          of ``self`` or a ring that has a coerce map from ``self``

        - ``check`` -- boolean (default: ``True``)

        - ``construct`` -- boolean (default: ``False``)

        OUTPUT:

        An zero-degree Ore polynomial in ``self``, equal to ``a``.

        EXAMPLES::

            sage: R.<t> = ZZ[]
            sage: sigma = R.hom([t+1])
            sage: S.<x> = SkewPolynomialRing(R,sigma)
            sage: S(1 + x + x^2 + x^3)
            x^3 + x^2 + x + 1
            sage: S(1 + t)
            t + 1
            sage: S(1 + t).degree()
            0
            sage: S(0).list()
            []

        TESTS::

            sage: S(x, check=True)
            x
        """
        C = self.element_class
        if isinstance(a, list):
            return C(self, a, check=check, construct=construct)
        if isinstance(a, Element):
            P = a.parent()
            def build(check):
                if a.is_zero():
                    return P.zero()
                else:
                    return C(self, [a], check=check, construct=construct)
            if P is self:
                return a
            elif P is self.base_ring():
                build(False)
            elif P == self.base_ring() or self.base_ring().has_coerce_map_from(P):
                build(True)
        try:
            return a._polynomial_(self)
        except AttributeError:
            pass
        if isinstance(a, str):
            try:
                from sage.misc.parser import Parser, LookupNameMaker
                R = self.base_ring()
                p = Parser(Integer, R, LookupNameMaker({self.variable_name(): self.gen()}, R))
                return self(p.parse(a))
            except NameError:
                raise TypeError("unable to coerce string")
        return C(self, a, check, construct=construct, **kwds)

    def _coerce_map_from_base_ring(self):
        """
        Return a coercion map from the base ring of ``self``.

        EXAMPLES::

            sage: R.<t> = ZZ[]
            sage: S.<x> = OrePolynomialRing(R, R.hom([t + 1]))
            sage: S.coerce_map_from(R)
            Ore Polynomial base injection morphism:
              From: Univariate Polynomial Ring in t over Integer Ring
              To:   Ore Polynomial Ring in x over Univariate Polynomial Ring in t over Integer Ring twisted by t |--> t + 1
            sage: x.parent()
            Ore Polynomial Ring in x over Univariate Polynomial Ring in t over Integer Ring twisted by t |--> t + 1
            sage: t.parent()
            Univariate Polynomial Ring in t over Integer Ring
            sage: y = x + t  # indirect doctest
            sage: y
            x + t
            sage: y.parent() is S
            True
        """
        return OrePolynomialBaseringInjection(self.base_ring(), self)

    def _coerce_map_from_(self, P):
        r"""
        Check whether ``self`` has a coerce map from ``P``.

        The rings that canonically coerce into this ring are:

        - this ring itself

        - any ring that canonically coerces to the base ring of this ring

        - Ore polynomial rings in the same variable and automorphism over
          any base ring that canonically coerces to the base ring of this ring

        INPUT:

        - ``P`` -- a ring

        EXAMPLES::

            sage: R.<t> = ZZ[]
            sage: sigma = R.hom([t+1])
            sage: S.<x> = OrePolynomialRing(R,sigma)
            sage: S.has_coerce_map_from(S)
            True
            sage: S.has_coerce_map_from(R)
            True
            sage: S.has_coerce_map_from(ZZ)
            True
            sage: S.has_coerce_map_from(GF(5^3))
            False

            sage: S.coerce_map_from(ZZ)
            Composite map:
                From: Integer Ring
                To:   Ore Polynomial Ring in x over Univariate Polynomial Ring in t over Integer Ring twisted by t |--> t + 1
                Defn:   Polynomial base injection morphism:
                        From: Integer Ring
                        To:   Univariate Polynomial Ring in t over Integer Ring
                    then
                        Ore Polynomial base injection morphism:
                        From: Univariate Polynomial Ring in t over Integer Ring
                        To:   Ore Polynomial Ring in x over Univariate Polynomial Ring in t over Integer Ring twisted by t |--> t + 1
            sage: S.coerce_map_from(S)
            Identity endomorphism of Ore Polynomial Ring in x over Univariate Polynomial Ring in t over Integer Ring twisted by t |--> t + 1
        """
        base_ring = self.base_ring()
        try:
            connecting = base_ring.coerce_map_from(P)
            if connecting is not None:
                return self.coerce_map_from(base_ring) * connecting
        except TypeError:
            pass
        if isinstance(P, OrePolynomialRing):
            if self.__is_sparse and not P.is_sparse():
                return False
            if P.variable_name() == self.variable_name():
                return base_ring.has_coerce_map_from(P.base_ring())

    def _repr_(self):
        r"""
        Return a string representation of ``self``.

        EXAMPLES::

            sage: R.<t> = QQ[]
            sage: sigma = R.hom([t+1])
            sage: S.<x> = OrePolynomialRing(R, sigma)
            sage: S
            Ore Polynomial Ring in x over Univariate Polynomial Ring in t over Rational Field twisted by t |--> t + 1

            sage: der = R.derivation()
            sage: T.<d> = OrePolynomialRing(R, der)
            sage: T
            Ore Polynomial Ring in d over Univariate Polynomial Ring in t over Rational Field twisted by d/dt
        """
        s = "Ore Polynomial Ring in %s over %s twisted by " % (self.variable_name(), self.base_ring())
        if self._derivation is None:
            s += self._morphism._repr_short()
        else:
            if self._morphism is not None:
                s += "%s and " % self._morphism._repr_short()
            s += self._derivation._repr_()
        if self.is_sparse():
            s = "Sparse " + s
        return s

    def _latex_(self):
        r"""
        Return a latex representation of ``self``.

        EXAMPLES::

            sage: k.<a> = GF(5^3)
            sage: Frob = k.frobenius_endomorphism()
            sage: S.<x> = k['x', Frob]
            sage: latex(S)  # indirect doctest
            \Bold{F}_{5^{3}}\left[x ; a \mapsto a^{5} \right]

            sage: R.<t> = QQ[]
            sage: der = R.derivation()
            sage: T.<delta> = R['delta', der]
            sage: latex(T)  # indirect doctest
            \Bold{Q}[t]\left[\delta ; \frac{d}{dt} \right]
        """
        from sage.misc.latex import latex
        s = "%s\\left[%s" % (latex(self.base_ring()), self.latex_variable_names()[0])
        sep = ";"
        if self._morphism is not None:
            s += sep + latex(self._morphism)
            sep = ","
        if self._derivation is not None:
            s += sep + latex(self._derivation)
        return s + "\\right]"

    def change_var(self, var):
        r"""
        Return the Ore polynomial ring in variable ``var`` with the same base
        ring, twisting morphism and twisting derivation as ``self``.

        INPUT:

        - ``var`` -- a string representing the name of the new variable

        EXAMPLES::

            sage: k.<t> = GF(5^3)
            sage: Frob = k.frobenius_endomorphism()
            sage: R.<x> = OrePolynomialRing(k,Frob); R
            Ore Polynomial Ring in x over Finite Field in t of size 5^3 twisted by t |--> t^5
            sage: Ry = R.change_var('y'); Ry
            Ore Polynomial Ring in y over Finite Field in t of size 5^3 twisted by t |--> t^5
            sage: Ry is R.change_var('y')
            True
        """
        if self._derivation is None:
            twist = self._morphism
        else:
            twist = self._derivation
        return OrePolynomialRing(self.base_ring(), twist, names=var,
                                 sparse=self.__is_sparse)

    def characteristic(self):
        r"""
        Return the characteristic of the base ring of ``self``.

        EXAMPLES::

            sage: R.<t> = QQ[]
            sage: sigma = R.hom([t+1])
            sage: R['x',sigma].characteristic()
            0

            sage: k.<u> = GF(5^3)
            sage: Frob = k.frobenius_endomorphism()
            sage: k['y',Frob].characteristic()
            5
        """
        return self.base_ring().characteristic()

    @cached_method
    def twisting_morphism(self, n=1):
        r"""
        Return the twisting endomorphism defining this Ore polynomial ring
        iterated ``n`` times or ``None`` if this Ore polynomial ring is not
        twisted by an endomorphism.

        INPUT:

        -  ``n`` - an integer (default: 1)

        EXAMPLES::

            sage: R.<t> = QQ[]
            sage: sigma = R.hom([t+1])
            sage: S.<x> = R['x', sigma]
            sage: S.twisting_morphism()
            Ring endomorphism of Univariate Polynomial Ring in t over Rational Field
              Defn: t |--> t + 1
            sage: S.twisting_morphism() == sigma
            True
            sage: S.twisting_morphism(10)
            Ring endomorphism of Univariate Polynomial Ring in t over Rational Field
              Defn: t |--> t + 10

        If ``n`` in negative, Sage tries to compute the inverse of the
        twisting morphism::

            sage: k.<a> = GF(5^3)
            sage: Frob = k.frobenius_endomorphism()
            sage: T.<y> = k['y',Frob]
            sage: T.twisting_morphism(-1)
            Frobenius endomorphism a |--> a^(5^2) on Finite Field in a of size 5^3

        Sometimes it fails, even if the twisting morphism is
        actually invertible::

            sage: K = R.fraction_field()
            sage: phi = K.hom([(t+1)/(t-1)])
            sage: T.<y> = K['y', phi]
            sage: T.twisting_morphism(-1)
            Traceback (most recent call last):
            ...
            NotImplementedError: inverse not implemented for morphisms of Fraction Field of Univariate Polynomial Ring in t over Rational Field

        When the Ore polynomial ring is only twisted by a derivation, this
        method returns nothing::

            sage: der = R.derivation()
            sage: A.<d> = R['x', der]
            sage: A
            Ore Polynomial Ring in x over Univariate Polynomial Ring in t over Rational Field twisted by d/dt
            sage: A.twisting_morphism()

        Here is an example where the twisting morphism is automatically
        infered from the derivation::

            sage: k.<a> = GF(5^3)
            sage: Frob = k.frobenius_endomorphism()
            sage: der = k.derivation(1, twist=Frob)
            sage: der
            [a |--> a^5] - id
            sage: S.<x> = k['x', der]
            sage: S.twisting_morphism()
            Frobenius endomorphism a |--> a^5 on Finite Field in a of size 5^3

        .. SEEALSO::

            :meth:`twisting_derivation`
        """
        if self._morphism is not None:
            try:
                return self._morphism ** n
            except TypeError as e:
                if n < 0:
                    raise NotImplementedError("inversion of the twisting morphism %s" % self._morphism)
                else:
                    raise ValueError("Unexpected error in iterating the twisting morphism: %s", e)

    def twist_map(self, n=1):
        r"""
        Return the twisting endomorphism defining this Ore polynomial ring
        iterated ``n`` times or ``None`` if this Ore polynomial ring is not
        twisted by an endomorphism.

        This method is deprecated. Use :meth:`twisting_morphism` instead.

        INPUT:

        -  ``n`` - an integer (default: 1)

        EXAMPLES::

            sage: R.<t> = QQ[]
            sage: sigma = R.hom([t+1])
            sage: S.<x> = R['x', sigma]
            sage: S.twist_map()
            ...
            DeprecationWarning: The method twist_map is deprecated; use twisting_morphism (same semantic) instead
            See https://trac.sagemath.org/29629 for details.
            Ring endomorphism of Univariate Polynomial Ring in t over Rational Field
              Defn: t |--> t + 1
        """
        from sage.misc.superseded import deprecation
        deprecation(29629, "The method twist_map is deprecated; use twisting_morphism (same semantic) instead")
        return self.twisting_morphism(n)

    def twisting_derivation(self):
        r"""
        Return the twisting derivation defining this Ore polynomial ring
        or ``None`` if this Ore polynomial ring is not twisted by a derivation.

        EXAMPLES::

            sage: R.<t> = QQ[]
            sage: der = R.derivation(); der
            d/dt
            sage: A.<d> = R['d', der]
            sage: A.twisting_derivation()
            d/dt

            sage: k.<a> = GF(5^3)
            sage: Frob = k.frobenius_endomorphism()
            sage: S.<x> = k['x', Frob]
            sage: S.twisting_derivation()

        .. SEEALSO::

            :meth:`twisting_morphism`
        """
        return self._derivation

    @cached_method
    def gen(self, n=0):
        r"""
        Return the indeterminate generator of this Ore polynomial ring.

        INPUT:

        - ``n`` -- index of generator to return (default: 0); exists for
          compatibility with other polynomial rings

        EXAMPLES::

            sage: R.<t> = QQ[]
            sage: sigma = R.hom([t+1])
            sage: S.<x> = R['x',sigma]; S
            Ore Polynomial Ring in x over Univariate Polynomial Ring in t over Rational Field twisted by t |--> t + 1
            sage: y = S.gen(); y
            x
            sage: y == x
            True
            sage: y is x
            True
            sage: S.gen(0)
            x

        This is also known as the parameter::

            sage: S.parameter() is S.gen()
            True

        TESTS::

            sage: S.gen(1)
            Traceback (most recent call last):
            ...
            IndexError: generator 1 not defined
        """
        if n != 0:
            raise IndexError("generator %s not defined" % n)
        return self.Element(self, [0,1])

    parameter = gen

    def gens_dict(self):
        r"""
        Return a {name: variable} dictionary of the generators of
        this Ore polynomial ring.

        EXAMPLES::

            sage: R.<t> = ZZ[]
            sage: sigma = R.hom([t+1])
            sage: S.<x> = SkewPolynomialRing(R,sigma)
            sage: S.gens_dict()
            {'x': x}
        """
        return dict(zip(self.variable_names(), self.gens()))

    def is_finite(self):
        r"""
        Return ``False`` since Ore polynomial rings are not finite
        (unless the base ring is `0`).

        EXAMPLES::

            sage: k.<t> = GF(5^3)
            sage: k.is_finite()
            True
            sage: Frob = k.frobenius_endomorphism()
            sage: S.<x> = k['x',Frob]
            sage: S.is_finite()
            False
        """
        R = self.base_ring()
        return R.is_finite() and R.order() == 1

    def is_exact(self):
        r"""
        Return ``True`` if elements of this Ore polynomial ring are exact.
        This happens if and only if elements of the base ring are exact.

        EXAMPLES::

            sage: k.<t> = GF(5^3)
            sage: Frob = k.frobenius_endomorphism()
            sage: S.<x> = k['x', Frob]
            sage: S.is_exact()
            True
            sage: S.base_ring().is_exact()
            True

            sage: R.<u> = k[[]]
            sage: sigma = R.hom([u+u^2])
            sage: T.<y> = R['y', sigma]
            sage: T.is_exact()
            False
            sage: T.base_ring().is_exact()
            False
        """
        return self.base_ring().is_exact()

    def is_sparse(self):
        r"""
        Return ``True`` if the elements of this Ore polynomial ring are
        sparsely represented.

        .. WARNING::

            Since sparse Ore polynomials are not yet implemented, this
            function always returns ``False``.

        EXAMPLES::

            sage: R.<t> = RR[]
            sage: sigma = R.hom([t+1])
            sage: S.<x> = R['x',sigma]
            sage: S.is_sparse()
            False
        """
        return self.__is_sparse

    def ngens(self):
        r"""
        Return the number of generators of this Ore polynomial ring,
        which is `1`.

        EXAMPLES::

            sage: R.<t> = RR[]
            sage: sigma = R.hom([t+1])
            sage: S.<x> = R['x',sigma]
            sage: S.ngens()
            1
        """
        return 1

    def random_element(self, degree=2, monic=False, *args, **kwds):
        r"""
        Return a random Ore polynomial in this ring.

        INPUT:

        - ``degree`` -- (default: 2) integer with degree
          or a tuple of integers with minimum and maximum degrees

        - ``monic`` -- (default: ``False``) if ``True``, return a monic
          Ore polynomial

        - ``*args, **kwds`` -- passed on to the ``random_element`` method
          for the base ring

        OUTPUT:

        Ore polynomial such that the coefficients of `x^i`, for `i` up
        to ``degree``, are random elements from the base ring, randomized
        subject to the arguments ``*args`` and ``**kwds``.

        EXAMPLES::

            sage: k.<t> = GF(5^3)
            sage: Frob = k.frobenius_endomorphism()
            sage: S.<x> = k['x', Frob]
            sage: S.random_element()  # random
            (2*t^2 + 3)*x^2 + (4*t^2 + t + 4)*x + 2*t^2 + 2
            sage: S.random_element(monic=True)  # random
            x^2 + (2*t^2 + t + 1)*x + 3*t^2 + 3*t + 2

        Use ``degree`` to obtain polynomials of higher degree::

            sage: p = S.random_element(degree=5)   # random
            (t^2 + 3*t)*x^4 + (4*t + 4)*x^3 + (4*t^2 + 4*t)*x^2 + (2*t^2 + 1)*x + 3
            sage: p.degree() <= 5
            True

        When ``monic`` is ``False``, the returned Ore polynomial may have
        a degree less than ``degree`` (it happens when the random leading
        coefficient is zero). However, if ``monic`` is ``True``, this
        cannot happen::

            sage: p = S.random_element(degree=4, monic=True)
            sage: p.leading_coefficient() == S.base_ring().one()
            True
            sage: p.degree() == 4
            True

        If a tuple of two integers is given for the degree argument, a random
        integer will be chosen between the first and second element of the
        tuple as the degree, both inclusive::

            sage: S.random_element(degree=(2,7))  # random
            (3*t^2 + 1)*x^4 + (4*t + 2)*x^3 + (4*t + 1)*x^2
             + (t^2 + 3*t + 3)*x + 3*t^2 + 2*t + 2

        If the first tuple element is greater than the second, a
        ``ValueError`` is raised::

            sage: S.random_element(degree=(5,4))
            Traceback (most recent call last):
            ...
            ValueError: first degree argument must be less or equal to the second
        """
        R = self.base_ring()
        if isinstance(degree, (list, tuple)):
            if len(degree) != 2:
                raise ValueError("degree argument must be an integer or a tuple of 2 integers (min_degree, max_degree)")
            if degree[0] > degree[1]:
                raise ValueError("first degree argument must be less or equal to the second")
            degree = randint(*degree)
        if monic:
            return self([R.random_element(*args, **kwds) for _ in range(degree)] + [R.one()])
        else:
            return self([R.random_element(*args, **kwds) for _ in range(degree+1)])

    def random_irreducible(self, degree=2, monic=True, *args, **kwds):
        r"""
        Return a random irreducible Ore polynomial.

        .. WARNING::

            Elements of this Ore polynomial ring need to have a method
            is_irreducible(). Currently, this method is implemented only
            when the base ring is a finite field.

        INPUT:

        -  ``degree`` - Integer with degree (default: 2)
           or a tuple of integers with minimum and maximum degrees

        -  ``monic`` - if ``True``, returns a monic Ore polynomial
           (default: ``True``)

        -  ``*args, **kwds`` - passed in to the ``random_element`` method for
           the base ring

        EXAMPLES::

            sage: k.<t> = GF(5^3)
            sage: Frob = k.frobenius_endomorphism()
            sage: S.<x> = k['x',Frob]
            sage: A = S.random_irreducible(); A
            x^2 + (4*t^2 + 3*t + 4)*x + 4*t^2 + t
            sage: A.is_irreducible()
            True
            sage: B = S.random_irreducible(degree=3,monic=False); B  # random
            (4*t + 1)*x^3 + (t^2 + 3*t + 3)*x^2 + (3*t^2 + 2*t + 2)*x + 3*t^2 + 3*t + 1
            sage: B.is_irreducible()
            True
        """
        if isinstance(degree, (list, tuple)):
            if len(degree) != 2:
                raise ValueError("degree argument must be an integer or a tuple of 2 integers (min_degree, max_degree)")
            if degree[0] > degree[1]:
                raise ValueError("minimum degree must be less or equal than maximum degree")
            degree = randint(*degree)
        while True:
            irred = self.random_element((degree,degree), monic=monic)
            if irred.is_irreducible():
                return irred

    def is_commutative(self):
        r"""
        Return ``True`` if this Ore polynomial ring is commutative, i.e. if the
        twisting morphism is the identity and the twisting derivation vanishes.

        EXAMPLES::

            sage: k.<a> = GF(5^3)
            sage: Frob = k.frobenius_endomorphism()
            sage: S.<x> = k['x', Frob]
            sage: S.is_commutative()
            False

            sage: T.<y> = k['y', Frob^3]
            sage: T.is_commutative()
            True

            sage: R.<t> = GF(5)[]
            sage: der = R.derivation()
            sage: A.<d> = R['d', der]
            sage: A.is_commutative()
            False

            sage: B.<b> = R['b', 5*der]
            sage: B.is_commutative()
            True
        """
        return self._morphism is None and self._derivation is None
<<<<<<< HEAD

    def is_field(self):
        r"""
        Return always ``False`` since Ore polynomial rings are never
        fields.

        EXAMPLES::

            sage: k.<a> = GF(5^3)
            sage: Frob = k.frobenius_endomorphism()
            sage: S.<x> = k['x', Frob]
            sage: S.is_field()
            False
        """
        return False
    
    def fraction_field(self):
        r"""
        Return the fraction field of this skew ring.

        EXAMPLES::

            sage: k.<a> = GF(5^3)
            sage: Frob = k.frobenius_endomorphism()
            sage: S.<x> = k['x', Frob]
            sage: K = S.fraction_field(); K
            Ore Function Field in x over Finite Field in a of size 5^3 twisted by a |--> a^5

            sage: f = 1/(x + a); f
            (x + a)^(-1)
            sage: f.parent() is K
            True

        Below is another example with differentiel operators::

            sage: R.<t> = QQ[]
            sage: der = R.derivation()
            sage: A.<d> = R['d', der]
            sage: A.fraction_field()
            Ore Function Field in d over Fraction Field of Univariate Polynomial Ring in t over Rational Field twisted by d/dt

            sage: f = t/d; f
            (d - 1/t)^(-1) * t
            sage: f*d
            t

        .. SEEALSO::

            :module:`sage.rings.polynomial.ore_function_field`
        """
        if self._fraction_field is None:
            if self.base_ring() in _Fields:
                self._fraction_field = self._fraction_field_class(self)
            else:
                base = self.base_ring().fraction_field()
                if self._derivation is None:
                    twist = self._morphism.extend_to_fraction_field()
                else:
                    twist = self._derivation.extend_to_fraction_field()
                name = self.variable_name()
                sparse = self.is_sparse()
                ring = OrePolynomialRing(base, twist, name, sparse)
                self._fraction_field = self._fraction_field_class(ring)
                self._fraction_field.register_coercion(self)
        return self._fraction_field

    def _pushout_(self, other):
        r"""
        Return the pushout of this Ore polynomial ring and ``other``.

        TESTS::

            sage: from sage.categories.pushout import pushout
            sage: k.<a> = GF(5^3)
            sage: Frob = k.frobenius_endomorphism()
            sage: S = k['x', Frob]
            sage: K = S.fraction_field()
            sage: Z = K.center()
            sage: pushout(S,Z)  # indirect doctest
            Ore Function Field in x over Finite Field in a of size 5^3 twisted by a |--> a^5
        """
        frac = self._fraction_field
        if frac is not None and frac.has_coerce_map_from(other):
            return frac
=======
>>>>>>> 1c7a67c8
<|MERGE_RESOLUTION|>--- conflicted
+++ resolved
@@ -169,8 +169,6 @@
 
     .. RUBRIC:: Examples of variable name context
 
-<<<<<<< HEAD
-=======
     Consider the following::
 
         sage: R.<t> = ZZ[]
@@ -179,7 +177,6 @@
         Ore Polynomial Ring in x over Univariate Polynomial Ring in t over Integer Ring
          twisted by t |--> t + 1
 
->>>>>>> 1c7a67c8
     The names of the variables defined above cannot be arbitrarily
     modified because each Ore polynomial ring is unique in Sage and other
     objects in Sage could have pointers to that Ore polynomial ring.
@@ -1097,7 +1094,6 @@
             True
         """
         return self._morphism is None and self._derivation is None
-<<<<<<< HEAD
 
     def is_field(self):
         r"""
@@ -1113,7 +1109,7 @@
             False
         """
         return False
-    
+
     def fraction_field(self):
         r"""
         Return the fraction field of this skew ring.
@@ -1181,6 +1177,4 @@
         """
         frac = self._fraction_field
         if frac is not None and frac.has_coerce_map_from(other):
-            return frac
-=======
->>>>>>> 1c7a67c8
+            return frac