r"""
Elements of the ring $\Z$ of integers

AUTHORS:
    -- William Stein (2005): initial version
    -- Gonzalo Tornaria (2006-03-02): vastly improved python/GMP conversion; hashing
    -- Didier Deshommes <dfdeshom@gmail.com> (2006-03-06): numerous examples and docstrings
    -- William Stein (2006-03-31): changes to reflect GMP bug fixes
    -- William Stein (2006-04-14): added GMP factorial method (since it's
                                   now very fast).
    -- David Harvey (2006-09-15): added nth_root, exact_log
    -- David Harvey (2006-09-16): attempt to optimise Integer constructor
    -- Rishikesh (2007-02-25): changed quo_rem so that the rem is positive
    -- David Harvey, Martin Albrecht, Robert Bradshaw (2007-03-01): optimized Integer constructor and pool

EXAMPLES:
   Add 2 integers:
       sage: a = Integer(3) ; b = Integer(4)
       sage: a + b == 7
       True

   Add an integer and a real number:
       sage: a + 4.0
       7.00000000000000

   Add an integer and a rational number:
       sage: a + Rational(2)/5
       17/5

   Add an integer and a complex number:
       sage: b = ComplexField().0 + 1.5
       sage: loads((a+b).dumps()) == a+b
       True

   sage: z = 32
   sage: -z
   -32
   sage: z = 0; -z
   0
   sage: z = -0; -z
   0
   sage: z = -1; -z
   1

Multiplication:
    sage: a = Integer(3) ; b = Integer(4)
    sage: a * b == 12
    True
    sage: loads((a * 4.0).dumps()) == a*b
    True
    sage: a * Rational(2)/5
    6/5

    sage: list([2,3]) * 4
    [2, 3, 2, 3, 2, 3, 2, 3]

    sage: 'sage'*Integer(3)
    'sagesagesage'

Coercions:
    Returns version of this integer in the multi-precision floating
    real field R.

        sage: n = 9390823
        sage: RR = RealField(200)
        sage: RR(n)
        9390823.0000000000000000000000000000000000000000000000000000

"""

#*****************************************************************************
#       Copyright (C) 2004 William Stein <wstein@gmail.com>
#
#  Distributed under the terms of the GNU General Public License (GPL)
#
#    This code is distributed in the hope that it will be useful,
#    but WITHOUT ANY WARRANTY; without even the implied warranty of
#    MERCHANTABILITY or FITNESS FOR A PARTICULAR PURPOSE.  See the GNU
#    General Public License for more details.
#
#  The full text of the GPL is available at:
#
#                  http://www.gnu.org/licenses/
#*****************************************************************************

doc="""
Integers
"""

import operator

import sys

include "../ext/gmp.pxi"
include "../ext/interrupt.pxi"  # ctrl-c interrupt block support
include "../ext/stdsage.pxi"

cdef extern from "../ext/mpz_pylong.h":
    cdef mpz_get_pylong(mpz_t src)
    cdef int mpz_set_pylong(mpz_t dst, src) except -1
    cdef long mpz_pythonhash(mpz_t src)


from sage.libs.pari.gen cimport gen as pari_gen

cdef class Integer(sage.structure.element.EuclideanDomainElement)

import sage.rings.infinity
import sage.libs.pari.all

cdef mpz_t mpz_tmp
mpz_init(mpz_tmp)

cdef public int set_mpz(Integer self, mpz_t value):
    mpz_set(self.value, value)

cdef set_from_Integer(Integer self, Integer other):
    mpz_set(self.value, other.value)

cdef set_from_int(Integer self, int other):
    mpz_set_si(self.value, other)

cdef public mpz_t* get_value(Integer self):
    return &self.value

MAX_UNSIGNED_LONG = 2 * sys.maxint

# This crashes SAGE:
#  s = 2003^100300000
# The problem is related to realloc moving all the memory
# and returning a pointer to the new block of memory, I think.

from sage.structure.sage_object cimport SageObject
from sage.structure.element cimport EuclideanDomainElement, ModuleElement
from sage.structure.element import  bin_op

import integer_ring
the_integer_ring = integer_ring.ZZ

def is_Integer(x):
    return bool(PY_TYPE_CHECK(x, Integer))

cdef class Integer(sage.structure.element.EuclideanDomainElement):
    r"""
    The \class{Integer} class represents arbitrary precision
    integers.  It derives from the \class{Element} class, so
    integers can be used as ring elements anywhere in SAGE.

    \begin{notice}
    The class \class{Integer} is implemented in Pyrex, as a wrapper
    of the GMP \code{mpz_t} integer type.
    \end{notice}
    """

    # todo: It would be really nice if we could avoid the __new__ call.
    # It has python calling conventions, and our timing tests indicate the
    # overhead can be significant. The difficulty is that then we can't
    # guarantee that the initialization will be performed exactly once.

    def __new__(self, x=None, unsigned int base=0):
        mpz_init(self.value)
        self._parent = <SageObject>the_integer_ring

    def __pyxdoc__init__(self):
        """
        You can create an integer from an int, long, string literal, or
        integer modulo N.

        EXAMPLES:
            sage: Integer(495)
            495
            sage: Integer('495949209809328523')
            495949209809328523
            sage: Integer(Mod(3,7))
            3
            sage: 2^3
            8
        """

    def __init__(self, x=None, unsigned int base=0):
        """
        EXAMPLES:
            sage: a = long(-901824309821093821093812093810928309183091832091)
            sage: b = ZZ(a); b
            -901824309821093821093812093810928309183091832091
            sage: ZZ(b)
            -901824309821093821093812093810928309183091832091
            sage: ZZ('-901824309821093821093812093810928309183091832091')
            -901824309821093821093812093810928309183091832091
            sage: ZZ(int(-93820984323))
            -93820984323
            sage: ZZ(ZZ(-901824309821093821093812093810928309183091832091))
            -901824309821093821093812093810928309183091832091
            sage: ZZ(QQ(-901824309821093821093812093810928309183091832091))
            -901824309821093821093812093810928309183091832091
            sage: ZZ(pari('Mod(-3,7)'))
            4
            sage: ZZ('sage')
            Traceback (most recent call last):
            ...
            TypeError: unable to convert x (=sage) to an integer
            sage: Integer('zz',36).str(36)
            'zz'
            sage: ZZ('0x3b').str(16)
            '3b'
        """

        # TODO: All the code below should somehow be in an external
        # cdef'd function.  Then e.g., if a matrix or vector or
        # polynomial is getting filled by mpz_t's, it can use the
        # rules below to do the fill construction of mpz_t's, but
        # without the overhead of creating any Python objects at all.
        # The cdef's function should be of the form
        #     mpz_init_set_sage(mpz_t y, object x)
        # Then this function becomes the one liner:
        #     mpz_init_set_sage(self.value, x)

        if x is None:
            if mpz_sgn(self.value) != 0:
                mpz_set_si(self.value, 0)

        else:
            # First do all the type-check versions; these are fast.

            if PY_TYPE_CHECK(x, Integer):
                set_from_Integer(self, <Integer>x)

            elif PyInt_Check(x):
                mpz_set_si(self.value, x)

            elif PyLong_Check(x):
                mpz_set_pylong(self.value, x)

            elif PyString_Check(x):
                if base < 0 or base > 36:
                    raise ValueError, "base (=%s) must be between 2 and 36"%base
                if mpz_set_str(self.value, x, base) != 0:
                    raise TypeError, "unable to convert x (=%s) to an integer"%x

            # Similarly for "sage.libs.pari.all.pari_gen"
            elif PY_TYPE_CHECK(x, pari_gen):
                if x.type() == 't_INTMOD':
                    x = x.lift()
                # TODO: figure out how to convert to pari integer in base 16 ?

                # todo: having this "s" variable around here is causing
                # pyrex to play games with refcount for the None object, which
                # seems really stupid.

                s = hex(x)
                if mpz_set_str(self.value, s, 16) != 0:
                    raise TypeError, "Unable to coerce PARI %s to an Integer."%x
            elif PyObject_HasAttrString(x, "_integer_"):
                # todo: Note that PyObject_GetAttrString returns NULL if
                # the attribute was not found. If we could test for this,
                # we could skip the double lookup. Unfortunately pyrex doesn't
                # seem to let us do this; it flags an error if the function
                # returns NULL, because it can't construct an "object" object
                # out of the NULL pointer. This really sucks. Perhaps we could
                # make the function prototype have return type void*, but
                # then how do we make Pyrex handle the reference counting?
                set_from_Integer(self, (<object> PyObject_GetAttrString(x, "_integer_"))())

            else:
                raise TypeError, "unable to coerce element to an integer"


    def __reduce__(self):
        # This single line below took me HOURS to figure out.
        # It is the *trick* needed to pickle pyrex extension types.
        # The trick is that you must put a pure Python function
        # as the first argument, and that function must return
        # the result of unpickling with the argument in the second
        # tuple as input. All kinds of problems happen
        # if we don't do this.
        return sage.rings.integer.make_integer, (self.str(32),)

    def _reduce_set(self, s):
        mpz_set_str(self.value, s, 32)

    def __index__(self):
        """
        Needed so integers can be used as list indices.

        EXAMPLES:
            sage: v = [1,2,3,4,5]
            sage: v[Integer(3)]
            4
            sage: v[Integer(2):Integer(4)]
            [3, 4]
        """
        return int(mpz_get_pylong(self.value))

    def _im_gens_(self, codomain, im_gens):
        return codomain._coerce_(self)

    def _xor(Integer self, Integer other):
        cdef Integer x
        x = Integer()
        mpz_xor(x.value, self.value, other.value)
        return x

    def xor(x, y):
        """
        Compute the exclusive or of x and y.

        EXAMPLES:
            sage: n = ZZ(2); m = ZZ(3)
            sage: n.xor(m)
            1
        """
        if PY_TYPE_CHECK(x, Integer) and PY_TYPE_CHECK(y, Integer):
            return x._xor(y)
        return bin_op(x, y, operator.xor)

    def __xor__(self, right):
        raise RuntimeError, "Use ** for exponentiation, not '^', which means xor\n"+\
              "in Python, and has the wrong precedence.  Use x.xor(y) for the xor of x and y."

    def __richcmp__(left, right, int op):
        return (<sage.structure.element.Element>left)._richcmp(right, op)

    cdef int _cmp_c_impl(left, sage.structure.element.Element right) except -2:
        cdef int i
        i = mpz_cmp((<Integer>left).value, (<Integer>right).value)
        if i < 0: return -1
        elif i == 0: return 0
        else: return 1

    def __copy__(self):
        """
        Return a copy of the integer.

        EXAMPLES:
            sage: n = 2
            sage: copy(n)
            2
            sage: copy(n) is n
            False
        """
        cdef Integer z
        z = Integer()
        set_mpz(z,self.value)
        return z


    def list(self):
        """
        Return a list with this integer in it, to be
        compatible with the method for number fields.

        EXAMPLES:
            sage: m = 5
            sage: m.list()
            [5]
        """
        return [ self ]


    def  __dealloc__(self):
        mpz_clear(self.value)

    def __repr__(self):
        return self.str()

    def _latex_(self):
        return self.str()

    def _mathml_(self):
        return '<mn>%s</mn>'%self

    def __str_malloc(self, int base=10):
        r"""
        Return the string representation of \code{self} in the given
        base.

        However, self.str() below is nice because we know the size of
        the string ahead of time, and can work around a bug in GMP
        nicely.  There seems to be a bug in GMP, where non-2-power
        base conversion for very large integers > 10 million digits
        (?) crashes GMP.
        """
        _sig_on
        cdef char *s
        s = mpz_get_str(NULL, base, self.value)
        t = str(s)
        free(s)
        _sig_off
        return t

    def str(self, int base=10):
        r"""
        Return the string representation of \code{self} in the given
        base.


        EXAMPLES:
            sage: Integer(2^10).str(2)
            '10000000000'
            sage: Integer(2^10).str(17)
            '394'

            sage: two=Integer(2)
            sage: two.str(1)
            Traceback (most recent call last):
            ...
            ValueError: base (=1) must be between 2 and 36

            sage: two.str(37)
            Traceback (most recent call last):
            ...
            ValueError: base (=37) must be between 2 and 36

            sage: big = 10^5000000
            sage: s = big.str()                 # long time (> 20 seconds)
            sage: len(s)                        # long time (depends on above defn of s)
            5000001
            sage: s[:10]                        # long time (depends on above defn of s)
            '1000000000'
        """
        if base < 2 or base > 36:
            raise ValueError, "base (=%s) must be between 2 and 36"%base
        cdef size_t n
        cdef char *s
        n = mpz_sizeinbase(self.value, base) + 2
        s = <char *>PyMem_Malloc(n)
        if s == NULL:
            raise MemoryError, "Unable to allocate enough memory for the string representation of an integer."
        _sig_on
        mpz_get_str(s, base, self.value)
        _sig_off
        k = <object> PyString_FromString(s)
        PyMem_Free(s)
        return k

    def __hex__(self):
        r"""
        Return the hexadecimal digits of self in lower case.

        \note{'0x' is \emph{not} prepended to the result like is done
        by the corresponding Python function on int or long.  This is
        for efficiency sake---adding and stripping the string wastes
        time; since this function is used for conversions from
        integers to other C-library structures, it is important that
        it be fast.}

        EXAMPLES:
            sage: print hex(Integer(15))
            f
            sage: print hex(Integer(16))
            10
            sage: print hex(Integer(16938402384092843092843098243))
            36bb1e3929d1a8fe2802f083
            sage: print hex(long(16938402384092843092843098243))
            0x36bb1e3929d1a8fe2802f083L
        """
        return self.str(16)

    def binary(self):
        """
        Return the binary digits of self as a string.

        EXAMPLES:
            sage: print Integer(15).binary()
            1111
            sage: print Integer(16).binary()
            10000
            sage: print Integer(16938402384092843092843098243).binary()
            1101101011101100011110001110010010100111010001101010001111111000101000000000101111000010000011
        """
        return self.str(2)

    def set_si(self, signed long int n):
        """
        Coerces $n$ to a C signed integer if possible, and sets self
        equal to $n$.

        EXAMPLES:
            sage: n= ZZ(54)
            sage: n.set_si(-43344);n
            -43344
            sage: n.set_si(43344);n
            43344

        Note that an error occurs when we are not dealing with
        integers anymore
            sage: n.set_si(2^32);n
            Traceback (most recent call last):      # 32-bit
            ...                                     # 32-bit
            OverflowError: long int too large to convert to int   # 32-bit
            4294967296       # 64-bit
            sage: n.set_si(-2^32);n
            Traceback (most recent call last):      # 32-bit
            ...                                     # 32-bit
            OverflowError: long int too large to convert to int     # 32-bit
            -4294967296      # 64-bit
        """
        mpz_set_si(self.value, n)

    def set_str(self, s, base=10):
        """
        Set self equal to the number defined by the string $s$ in the
        given base.

        EXAMPLES:
            sage: n=100
            sage: n.set_str('100000',2)
            sage: n
            32

        If the number begins with '0X' or '0x', it is converted
        to an hex number:
            sage: n.set_str('0x13',0)
            sage: n
            19
            sage: n.set_str('0X13',0)
            sage: n
            19

        If the number begins with a '0', it is converted to an octal
        number:
            sage: n.set_str('013',0)
            sage: n
            11

        '13' is not a valid binary number so the following raises
        an exception:
            sage: n.set_str('13',2)
            Traceback (most recent call last):
            ...
            TypeError: unable to convert x (=13) to an integer in base 2
        """
        valid = mpz_set_str(self.value, s, base)
        if valid != 0:
            raise TypeError, "unable to convert x (=%s) to an integer in base %s"%(s, base)

    cdef void set_from_mpz(Integer self, mpz_t value):
        mpz_set(self.value, value)

    cdef mpz_t* get_value(Integer self):
        return &self.value

    cdef void _to_ZZ(self, ntl_c_ZZ *z):
        _sig_on
        mpz_to_ZZ(z, &self.value)
        _sig_off

    cdef ModuleElement _add_c_impl(self, ModuleElement right):
        # self and right are guaranteed to be Integers
        cdef Integer x
        x = PY_NEW(Integer)
        mpz_add(x.value, self.value, (<Integer>right).value)
        return x

##     def _unsafe_add_in_place(self,  ModuleElement right):
##         """
##         Do *not* use this...  unless you really know what you
##         are doing.
##         """
##         if not (right._parent is self._parent):
##             raise TypeError
##         mpz_add(self.value, self.value, (<Integer>right).value)
##     cdef _unsafe_add_in_place_c(self,  ModuleElement right):
##         """
##         Do *not* use this...  unless you really know what you
##         are doing.
##         """
##         if not (right._parent is self._parent):
##             raise TypeError
##         mpz_add(self.value, self.value, (<Integer>right).value)

    cdef ModuleElement _sub_c_impl(self, ModuleElement right):
        # self and right are guaranteed to be Integers
        cdef Integer x
        x = PY_NEW(Integer)
        mpz_sub(x.value, self.value, (<Integer>right).value)
        return x

    cdef ModuleElement _neg_c_impl(self):
        cdef Integer x
        x = PY_NEW(Integer)
        mpz_neg(x.value, self.value)
        return x

    def _r_action(self, s):
        if isinstance(s, (str, list)):
            return s*int(self)
        raise TypeError

    cdef RingElement _mul_c_impl(self, RingElement right):
        # self and right are guaranteed to be Integers
        cdef Integer x
        x = PY_NEW(Integer)
        if mpz_size(self.value) + mpz_size((<Integer>right).value) > 100000:
            # We only use the signal handler (to enable ctrl-c out) when the
            # product might take a while to compute
            _sig_on
            mpz_mul(x.value, self.value, (<Integer>right).value)
            _sig_off
        else:
            mpz_mul(x.value, self.value, (<Integer>right).value)
        return x

    cdef RingElement _div_c_impl(self, RingElement right):
        r"""
        Computes \frac{a}{b}

        EXAMPLES:
            sage: a = Integer(3) ; b = Integer(4)
            sage: a / b == Rational(3) / 4
            True
            sage: Integer(32) / Integer(32)
            1
        """
        # this is vastly faster than doing it here, since here
        # we can't cimport rationals.
        return the_integer_ring._div(self, right)

    def __floordiv(Integer self, Integer other):
        cdef Integer x
        x = Integer()


        _sig_on
        mpz_fdiv_q(x.value, self.value, other.value)
        _sig_off

        return x


    def __floordiv__(x, y):
        r"""
        Computes the whole part of \frac{self}{other}

        EXAMPLES:
            sage: a = Integer(321) ; b = Integer(10)
            sage: a // b
            32
        """
        if PY_TYPE_CHECK(x, Integer) and PY_TYPE_CHECK(y, Integer):
            return x.__floordiv(y)
        return bin_op(x, y, operator.floordiv)


    def __pow__(self, n, dummy):
        r"""
        Computes $\text{self}^n$

        EXAMPLES:
            sage: 2^-6
            1/64
            sage: 2^6
            64
            sage: 2^0
            1
            sage: 2^-0
            1
            sage: (-1)^(1/3)
            Traceback (most recent call last):
            ...
            TypeError: exponent (=1/3) must be an integer.
            Coerce your numbers to real or complex numbers first.

        The base need not be an integer (it can be a builtin
        Python type).
            sage: int(2)^10
            1024
            sage: float(2.5)^10
            9536.7431640625
            sage: 'sage'^3
            'sagesagesage'


        The exponent must fit in an unsigned long.
            sage: x = 2^100000000000000000000000
            Traceback (most recent call last):
            ...
            RuntimeError: exponent must be at most 4294967294  # 32-bit
            RuntimeError: exponent must be at most 18446744073709551614 # 64-bit
        """
        cdef Integer _n
        cdef unsigned int _nval
        if not PY_TYPE_CHECK(self, Integer):
            if isinstance(self, str):
                return self * n
            else:
                return self.__pow__(int(n))

        try:
            # todo: should add a fast pathway to deal with n being
            # an Integer or python int
            _n = Integer(n)
        except TypeError:
            raise TypeError, "exponent (=%s) must be an integer.\nCoerce your numbers to real or complex numbers first."%n

        if _n < 0:
            return Integer(1)/(self**(-_n))
        if _n > MAX_UNSIGNED_LONG:
            raise RuntimeError, "exponent must be at most %s"%MAX_UNSIGNED_LONG
        _self = self
        cdef Integer x
        x = PY_NEW(Integer)
        _nval = _n

        _sig_on
        mpz_pow_ui(x.value, (<Integer>self).value, _nval)
        _sig_off

        return x

    def nth_root(self, int n, int report_exact=0):
        r"""
        Returns the truncated nth root of self.

        INPUT:
            n -- integer >= 1 (must fit in C int type)
            report_exact -- boolean, whether to report if the root extraction
                          was exact

        OUTPUT:
           If report_exact is 0 (default), then returns the truncation of the
           nth root of self (i.e. rounded towards zero).

           If report_exact is 1, then returns the nth root and a boolean
           indicating whether the root extraction was exact.

        AUTHOR:
           -- David Harvey (2006-09-15)

        EXAMPLES:
          sage: Integer(125).nth_root(3)
          5
          sage: Integer(124).nth_root(3)
          4
          sage: Integer(126).nth_root(3)
          5

          sage: Integer(-125).nth_root(3)
          -5
          sage: Integer(-124).nth_root(3)
          -4
          sage: Integer(-126).nth_root(3)
          -5

          sage: Integer(125).nth_root(2, True)
          (11, False)
          sage: Integer(125).nth_root(3, True)
          (5, True)

          sage: Integer(125).nth_root(-5)
          Traceback (most recent call last):
          ...
          ValueError: n (=-5) must be positive

          sage: Integer(-25).nth_root(2)
          Traceback (most recent call last):
          ...
          ValueError: cannot take even root of negative number

        """
        if n < 1:
            raise ValueError, "n (=%s) must be positive" % n
        if (self < 0) and not (n & 1):
            raise ValueError, "cannot take even root of negative number"
        cdef Integer x
        cdef int is_exact
        x = Integer()
        _sig_on
        is_exact = mpz_root(x.value, self.value, n)
        _sig_off

        if report_exact:
            return x, bool(is_exact)
        else:
            return x

    def exact_log(self, m):
        r"""
        Returns the largest integer $k$ such that $m^k \leq \text{self}$, i.e.,
        the floor of $\log_m(\text{self})$.

        This is guaranteed to return the correct answer even when the usual
        log function doesn't have sufficient precision.

        INPUT:
            m -- integer >= 2

        AUTHOR:
           -- David Harvey (2006-09-15)

        TODO:
           -- Currently this is extremely stupid code (although it should
           always work). Someone needs to think about doing this properly
           by estimating errors in the log function etc.

        EXAMPLES:
           sage: Integer(125).exact_log(5)
           3
           sage: Integer(124).exact_log(5)
           2
           sage: Integer(126).exact_log(5)
           3
           sage: Integer(3).exact_log(5)
           0
           sage: Integer(1).exact_log(5)
           0


           sage: x = 3^100000
           sage: RR(log(RR(x), 3))
           100000.000000000
           sage: RR(log(RR(x + 100000), 3))
           100000.000000000

           sage: x.exact_log(3)
           100000
           sage: (x+1).exact_log(3)
           100000
           sage: (x-1).exact_log(3)
           99999

           sage: x.exact_log(2.5)
           Traceback (most recent call last):
           ...
           ValueError: base of log must be an integer
        """
        _m = int(m)
        if _m != m:
            raise ValueError, "base of log must be an integer"
        m = _m
        if self <= 0:
            raise ValueError, "self must be positive"
        if m < 2:
            raise ValueError, "m must be at least 2"
        import real_mpfr
        R = real_mpfr.RealField(53)
        guess = R(self).log(base = m).floor()
        power = m ** guess

        while power > self:
            power = power / m
            guess = guess - 1

        if power == self:
            return guess

        while power < self:
            power = power * m
            guess = guess + 1

        if power == self:
            return guess
        else:
            return guess - 1


    def __pos__(self):
        """
        EXAMPLES:
            sage: z=43434
            sage: z.__pos__()
            43434
        """
        return self

    def __abs__(self):
        """
        Computes $|self|$

        EXAMPLES:
            sage: z = -1
            sage: abs(z)
            1
            sage: abs(z) == abs(1)
            True
        """
        cdef Integer x
        x = Integer()
        mpz_abs(x.value, self.value)
        return x

    def __mod__(self, modulus):
        r"""
        Returns \code{self % modulus}.

        EXAMPLES:
            sage: z = 43
            sage: z % 2
            1
            sage: z % 0
            Traceback (most recent call last):
            ...
            ZeroDivisionError: Integer modulo by zero
        """
        cdef Integer _modulus, _self
        _modulus = integer(modulus)
        if not _modulus:
            raise ZeroDivisionError, "Integer modulo by zero"
        _self = integer(self)

        cdef Integer x
        x = Integer()

        _sig_on
        mpz_mod(x.value, _self.value, _modulus.value)
        _sig_off

        return x


    def quo_rem(self, other):
        """
        Returns the quotient and the remainder of
        self divided by other.

        INPUT:
            other -- the integer the divisor

        OUTPUT:
            q   -- the quotient of self/other
            r   -- the remainder of self/other

        EXAMPLES:
            sage: z = Integer(231)
            sage: z.quo_rem(2)
            (115, 1)
            sage: z.quo_rem(-2)
            (-115, 1)
            sage: z.quo_rem(0)
            Traceback (most recent call last):
            ...
            ZeroDivisionError: other (=0) must be nonzero
        """
        cdef Integer _other, _self
        _other = integer(other)
        if not _other:
            raise ZeroDivisionError, "other (=%s) must be nonzero"%other
        _self = integer(self)

        cdef Integer q, r
        q = Integer()
        r = Integer()

        _sig_on
        if mpz_sgn(_other.value) == 1:
            mpz_fdiv_qr(q.value, r.value, _self.value, _other.value)
        else:
            mpz_cdiv_qr(q.value, r.value, _self.value, _other.value)
        _sig_off

        return q, r

    def div(self, other):
        """
        Returns the quotient of self divided by other.

        INPUT:
            other -- the integer the divisor

        OUTPUT:
            q   -- the quotient of self/other

        EXAMPLES:
            sage: z = Integer(231)
            sage: z.div(2)
            115
            sage: z.div(-2)
            -115
            sage: z.div(0)
            Traceback (most recent call last):
            ...
            ZeroDivisionError: other (=0) must be nonzero
        """
        cdef Integer _other, _self
        _other = integer(other)
        if not _other:
            raise ZeroDivisionError, "other (=%s) must be nonzero"%other
        _self = integer(self)

        cdef Integer q, r
        q = Integer()
        r = Integer()

        _sig_on
        mpz_tdiv_qr(q.value, r.value, _self.value, _other.value)
        _sig_off

        return q


    def powermod(self, exp, mod):
        """
        Compute self**exp modulo mod.

        EXAMPLES:
            sage: z = 2
            sage: z.powermod(31,31)
            2
            sage: z.powermod(0,31)
            1
            sage: z.powermod(-31,31) == 2^-31 % 31
            True

            As expected, the following is invalid:
            sage: z.powermod(31,0)
            Traceback (most recent call last):
            ...
            ZeroDivisionError: cannot raise to a power modulo 0
        """
        cdef Integer x, _exp, _mod
        _exp = Integer(exp); _mod = Integer(mod)
        if mpz_cmp_si(_mod.value,0) == 0:
            raise ZeroDivisionError, "cannot raise to a power modulo 0"

        x = Integer()

        _sig_on
        mpz_powm(x.value, self.value, _exp.value, _mod.value)
        _sig_off

        return x

    def rational_reconstruction(self, Integer m):
        import rational
        return rational.pyrex_rational_reconstruction(self, m)

    def powermodm_ui(self, exp, mod):
        r"""
        Computes self**exp modulo mod, where exp is an unsigned
        long integer.

        EXAMPLES:
            sage: z = 32
            sage: z.powermodm_ui(2, 4)
            0
            sage: z.powermodm_ui(2, 14)
            2
            sage: z.powermodm_ui(2^32-2, 14)
            2
            sage: z.powermodm_ui(2^32-1, 14)
            Traceback (most recent call last):                              # 32-bit
            ...                                                             # 32-bit
            OverflowError: exp (=4294967295) must be <= 4294967294          # 32-bit
            8              # 64-bit
            sage: z.powermodm_ui(2^65, 14)
            Traceback (most recent call last):
            ...
            OverflowError: exp (=36893488147419103232) must be <= 4294967294  # 32-bit
            OverflowError: exp (=36893488147419103232) must be <= 18446744073709551614     # 64-bit
        """
        if exp < 0:
            raise ValueError, "exp (=%s) must be nonnegative"%exp
        elif exp > MAX_UNSIGNED_LONG:
            raise OverflowError, "exp (=%s) must be <= %s"%(exp, MAX_UNSIGNED_LONG)
        cdef Integer x, _mod
        _mod = Integer(mod)
        x = Integer()

        _sig_on
        mpz_powm_ui(x.value, self.value, exp, _mod.value)
        _sig_off

        return x

    def __int__(self):
        return int(mpz_get_pylong(self.value))

    def __long__(self):
        return mpz_get_pylong(self.value)

    def __nonzero__(self):
        return not self.is_zero()

    def __float__(self):
        return mpz_get_d(self.value)

    def __hash__(self):
        return mpz_pythonhash(self.value)

    def factor(self, algorithm='pari'):
        """
        Return the prime factorization of the integer as a list of
        pairs $(p,e)$, where $p$ is prime and $e$ is a positive integer.

        INPUT:
            algorithm -- string
                 * 'pari' -- (default)  use the PARI c library
                 * 'kash' -- use KASH computer algebra system (requires
                             the optional kash package be installed)
        """
        import sage.rings.integer_ring
        return sage.rings.integer_ring.factor(self, algorithm=algorithm)

    def coprime_integers(self, m):
        """
        Return the positive integers $< m$ that are coprime to self.

        EXAMPLES:
            sage: n = 8
            sage: n.coprime_integers(8)
            [1, 3, 5, 7]
            sage: n.coprime_integers(11)
            [1, 3, 5, 7, 9]
            sage: n = 5; n.coprime_integers(10)
            [1, 2, 3, 4, 6, 7, 8, 9]
            sage: n.coprime_integers(5)
            [1, 2, 3, 4]
            sage: n = 99; n.coprime_integers(99)
            [1, 2, 4, 5, 7, 8, 10, 13, 14, 16, 17, 19, 20, 23, 25, 26, 28, 29, 31, 32, 34, 35, 37, 38, 40, 41, 43, 46, 47, 49, 50, 52, 53, 56, 58, 59, 61, 62, 64, 65, 67, 68, 70, 71, 73, 74, 76, 79, 80, 82, 83, 85, 86, 89, 91, 92, 94, 95, 97, 98]

        AUTHORS:
            -- Naqi Jaffery (2006-01-24): examples

        ALGORITHM: Naive -- compute lots of GCD's.  If this isn't good
        enough for you, please code something better and submit a
        patch.
        """
        # TODO -- make VASTLY faster
        v = []
        for n in range(1,m):
            if self.gcd(n) == 1:
                v.append(Integer(n))
        return v

    def divides(self, n):
        """
        Return True if self divides n.

        EXAMPLES:
            sage: Z = IntegerRing()
            sage: Z(5).divides(Z(10))
            True
            sage: Z(0).divides(Z(5))
            False
            sage: Z(10).divides(Z(5))
            False
        """
        cdef int t
        cdef Integer _n
        _n = Integer(n)
        if mpz_cmp_si(self.value, 0) == 0:
            return bool(mpz_cmp_si(_n.value, 0) == 0)
        _sig_on
        t = mpz_divisible_p(_n.value, self.value)
        _sig_off
        return bool(t)


    def valuation(self, p):
        """
        Return the p-adic valuation of self.

        INPUT:
            p -- an integer at least 2.

        EXAMPLE:
            sage: n = 60
            sage: n.valuation(2)
            2
            sage: n.valuation(3)
            1
            sage: n.valuation(7)
            0
            sage: n.valuation(1)
            Traceback (most recent call last):
            ...
            ValueError: You can only compute the valuation with respect to a integer larger than 1.

        We do not require that p is a prime:
            sage: (2^11).valuation(4)
            5
        """
        if self == 0:
            return sage.rings.infinity.infinity
        cdef Integer _p
        _p = Integer(p)
        if mpz_cmp_ui(_p.value,2) < 0:
            raise ValueError, "You can only compute the valuation with respect to a integer larger than 1."
        cdef int k
        k = 0
        while self % _p == 0:
            k = k + 1
            self = self.__floordiv__(_p)
        return Integer(k)

    def ord(self, p=None):
        """Synonym for valuation

        EXAMPLES:
        sage: n=12
        sage: n.ord(3)
        1
        """
        return self.valuation(p)

    def _lcm(self, Integer n):
        """
        Returns the least common multiple of self and $n$.

        EXAMPLES:
            sage: n = 60
            sage: n._lcm(150)
            300
        """
        cdef mpz_t x

        mpz_init(x)

        _sig_on
        mpz_lcm(x, self.value, n.value)
        _sig_off


        cdef Integer z
        z = Integer()
        mpz_set(z.value,x)
        mpz_clear(x)
        return z

    def denominator(self):
        """
        Return the denominator of this integer.

        EXAMPLES:
            sage: x = 5
            sage: x.denominator()
            1
            sage: x = 0
            sage: x.denominator()
            1
        """
        return ONE

    def numerator(self):
        """
        Return the numerator of this integer.

        EXAMPLE:
            sage: x = 5
            sage: x.numerator()
            5

            sage: x = 0
            sage: x.numerator()
            0
        """
        return self

    def factorial(self):
        """
        Return the factorial $n!=1 \\cdot 2 \\cdot 3 \\cdots n$.
        Self must fit in an \\code{unsigned long int}.

        EXAMPLES:
            sage: for n in srange(7):
            ...    print n, n.factorial()
            0 1
            1 1
            2 2
            3 6
            4 24
            5 120
            6 720
        """
        if self < 0:
            raise ValueError, "factorial -- self = (%s) must be nonnegative"%self

        if mpz_cmp_ui(self.value,4294967295) > 0:
            raise ValueError, "factorial not implemented for n >= 2^32.\nThis is probably OK, since the answer would have billions of digits."

        cdef unsigned int n
        n = self

        cdef mpz_t x
        cdef Integer z

        mpz_init(x)

        _sig_on
        mpz_fac_ui(x, n)
        _sig_off

        z = Integer()
        set_mpz(z, x)
        mpz_clear(x)
        return z

    def floor(self):
        """
        Return the floor of self, which is just self since self is an integer.

        EXAMPLES:
            sage: n = 6
            sage: n.floor()
            6
        """
        return self

    def ceil(self):
        """
        Return the ceiling of self, which is self since self is an integer.

        EXAMPLES:
            sage: n = 6
            sage: n.ceil()
            6
        """
        return self

    def is_one(self):
        r"""
        Returns \code{True} if the integers is $1$, otherwise \code{False}.

        EXAMPLES:
            sage: Integer(1).is_one()
            True
            sage: Integer(0).is_one()
            False
        """
        return bool(mpz_cmp_si(self.value, 1) == 0)

    def is_zero(self):
        r"""
        Returns \code{True} if the integers is $0$, otherwise \code{False}.

        EXAMPLES:
            sage: Integer(1).is_zero()
            False
            sage: Integer(0).is_zero()
            True
        """
        return bool(mpz_cmp_si(self.value, 0) == 0)

    def is_unit(self):
        r"""
        Returns \code{true} if this integer is a unit, i.e., 1 or $-1$.

        EXAMPLES:
            sage: for n in srange(-2,3):
            ...    print n, n.is_unit()
            -2 False
            -1 True
            0 False
            1 True
            2 False
        """
        return bool(mpz_cmp_si(self.value, -1) == 0 or mpz_cmp_si(self.value, 1) == 0)

    def is_square(self):
        r"""
        Returns \code{True} if self is a perfect square

        EXAMPLES:
            sage: Integer(4).is_square()
            True
            sage: Integer(41).is_square()
            False
        """
        return bool(self._pari_().issquare())

    def is_prime(self):
        r"""
        Retuns \code{True} if self is prime

        EXAMPLES:
            sage: z = 2^31 - 1
            sage: z.is_prime()
            True
            sage: z = 2^31
            sage: z.is_prime()
            False
        """
        return bool(self._pari_().isprime())

    def is_pseudoprime(self):
        r"""
        Retuns \code{True} if self is a pseudoprime

        EXAMPLES:
            sage: z = 2^31 - 1
            sage: z.is_pseudoprime()
            True
            sage: z = 2^31
            sage: z.is_pseudoprime()
            False
        """
        return bool(self._pari_().ispseudoprime())

    def square_free_part(self):
        """
        Return the square free part of $x$, i.e., a divisor z such that $x = z y^2$,
        for a perfect square $y^2$.

        EXAMPLES:
            sage: square_free_part(100)
            1
            sage: square_free_part(12)
            3
            sage: square_free_part(17*37*37)
            17
            sage: square_free_part(-17*32)
            -34
            sage: square_free_part(1)
            1
            sage: square_free_part(-1)
            -1
            sage: square_free_part(-2)
            -2
            sage: square_free_part(-4)
            -1
        """
        if self.is_zero():
            return self
        F = self.factor()
        n = Integer(1)
        for p, e in F:
            if e % 2 != 0:
                n = n * p
        return n * F.unit()

    def next_prime(self):
        r"""
        Returns the next prime after self

        EXAMPLES:
            sage: Integer(100).next_prime()
            101
            sage: Integer(0).next_prime()
            2
            sage: Integer(1001).next_prime()
            1009
        """
        return Integer( (self._pari_()+1).nextprime())

    def additive_order(self):
        """
        Return the additive order of self.

        EXAMPLES:
            sage: ZZ(0).additive_order()
            1
            sage: ZZ(1).additive_order()
            +Infinity
        """
        import sage.rings.infinity
        if self.is_zero():
            return Integer(1)
        else:
            return sage.rings.infinity.infinity

    def multiplicative_order(self):
        r"""
        Return the multiplicative order of self, if self is a unit, or raise
        \code{ArithmeticError} otherwise.

        EXAMPLES:
            sage: ZZ(1).multiplicative_order()
            1
            sage: ZZ(-1).multiplicative_order()
            2
            sage: ZZ(0).multiplicative_order()
            Traceback (most recent call last):
            ...
            ArithmeticError: no power of 0 is a unit
            sage: ZZ(2).multiplicative_order()
            Traceback (most recent call last):
            ...
            ArithmeticError: no power of 2 is a unit
        """
        if mpz_cmp_si(self.value, 1) == 0:
            return Integer(1)
        elif mpz_cmp_si(self.value, -1) == 0:
            return Integer(2)
        else:
            raise ArithmeticError, "no power of %s is a unit"%self

    def is_squarefree(self):
        """
        Returns True if this integer is not divisible by the square of
        any prime and False otherwise.

        EXAMPLES:
            sage: Integer(100).is_squarefree()
            False
            sage: Integer(102).is_squarefree()
            True
        """
        return self._pari_().issquarefree()

    def _pari_(self):
        """
        Returns the PARI version of this integer.

        EXAMPLES:
            sage: n = 9390823
            sage: m = n._pari_(); m
            9390823
            sage: type(m)
            <type 'sage.libs.pari.gen.gen'>

        ALGORITHM: Use base 10 Python string conversion, hence very
        very slow for large integers. If you can figure out how to
        input a number into PARI in hex, or otherwise optimize this,
        please implement it and send me a patch.
        """
        #if self._pari is None:
            # better to do in hex, but I can't figure out
            # how to input/output a number in hex in PARI!!
            # TODO: (I could just think carefully about raw bytes and make this all much faster...)
            #self._pari = sage.libs.pari.all.pari(str(self))
        #return self._pari
        return sage.libs.pari.all.pari(str(self))

    def _interface_init_(self):
        """
        Return canonical string to coerce this integer to any other math
        software, i.e., just the string representation of this integer
        in base 10.

        EXAMPLES:
            sage: n = 9390823
            sage: n._interface_init_()
            '9390823'
        """
        return str(self)

    def isqrt(self):
        r"""
        Returns the integer floor of the square root of self, or raises
        an \exception{ValueError} if self is negative.

        EXAMPLE:
            sage: a = Integer(5)
            sage: a.isqrt()
            2

            sage: Integer(-102).isqrt()
            Traceback (most recent call last):
            ...
            ValueError: square root of negative number not defined.
        """
        if self < 0:
            raise ValueError, "square root of negative number not defined."
        cdef Integer x
        x = Integer()

        _sig_on
        mpz_sqrt(x.value, self.value)
        _sig_off

        return x


    def sqrt(self, bits=None):
        r"""
        Returns the positive square root of self, possibly as a
        \emph{a real or complex number} if self is not a perfect
        integer square.

        INPUT:
            bits -- number of bits of precision.
                    If bits is not specified, the number of
                    bits of precision is at least twice the
                    number of bits of self (the precision
                    is always at least 53 bits if not specified).
        OUTPUT:
            integer, real number, or complex number.

        For the guaranteed integer square root of a perfect square
        (with error checking), use \code{self.square_root()}.

        EXAMPLE:
            sage: Z = IntegerRing()
            sage: Z(4).sqrt()
            2
            sage: Z(4).sqrt(53)
            2.00000000000000
            sage: Z(2).sqrt(53)
            1.41421356237310
            sage: Z(2).sqrt(100)
            1.4142135623730950488016887242
            sage: n = 39188072418583779289; n.square_root()
            6260037733
            sage: (100^100).sqrt()
            10000000000000000000000000000000000000000000000000000000000000000000000000000000000000000000000000000
            sage: (-1).sqrt()
            1.00000000000000*I
            sage: sqrt(-2)
			sqrt(2)*1.00000000000000*I
            sage: sqrt(-2.0)
			1.41421356237310*I
            sage: sqrt(97)
			sqrt(97)
            sage: n = 97; n.sqrt(200)
            9.8488578017961047217462114149176244816961362874427641717232
        """
        if bits is None:
            try:
                return self.square_root()
            except ValueError:
                pass
            bits = max(53, 2*(mpz_sizeinbase(self.value, 2)+2))

        if self < 0:
            import sage.rings.complex_field
            x = sage.rings.complex_field.ComplexField(bits)(self)
            return x.sqrt()
        else:
            import real_mpfr
            R = real_mpfr.RealField(bits)
            return R(self).sqrt()

    def square_root(self):
        """
        Return the positive integer square root of self, or raises a ValueError
        if self is not a perfect square.

        EXAMPLES:
            sage: Integer(144).square_root()
            12
            sage: Integer(102).square_root()
            Traceback (most recent call last):
            ...
            ValueError: self (=102) is not a perfect square
        """
        n = self.isqrt()
        if n * n == self:
            return n
        raise ValueError, "self (=%s) is not a perfect square"%self


    def _xgcd(self, Integer n):
        r"""
        Return a triple $g, s, t \in\Z$ such that
        $$
           g = s \cdot \mbox{\rm self} + t \cdot n.
        $$

        EXAMPLES:
            sage: n = 6
            sage: g, s, t = n._xgcd(8)
            sage: s*6 + 8*t
            2
            sage: g
            2
        """
        cdef mpz_t g, s, t
        cdef object g0, s0, t0

        mpz_init(g)
        mpz_init(s)
        mpz_init(t)

        _sig_on
        mpz_gcdext(g, s, t, self.value, n.value)
        _sig_off

        g0 = Integer()
        s0 = Integer()
        t0 = Integer()
        set_mpz(g0,g)
        set_mpz(s0,s)
        set_mpz(t0,t)
        mpz_clear(g)
        mpz_clear(s)
        mpz_clear(t)
        return g0, s0, t0

    cdef _lshift(self, long int n):
        """
        Shift self n bits to the left, i.e., quickly multiply by $2^n$.
        """
        cdef Integer x
        x = <Integer> PY_NEW(Integer)

        _sig_on
        if n < 0:
            mpz_fdiv_q_2exp(x.value, self.value, -n)
        else:
            mpz_mul_2exp(x.value, self.value, n)
        _sig_off
        return x

    def __lshift__(x,y):
        """
        Shift x y bits to the left.

        EXAMPLES:
            sage: 32 << 2
            128
            sage: 32 << int(2)
            128
            sage: int(32) << 2
            128
            sage: 1 >> 2.5
            Traceback (most recent call last):
            ...
            TypeError: unsupported operands for >>
        """
        try:
            if not PY_TYPE_CHECK(x, Integer):
                x = Integer(x)
            elif not PY_TYPE_CHECK(y, Integer):
                y = Integer(y)
            return (<Integer>x)._lshift(long(y))
        except TypeError:
            raise TypeError, "unsupported operands for <<"
        if PY_TYPE_CHECK(x, Integer) and isinstance(y, (Integer, int, long)):
            return (<Integer>x)._lshift(long(y))
        return bin_op(x, y, operator.lshift)

    cdef _rshift(Integer self, long int n):
        cdef Integer x
        x = <Integer> PY_NEW(Integer)

        _sig_on
        if n < 0:
            mpz_mul_2exp(x.value, self.value, -n)
        else:
            mpz_fdiv_q_2exp(x.value, self.value, n)
        _sig_off
        return x

    def __rshift__(x, y):
        """
        EXAMPLES:
            sage: 32 >> 2
            8
            sage: 32 >> int(2)
            8
            sage: int(32) >> 2
            8
            sage: 1<< 2.5
            Traceback (most recent call last):
            ...
            TypeError: unsupported operands for <<
        """
        try:
            if not PY_TYPE_CHECK(x, Integer):
                x = Integer(x)
            elif not PY_TYPE_CHECK(y, Integer):
                y = Integer(y)
            return (<Integer>x)._rshift(long(y))
        except TypeError:
            raise TypeError, "unsupported operands for >>"

        #if PY_TYPE_CHECK(x, Integer) and isinstance(y, (Integer, int, long)):
        #    return (<Integer>x)._rshift(long(y))
        #return bin_op(x, y, operator.rshift)

    cdef _and(Integer self, Integer other):
        cdef Integer x
        x = Integer()
        mpz_and(x.value, self.value, other.value)
        return x

    def __and__(x, y):
        if PY_TYPE_CHECK(x, Integer) and PY_TYPE_CHECK(y, Integer):
            return (<Integer>x)._and(y)
        return bin_op(x, y, operator.and_)


    cdef _or(Integer self, Integer other):
        cdef Integer x
        x = Integer()
        mpz_ior(x.value, self.value, other.value)
        return x

    def __or__(x, y):
        """
        Return the bitwise or of the integers x and y.

        EXAMPLES:
            sage: n = 8; m = 4
            sage: n.__or__(m)
            12
        """
        if PY_TYPE_CHECK(x, Integer) and PY_TYPE_CHECK(y, Integer):
            return (<Integer>x)._or(y)
        return bin_op(x, y, operator.or_)


    def __invert__(self):
        """
        Return the multiplicative interse of self, as a rational number.

        EXAMPLE:
            sage: n = 10
            sage: 1/n
            1/10
            sage: n.__invert__()
            1/10
        """
        return Integer(1)/self    # todo: optimize


    def inverse_mod(self, n):
        """
        Returns the inverse of self modulo $n$, if this inverse exists.
        Otherwise, raises a \exception{ZeroDivisionError} exception.

        INPUT:
           self -- Integer
           n -- Integer
        OUTPUT:
           x -- Integer such that x*self = 1 (mod m), or
                raises ZeroDivisionError.
        IMPLEMENTATION:
           Call the mpz_invert GMP library function.

        EXAMPLES:
            sage: a = Integer(189)
            sage: a.inverse_mod(10000)
            4709
            sage: a.inverse_mod(-10000)
            4709
            sage: a.inverse_mod(1890)
            Traceback (most recent call last):
            ...
            ZeroDivisionError: Inverse does not exist.
            sage: a = Integer(19)**100000
            sage: b = a*a
            sage: c = a.inverse_mod(b)
            Traceback (most recent call last):
            ...
            ZeroDivisionError: Inverse does not exist.
        """
        cdef mpz_t x
        cdef object ans
        cdef int r
        cdef Integer m
        m = Integer(n)

        if m == 1:
            return Integer(0)

        mpz_init(x)

        _sig_on
        r = mpz_invert(x, self.value, m.value)
        _sig_off

        if r == 0:
            raise ZeroDivisionError, "Inverse does not exist."
        ans = Integer()
        set_mpz(ans,x)
        mpz_clear(x)
        return ans

<<<<<<< HEAD
    def gcd(self, Integer n):
=======
    def gcd(self, n):
>>>>>>> 907939c2
        """
        Return the greatest common divisor of self and $n$.

        EXAMPLE:
            sage: gcd(-1,1)
            1
            sage: gcd(0,1)
            1
            sage: gcd(0,0)
            0
            sage: gcd(2,2^6)
            2
            sage: gcd(21,2^6)
            1
        """
        cdef mpz_t g
        cdef object g0
        cdef Integer _n = Integer(n)

        mpz_init(g)


        _sig_on
        mpz_gcd(g, self.value, _n.value)
        _sig_off

        g0 = Integer()
        set_mpz(g0,g)
        mpz_clear(g)
        return g0

    def crt(self, y, m, n):
        """
        Return the unique integer between $0$ and $mn$ that is
        congruent to the integer modulo $m$ and to $y$ modulo $n$.  We
        assume that~$m$ and~$n$ are coprime.
        """
        cdef object g, s, t
        cdef Integer _y, _m, _n
        _y = Integer(y); _m = Integer(m); _n = Integer(n)
        g, s, t = _m.xgcd(_n)
        if not g.is_one():
            raise ArithmeticError, "CRT requires that gcd of moduli is 1."
        # Now s*m + t*n = 1, so the answer is x + (y-x)*s*m, where x=self.
        return (self + (_y-self)*s*_m) % (_m*_n)

    def test_bit(self, index):
        r"""
        Return the bit at \code{index}.

        EXAMPLES:
            sage: w = 6
            sage: w.str(2)
            '110'
            sage: w.test_bit(2)
            1
            sage: w.test_bit(-1)
            0
        """
        cdef unsigned long int i
        i = index
        cdef Integer x
        x = Integer(self)
        return mpz_tstbit(x.value, i)


ONE = Integer(1)


def LCM_list(v):
    cdef int i, n
    cdef mpz_t z
    cdef Integer w

    n = len(v)

    if n == 0:
        return Integer(1)

    try:
        w = v[0]
        mpz_init_set(z, w.value)

        _sig_on
        for i from 1 <= i < n:
            w = v[i]
            mpz_lcm(z, z, w.value)
        _sig_off
    except TypeError:
        w = Integer(v[0])
        mpz_init_set(z, w.value)

        _sig_on
        for i from 1 <= i < n:
            w = Integer(v[i])
            mpz_lcm(z, z, w.value)
        _sig_off


    w = Integer()
    mpz_set(w.value, z)
    mpz_clear(z)
    return w



def GCD_list(v):
    cdef int i, n
    cdef mpz_t z
    cdef Integer w

    n = len(v)

    if n == 0:
        return Integer(1)

    try:
        w = v[0]
        mpz_init_set(z, w.value)

        _sig_on
        for i from 1 <= i < n:
            w = v[i]
            mpz_gcd(z, z, w.value)
            if mpz_cmp_si(z, 1) == 0:
                _sig_off
                return Integer(1)
        _sig_off
    except TypeError:
        w = Integer(v[0])
        mpz_init_set(z, w.value)

        _sig_on
        for i from 1 <= i < n:
            w = Integer(v[i])
            mpz_gcd(z, z, w.value)
            if mpz_cmp_si(z, 1) == 0:
                _sig_off
                return Integer(1)
        _sig_off


    w = Integer()
    mpz_set(w.value, z)
    mpz_clear(z)
    return w

def make_integer(s):
    cdef Integer r
    r = PY_NEW(Integer)
    r._reduce_set(s)
    return r


from random import randint
def random_integer(min=-2, max=2):
    cdef Integer x
    cdef int _min, _max, r
    try:
        _min = min
        _max = max
        x = PY_NEW(Integer)
        r = random() % (_max - _min + 1) + _min
        mpz_set_si(x.value, r)
        return x
    except OverflowError:
        return Integer(randint(min,max))


############### INTEGER CREATION CODE #####################
######## There is nothing to see here, move along   #######

cdef extern from *:

    ctypedef struct RichPyObject "PyObject"

    # We need a PyTypeObject with elements so we can
    # get and set tp_new, tp_dealloc, tp_flags, and tp_basicsize
    ctypedef struct RichPyTypeObject "PyTypeObject":

        # We replace this one
        PyObject*      (*    tp_new) ( RichPyTypeObject*, PyObject*, PyObject*)

        # Not used, may be useful to determine correct memory management function
        RichPyObject *(*   tp_alloc) ( RichPyTypeObject*, size_t )

        # We replace this one
        void           (*tp_dealloc) ( PyObject*)

        # Not used, may be useful to determine correct memory management function
        void          (*    tp_free) ( PyObject* )

        # sizeof(Object)
        size_t tp_basicsize

        # We set a flag here to circumvent the memory manager
        long tp_flags

    cdef long Py_TPFLAGS_HAVE_GC

    # We need a PyObject where we can get/set the refcnt directly
    # and access the type.
    ctypedef struct RichPyObject "PyObject":
        int ob_refcnt
        RichPyTypeObject* ob_type

    # Allocation
    RichPyObject* PyObject_MALLOC(int)

    # Useful for debugging, see below
    void PyObject_INIT(RichPyObject *, RichPyTypeObject *)

    # Free
    void PyObject_FREE(PyObject*)


# We need a couple of internal GMP datatypes.

# This may be potentialy very dangerous as it reaches
# deeply into the internal structure of GMP which may not
# be consistant across future versions of GMP.
# See extensive note in the fast_tp_new() function below.

cdef extern from "gmp.h":
    ctypedef void* mp_ptr #"mp_ptr"

    # We allocate _mp_d directly (mpz_t is typedef of this in GMP)
    ctypedef struct __mpz_struct "__mpz_struct":
        mp_ptr _mp_d
        size_t _mp_alloc
        size_t _mp_size

    # sets the three free, alloc, and realloc function pointers to the
    # memory management functions set in GMP. Accepts NULL pointer.
    # Potentially dangerous if changed by calling
    # mp_set_memory_functions again after we initialized this module.
    void mp_get_memory_functions (void *(**alloc) (size_t), void *(**realloc)(void *, size_t, size_t), void (**free) (void *, size_t))

    # GMP's configuration of how many Bits are stuffed into a limb
    cdef int __GMP_BITS_PER_MP_LIMB

# This variable holds the size of any Integer object in bytes.
cdef int sizeof_Integer

# We use a global Integer element to steal all the references
# from.  DO NOT INITIALIZE IT AGAIN and DO NOT REFERENCE IT!
cdef Integer global_dummy_Integer
global_dummy_Integer = Integer()

# Accessing the .value attribute of an Integer object causes Pyrex to
# refcount it. This is problematic, because that causes overhead and
# more importantly an infinite loop in the destructor. If you refcount
# in the destructor and the refcount reaches zero (which is true
# everytime) the destructor is called.
#
# To avoid this we calculate the byte offset of the value member and
# remember it in this variable.
#
# Eventually this may be rendered obsolete by a change in SageX allowing
# non-reference counted extension types.
cdef long mpz_t_offset


# stores the GMP alloc function
cdef void * (* mpz_alloc)(size_t)

# stores the GMP free function
cdef void (* mpz_free)(void *, size_t)

# A global  pool for performance when integers are rapidly created and destroyed.
# It operates on the following principles:
#
# - The pool starts out empty.
# - When an new integer is needed, one from the pool is returned
#   if available, otherwise a new Integer object is created
# - When an integer is collected, it will add it to the pool
#   if there is room, otherwise it will be deallocated.

cdef enum:
    integer_pool_size = 100 # Pyrex has no way of defining constants

cdef PyObject* integer_pool[integer_pool_size]
cdef int integer_pool_count = 0

# used for profiling the pool
cdef int total_alloc = 0
cdef int use_pool = 0

# The signature of tp_new is
# PyObject* tp_new(RichPyTypeObject *t, PyObject *a, PyObject *k).
# However we only use t in this implementation.
#
# t in this case is the Integer TypeObject.

cdef PyObject* fast_tp_new(RichPyTypeObject *t, PyObject *a, PyObject *k):

    global integer_pool, integer_pool_count, total_alloc, use_pool

    cdef RichPyObject* new

    # for profiling pool usage
    # total_alloc += 1

    # If there is a ready integer in the pool, we will
    # decrement the counter and return that.

    if integer_pool_count > 0:

        # for profiling pool usage
        # use_pool += 1

        integer_pool_count -= 1
        new = <RichPyObject *> integer_pool[integer_pool_count]

    # Otherwise, we have to create one.

    else:

        # allocate enough room for the Integer, sizeof_Integer is
        # sizeof(Integer). The use of PyObject_MALLOC directly
        # assumes that Integers are not garbage collected, i.e.
        # they do not pocess references to other Python
        # objects (Aas indicated by the Py_TPFLAGS_HAVE_GC flag).
        # See below for a more detailed description.

        new = PyObject_MALLOC( sizeof_Integer )

        # Now set every member as set in z, the global dummy Integer
        # created before this tp_new started to operate.

        memcpy(new, (<void*>global_dummy_Integer), sizeof_Integer )

        # This line is only needed if Python is compiled in debugging
        # mode './configure --with-pydebug'. If that is the case a Python
        # object has a bunch of debugging fields which are initialized
        # with this macro. For speed reasons, we don't call it if Python
        # is not compiled in debug mode. So uncomment the following line
        # if you are debugging Python.

        #PyObject_INIT(new, (<RichPyObject*>global_dummy_Integer).ob_type)

        # We take the address 'new' and move mpz_t_offset bytes (chars)
        # to the address of 'value'. We treat that address as a pointer
        # to a mpz_t struct and allocate memory for the _mp_d element of
        # that struct. We allocate one limb.
        #
        # What is done here is potentialy very dangerous as it reaches
        # deeply into the internal structure of GMP. Consequently things
        # may break if a new release of GMP changes some internals. To
        # emphazise this, this is what the GMP manual has to say about
        # the documentation for the struct we are using:
        #
        #  "This chapter is provided only for informational purposes and the
        #  various internals described here may change in future GMP releases.
        #  Applications expecting to be compatible with future releases should use
        #  only the documented interfaces described in previous chapters."
        #
        # If this line is used SAGE is not such an application.
        #
        # The clean version of the following line is:
        #
        #  mpz_init(( <mpz_t>(<char *>new + mpz_t_offset) )
        #
        # We save time both by avoiding an extra function call and
        # because the rest of the mpz struct was already initalized
        # fully using the memcpy above.

        (<__mpz_struct *>( <char *>new + mpz_t_offset) )._mp_d = <mp_ptr>mpz_alloc(__GMP_BITS_PER_MP_LIMB >> 3)

    # The global_dummy_Integer may have a reference count larger than
    # one, but it is expected that newly created objects have a
    # reference count of one. This is potentially unneeded if
    # everybody plays nice, because the gobal_dummy_Integer has only
    # one reference in that case.

    # Objects from the pool have reference count zero, so this
    # needs to be set in this case.

    new.ob_refcnt = 1

    return new

cdef void fast_tp_dealloc(PyObject* o):

    # If there is room in the pool for a used integer object,
    # then put it in rather than deallocating it.

    global integer_pool, integer_pool_count

    if integer_pool_count < integer_pool_size:

        # Here we free any extra memory used by the mpz_t by
        # setting it to a single limb.
        if (<__mpz_struct *>( <char *>o + mpz_t_offset))._mp_alloc > 1:
            _mpz_realloc(<mpz_t *>( <char *>o + mpz_t_offset), 1)

        # It's cheap to zero out an integer, so do it here.
        (<__mpz_struct *>( <char *>o + mpz_t_offset))._mp_size = 0

        # And add it to the pool.
        integer_pool[integer_pool_count] = o
        integer_pool_count += 1
        return

    # Again, we move to the mpz_t and clear it. See above, why this is evil.
    # The clean version of this line would be:
    #   mpz_clear(<mpz_t>(<char *>o + mpz_t_offset))

    mpz_free((<__mpz_struct *>( <char *>o + mpz_t_offset) )._mp_d, 0)

    # Free the object. This assumes that Py_TPFLAGS_HAVE_GC is not
    # set. If it was set another free function would need to be
    # called.

    PyObject_FREE(o)

#hook_fast_tp_functions()

def hook_fast_tp_functions():
    """
    """
    global global_dummy_Integer, mpz_t_offset, sizeof_Integer

    cdef long flag

    cdef RichPyObject* o
    o = <RichPyObject*>global_dummy_Integer

    # By default every object created in Pyrex is garbage
    # collected. This means it may have references to other objects
    # the Garbage collector has to look out for. We remove this flag
    # as the only reference an Integer has is to the global Integer
    # ring. As this object is unique we don't need to garbage collect
    # it as we always have a module level reference to it. If another
    # attribute is added to the Integer class this flag removal so as
    # the alloc and free functions may not be used anymore.
    # This object will still be reference counted.
    flag = Py_TPFLAGS_HAVE_GC
    o.ob_type.tp_flags = <long>(o.ob_type.tp_flags & (~flag))

    # calculate the offset of the GMP mpz_t to avoid casting to/from
    # an Integer which includes reference counting. Reference counting
    # is bad in constructors and destructors as it potentially calls
    # the destructor.
    # Eventually this may be rendered obsolete by a change in SageX allowing
    # non-reference counted extension types.
    mpz_t_offset = <char *>(&global_dummy_Integer.value) - <char *>o

    # store how much memory needs to be allocated for an Integer.
    sizeof_Integer = o.ob_type.tp_basicsize

    # get the functions to do memory management for the GMP elements
    # WARNING: if the memory management functions are changed after
    # this initialisation, we are/you are doomed.

    mp_get_memory_functions(&mpz_alloc, NULL, &mpz_free)

    # Finally replace the functions called when an Integer needs
    # to be constructed/destructed.
    o.ob_type.tp_new = &fast_tp_new
    o.ob_type.tp_dealloc = &fast_tp_dealloc

def time_alloc_list(n):
    cdef int i
    l = []
    for i from 0 <= i < n:
        l.append(PY_NEW(Integer))

    return l

def time_alloc(n):
    cdef int i
    for i from 0 <= i < n:
        z = PY_NEW(Integer)

def pool_stats():
    print "Used pool %s / %s times" % (use_pool, total_alloc)
    print "Pool contains %s / %s items" % (integer_pool_count, integer_pool_size)

cdef integer(x):
    if PY_TYPE_CHECK(x, Integer):
        return x
    return Integer(x)<|MERGE_RESOLUTION|>--- conflicted
+++ resolved
@@ -1847,11 +1847,7 @@
         mpz_clear(x)
         return ans
 
-<<<<<<< HEAD
-    def gcd(self, Integer n):
-=======
     def gcd(self, n):
->>>>>>> 907939c2
         """
         Return the greatest common divisor of self and $n$.
 
