--- conflicted
+++ resolved
@@ -1,8 +1,4 @@
-<<<<<<< HEAD
-# distutils: libraries = givaro ntl gmp m
-=======
 # distutils: libraries = givaro gmp m
->>>>>>> 21f8162c
 # distutils: language = c++
 r"""
 Givaro Field Elements
