--- conflicted
+++ resolved
@@ -176,7 +176,6 @@
 
             :meth:`modulus`
             :meth:`exact_field`
-<<<<<<< HEAD
         """
         if exact:
             return self._exact_modulus
@@ -192,22 +191,6 @@
 
         EXAMPLES::
 
-=======
-        """
-        if exact:
-            return self._exact_modulus
-        else:
-            return self._given_poly
-
-    def exact_field(self):
-        r"""
-        Return a number field with the same defining polynomial.
-
-        Note that this method always returns a field, even for a `p`-adic
-        ring.
-
-        EXAMPLES::
-
             sage: R = Zp(5,5)
             sage: S.<x> = R[]
             sage: f = x^5 + 75*x^3 - 15*x^2 +125*x - 5
@@ -230,22 +213,10 @@
 
         EXAMPLES::
 
->>>>>>> e77531ed
-            sage: R = Zp(5,5)
-            sage: S.<x> = R[]
-            sage: f = x^5 + 75*x^3 - 15*x^2 +125*x - 5
-            sage: W.<w> = R.ext(f)
-<<<<<<< HEAD
-            sage: W.exact_field()
-            Number Field in w with defining polynomial x^5 + 75*x^3 - 15*x^2 + 125*x - 5
-
-        .. SEEALSO::
-
-            :meth:`defining_polynomial`
-            :meth:`modulus`
-        """
-        return self.base_ring().exact_field().extension(self._exact_modulus, self.variable_name())
-=======
+            sage: R = Zp(5,5)
+            sage: S.<x> = R[]
+            sage: f = x^5 + 75*x^3 - 15*x^2 +125*x - 5
+            sage: W.<w> = R.ext(f)
             sage: W.exact_ring()
             Order in Number Field in w with defining polynomial x^5 + 75*x^3 - 15*x^2 + 125*x - 5
 
@@ -259,7 +230,6 @@
             ValueError: each generator must be integral
         """
         return self.base_ring().exact_ring().extension(self.defining_polynomial(exact=True), self.variable_name())
->>>>>>> e77531ed
 
     def modulus(self, exact=False):
         r"""
@@ -351,55 +321,10 @@
     #        xnew = x - x*delta*(1-q*delta)
     #    return x
 
-<<<<<<< HEAD
     def construction(self):
         """
         Returns the functorial construction of this ring, namely,
         the algebraic extension of the base ring defined by the given
-=======
-    def fraction_field(self, print_mode=None):
-        r"""
-        Returns the fraction field of this extension, which is just
-        the extension of base.fraction_field() determined by the
-        same polynomial.
-
-        INPUT:
-
-        - print_mode -- a dictionary containing print options.
-          Defaults to the same options as this ring.
-
-        OUTPUT:
-
-        - the fraction field of self.
-
-        EXAMPLES::
-
-            sage: U.<a> = Zq(17^4, 6, print_mode='val-unit', print_max_terse_terms=3)
-            sage: U.fraction_field()
-            Unramified Extension in a defined by x^4 + 7*x^2 + 10*x + 3 with capped relative precision 6 over 17-adic Field
-            sage: U.fraction_field({"pos":False}) == U.fraction_field()
-            False
-        """
-        if self.is_field() and print_mode is None:
-            return self
-        print_mode = self._modified_print_mode(print_mode)
-        ground_mode = print_mode.copy()
-        # We don't want to confuse the ground ring with different names.
-        ground_mode['ram_name'] = None
-        ground_mode['unram_name'] = None
-        K = self.ground_ring().fraction_field(ground_mode)
-        #we don't want to set the print options due to the ground ring since
-        #different extension fields (with different options) can share the same ground ring.
-        if self.is_lazy():
-            return K.extension(self._exact_modulus, prec = self.precision_cap(), halt = self.halting_parameter(), res_name = self.residue_field().variable_name(), print_mode=print_mode, implementation=self._implementation)
-        else:
-            return K.extension(self._exact_modulus, prec = self.precision_cap(), res_name = self.residue_field().variable_name(), print_mode=print_mode, implementation=self._implementation)
-
-    def integer_ring(self, print_mode=None):
-        r"""
-        Returns the ring of integers of self, which is just the
-        extension of base.integer_ring() determined by the same
->>>>>>> e77531ed
         polynomial.
 
         Also preserves other information that makes this ring unique
@@ -407,7 +332,6 @@
 
         EXAMPLES::
 
-<<<<<<< HEAD
             sage: R.<a> = Zq(25, 8, print_mode='val-unit')
             sage: c, R0 = R.construction(); R0
             5-adic Ring with capped relative precision 8
@@ -422,29 +346,6 @@
                     prec=self.precision_cap(), print_mode=self._printer.dict(),
                     implementation=self._implementation),
                 self.base_ring())
-=======
-            sage: U.<a> = Qq(17^4, 6, print_mode='val-unit', print_max_terse_terms=3)
-            sage: U.integer_ring()
-            Unramified Extension in a defined by x^4 + 7*x^2 + 10*x + 3 with capped relative precision 6 over 17-adic Ring
-            sage: U.fraction_field({"pos":False}) == U.fraction_field()
-            False
-        """
-        #Currently does not support fields with non integral defining polynomials.  This should change when the padic_general_extension framework gets worked out.
-        if not self.is_field() and print_mode is None:
-            return self
-        print_mode = self._modified_print_mode(print_mode)
-        ground_mode = print_mode.copy()
-        # We don't want to confuse the ground ring with different names.
-        ground_mode['ram_name'] = None
-        ground_mode['unram_name'] = None
-        K = self.ground_ring().integer_ring(ground_mode)
-        #we don't want to set the print options due to the ground ring since
-        #different extension fields (with different options) can share the same ground ring.
-        if self.is_lazy():
-            return K.extension(self._exact_modulus, prec = self.precision_cap(), halt = self.halting_parameter(), res_name = self.residue_field().variable_name(), print_mode=print_mode)
-        else:
-            return K.extension(self._exact_modulus, prec = self.precision_cap(), res_name = self.residue_field().variable_name(), print_mode=print_mode)
->>>>>>> e77531ed
 
     #def hasGNB(self):
     #    raise NotImplementedError
