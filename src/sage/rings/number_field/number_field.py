--- conflicted
+++ resolved
@@ -4724,9 +4724,7 @@
             sage: K._S_class_group_quotient_matrix((K.ideal(11, a + 4),))
             [0 0]
             [0 1]
-<<<<<<< HEAD
             [1 0]
-=======
 
         TESTS:
 
@@ -4742,7 +4740,6 @@
             sage: SCG = L.S_class_group(S)
             sage: SCG(CG.0^M[0,0] * CG.1^M[1,0]) == SCG.0
             True
->>>>>>> 8453ffb8
         """
         from sage.matrix.constructor import matrix
         S_clgp_gens = self._S_class_group_and_units(S)[1]
@@ -6757,12 +6754,7 @@
         """
         Return generators for the unit group modulo torsion.
 
-<<<<<<< HEAD
-        ALGORITHM: Uses PARI's :pari:`bnfinit` command (that computes fundamental units
-        among other things).
-=======
         ALGORITHM: Uses PARI's :pari:`bnfinit` command.
->>>>>>> 8453ffb8
 
         INPUT:
 
@@ -6828,11 +6820,7 @@
             except AttributeError:
                 pass
 
-<<<<<<< HEAD
-        # get PARI to compute the units
-=======
         # get PARI to compute the fundamental units
->>>>>>> 8453ffb8
         B = self.pari_bnf(proof).bnf_get_fu()
         B = tuple(self(b, check=False) for b in B)
         if proof:
@@ -6848,11 +6836,7 @@
         """
         Return the unit group (including torsion) of this number field.
 
-<<<<<<< HEAD
-        ALGORITHM: Uses PARI's :pari:`bnfinit` and :pari:`bnfunits`.
-=======
         ALGORITHM: Uses PARI's :pari:`bnfinit` command.
->>>>>>> 8453ffb8
 
         INPUT:
 
