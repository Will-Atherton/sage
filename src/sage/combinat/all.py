--- conflicted
+++ resolved
@@ -95,11 +95,7 @@
 from .k_tableau import WeakTableau, WeakTableaux, StrongTableau, StrongTableaux
 lazy_import('sage.combinat.lr_tableau', ['LittlewoodRichardsonTableau',
                                          'LittlewoodRichardsonTableaux'])
-<<<<<<< HEAD
-lazy_import('sage.combinat.tableau_shifted_primed', ['ShiftedPrimedTableaux',
-=======
 lazy_import('sage.combinat.shifted_primed_tableau', ['ShiftedPrimedTableaux',
->>>>>>> 9e2a43d0
                                                      'ShiftedPrimedTableau'])
 
 #Words
