--- conflicted
+++ resolved
@@ -23,11 +23,7 @@
 from sage.categories.sets_cat import EmptySetError
 from sage.misc.unknown import Unknown
 
-<<<<<<< HEAD
-def transversal_design(k,n,check=True,availability=False, who_asked=tuple()):
-=======
 def transversal_design(k,n,check=True,existence=False, who_asked=tuple()):
->>>>>>> d34b0127
     r"""
     Return a transversal design of parameters `k,n`.
 
@@ -71,12 +67,6 @@
       the tuple of the other functions that were called before this one on the
       same input `k,n`.
 
-    - ``who_asked`` (internal use only) -- because of the equivalence between
-      OA/TD/MOLS, each of the three constructors calls the others. We must keep
-      track of who calls who in order to avoid infinite loops. ``who_asked`` is
-      the tuple of the other functions that were called before this one on the
-      same input `k,n`.
-
     .. NOTE::
 
         This function returns transversal designs with
@@ -91,53 +81,6 @@
 
         sage: designs.transversal_design(5,5)
         [[0, 5, 10, 15, 20], [0, 6, 12, 18, 24], [0, 7, 14, 16, 23],
-<<<<<<< HEAD
-         [0, 8, 11, 19, 22], [0, 9, 13, 17, 21], [1, 6, 11, 16, 21],
-         [1, 7, 13, 19, 20], [1, 8, 10, 17, 24], [1, 9, 12, 15, 23],
-         [1, 5, 14, 18, 22], [2, 7, 12, 17, 22], [2, 8, 14, 15, 21],
-         [2, 9, 11, 18, 20], [2, 5, 13, 16, 24], [2, 6, 10, 19, 23],
-         [3, 8, 13, 18, 23], [3, 9, 10, 16, 22], [3, 5, 12, 19, 21],
-         [3, 6, 14, 17, 20], [3, 7, 11, 15, 24], [4, 9, 14, 19, 24],
-         [4, 5, 11, 17, 23], [4, 6, 13, 15, 22], [4, 7, 10, 18, 21],
-         [4, 8, 12, 16, 20]]
-
-    Some examples of the maximal number of transversals Sage is able to build
-    (we test all integers that are not prime powers up to `n=20`)::
-
-        sage: TD_3_6 = designs.transversal_design(3, 6)
-        sage: designs.transversal_design(4, 6, availability=True)
-        False
-
-        sage: TD_3_10 = designs.transversal_design(3, 10)
-        sage: designs.transversal_design(4, 10, availability=True)
-        False
-
-        sage: TD_6_12 = designs.transversal_design(6, 12)
-        sage: designs.transversal_design(7, 12, availability=True)
-        False
-
-        sage: TD_3_14 = designs.transversal_design(3, 14)
-        sage: designs.transversal_design(4, 14, availability=True)
-        False
-
-        sage: TD_4_15 = designs.transversal_design(4, 15)
-        sage: designs.transversal_design(5, 15, availability=True)
-        False
-
-        sage: TD_4_18 = designs.transversal_design(4, 18)
-        sage: designs.transversal_design(5, 18, availability=True)
-        False
-
-        sage: TD_5_20 = designs.transversal_design(5, 20)
-        sage: designs.transversal_design(6, 20, availability=True)
-        False
-
-    For prime powers, there is an explicit construction which gives a
-    `TD(n+1,n)`::
-
-        sage: for n in [2,3,5,7,9,11,13,16,17,19]:
-        ....:     _ = designs.transversal_design(n+1, n)
-=======
          [0, 8, 11, 19, 22], [0, 9, 13, 17, 21], [1, 5, 14, 18, 22],
          [1, 6, 11, 16, 21], [1, 7, 13, 19, 20], [1, 8, 10, 17, 24],
          [1, 9, 12, 15, 23], [2, 5, 13, 16, 24], [2, 6, 10, 19, 23],
@@ -174,7 +117,6 @@
         Unknown
         sage: designs.transversal_design(6, 12, existence=True)
         True
->>>>>>> d34b0127
 
     TESTS:
 
@@ -187,27 +129,6 @@
         sage: _ = designs.transversal_design(6,60)
         sage: _ = designs.transversal_design(5,60) # checks some tricky divisibility error
 
-<<<<<<< HEAD
-    Availability, non availability::
-
-        sage: designs.transversal_design(3,6,availability=True)
-        True
-        sage: _ = designs.transversal_design(3,6)
-        sage: designs.transversal_design(5,6,availability=True)
-        False
-        sage: _ = designs.transversal_design(5,6)
-        Traceback (most recent call last):
-        ...
-        NotImplementedError: I don't know how to build this Transversal Design!
-    """
-    if k >= n+2:
-        if availability:
-            return False
-        from sage.categories.sets_cat import EmptySetError
-        raise EmptySetError("No Transversal Design exists when k>=n+2")
-
-    if n == 12 and k <= 6:
-=======
     For small values of the parameter ``n`` we check the coherence of the
     function :func:`transversal_design`::
 
@@ -267,7 +188,6 @@
     if n == 12 and k <= 6:
         if existence:
             return True
->>>>>>> d34b0127
         TD = [l[:k] for l in TD6_12()]
 
     elif TD_find_product_decomposition(k,n):
@@ -285,11 +205,6 @@
 
     # Section 6.6 of [Stinson2004]
     elif (orthogonal_array not in who_asked and
-<<<<<<< HEAD
-          orthogonal_array(k, n, availability=True, who_asked = who_asked + (transversal_design,))):
-        if availability:
-            return True
-=======
           orthogonal_array(k, n, existence=True, who_asked = who_asked + (transversal_design,)) is not Unknown):
 
         # Forwarding non-existence results
@@ -301,18 +216,12 @@
                 return False
             raise EmptySetError("There exists no TD"+str((k,n))+"!")
 
->>>>>>> d34b0127
         OA = orthogonal_array(k,n, check = False, who_asked = who_asked + (transversal_design,))
         TD = [[i*n+c for i,c in enumerate(l)] for l in OA]
 
     else:
-<<<<<<< HEAD
-        if availability:
-            return False
-=======
         if existence:
             return Unknown
->>>>>>> d34b0127
         raise NotImplementedError("I don't know how to build this Transversal Design!")
 
     if check:
@@ -641,11 +550,7 @@
 
     return TD
 
-<<<<<<< HEAD
-def orthogonal_array(k,n,t=2,check=True,availability=False,who_asked=tuple()):
-=======
 def orthogonal_array(k,n,t=2,check=True,existence=False,who_asked=tuple()):
->>>>>>> d34b0127
     r"""
     Return an orthogonal array of parameters `k,n,t`.
 
@@ -681,12 +586,6 @@
           design, but that the design may exist (see :mod:`sage.misc.unknown`).
 
         - ``False`` -- meaning that the design does not exist.
-
-    - ``who_asked`` (internal use only) -- because of the equivalence between
-      OA/TD/MOLS, each of the three constructors calls the others. We must keep
-      track of who calls who in order to avoid infinite loops. ``who_asked`` is
-      the tuple of the other functions that were called before this one on the
-      same input `k,n`.
 
     - ``who_asked`` (internal use only) -- because of the equivalence between
       OA/TD/MOLS, each of the three constructors calls the others. We must keep
@@ -749,14 +648,9 @@
         # When t>2 the submatrix defined by the rows whose first t-2 elements
         # are 0s yields a OA with t=2 and k-(t-2) columns. Thus k-(t-2) < n+2,
         # i.e. k<n+t.
-<<<<<<< HEAD
-        raise EmptySetError("No Orthogonal Array exists when k>=n+t except when n=1")
-=======
-
         if existence:
             return False
-        raise EmptySetError("No Orthogonal Array exists when k>=n+t")
->>>>>>> d34b0127
+        raise EmptySetError("No Orthogonal Array exists when k>=n+t except when n=1")
 
     elif k == t:
         if existence:
@@ -798,28 +692,8 @@
                 return False
             raise EmptySetError("There exists no OA"+str((k,n))+"!")
 
-    elif (t == 2 and transversal_design not in who_asked and
-          transversal_design(k,n,availability=True, who_asked=who_asked+(orthogonal_array,))):
-        if availability:
-            return True
-        TD = transversal_design(k,n,check=False,who_asked=who_asked+(orthogonal_array,))
-        OA = [[x%n for x in R] for R in TD]
-
     # Section 6.5.1 from [Stinson2004]
     elif (t == 2 and mutually_orthogonal_latin_squares not in who_asked and
-<<<<<<< HEAD
-          mutually_orthogonal_latin_squares(n,k-2, availability=True,who_asked=who_asked+(orthogonal_array,))):
-        if availability:
-            return True
-
-        mols = mutually_orthogonal_latin_squares(n,k-2,who_asked=who_asked+(orthogonal_array,))
-        OA = [[i,j]+[m[i,j] for m in mols]
-              for i in range(n) for j in range(n)]
-
-    else:
-        if availability:
-            return False
-=======
           mutually_orthogonal_latin_squares(n,k-2, existence=True,who_asked=who_asked+(orthogonal_array,)) is not Unknown):
 
         # forward existence
@@ -839,7 +713,6 @@
     else:
         if existence:
             return Unknown
->>>>>>> d34b0127
         raise NotImplementedError("I don't know how to build this orthogonal array!")
 
     if check:
@@ -875,14 +748,9 @@
     if t != 2:
         raise NotImplementedError("only implemented for t=2")
 
-<<<<<<< HEAD
-    if (not all(len(l) == k for l in M) or
-        len(M) != n**2):
-=======
     if any(len(l) != k for l in M):
         if verbose:
             print "a block has the wrong size"
->>>>>>> d34b0127
         return False
 
     from itertools import combinations
