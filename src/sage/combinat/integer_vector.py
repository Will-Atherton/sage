"""
(Non-negative) Integer vectors

AUTHORS:

* Mike Hanson (2007) - original module
* Nathann Cohen, David Joyner (2009-2010) - Gale-Ryser stuff
* Nathann Cohen, David Joyner (2011) - Gale-Ryser bugfix
* Travis Scrimshaw (2012-05-12) - Updated doc-strings to tell the user of
  that the class's name is a misnomer (that they only contains non-negative
  entries).
*  Federico Poloni (2013) - specialized rank()
* Travis Scrimshaw (2013-02-04) - Refactored to use ``ClonableIntArray``
"""
#*****************************************************************************
#       Copyright (C) 2007 Mike Hansen <mhansen@gmail.com>,
#       Copyright (C) 2012 Travis Scrimshaw <tscrim@ucdavis.edu>
#
#  Distributed under the terms of the GNU General Public License (GPL)
#
#    This code is distributed in the hope that it will be useful,
#    but WITHOUT ANY WARRANTY; without even the implied warranty of
#    MERCHANTABILITY or FITNESS FOR A PARTICULAR PURPOSE.  See the GNU
#    General Public License for more details.
#
#  The full text of the GPL is available at:
#
#                  http://www.gnu.org/licenses/
#*****************************************************************************

import misc
import integer_list
import cartesian_product
import functools

from sage.structure.parent import Parent
from sage.structure.unique_representation import UniqueRepresentation
from sage.structure.list_clone import ClonableIntArray
from sage.misc.classcall_metaclass import ClasscallMetaclass

from sage.categories.enumerated_sets import EnumeratedSets
from sage.categories.infinite_enumerated_sets import InfiniteEnumeratedSets
from sage.categories.finite_enumerated_sets import FiniteEnumeratedSets
from sage.rings.infinity import PlusInfinity, MinusInfinity
from sage.rings.arith import binomial
from sage.rings.all import NN, ZZ
from sage.rings.integer import Integer

def is_gale_ryser(r,s):
    r"""
    Tests whether the given sequences satisfy the condition
    of the Gale-Ryser theorem.

    Given a binary matrix `B` of dimension `n\times m`, the
    vector of row sums is defined as the vector whose
    `i^{\mbox{th}}` component is equal to the sum of the `i^{\mbox{th}}`
    row in `A`. The vector of column sums is defined similarly.

    If, given a binary matrix, these two vectors are easy to compute,
    the Gale-Ryser theorem lets us decide whether, given two
    non-negative vectors `r,s`, there exists a binary matrix
    whose row/colum sums vectors are `r` and `s`.

    This functions answers accordingly.

    INPUT:

    - ``r``, ``s`` -- lists of non-negative integers.

    ALGORITHM:

    Without loss of generality, we can assume that:

    - The two given sequences do not contain any `0` ( which would
      correspond to an empty column/row )

    - The two given sequences are ordered in decreasing order
      (reordering the sequence of row (resp. column) sums amounts to
      reordering the rows (resp. columns) themselves in the matrix,
      which does not alter the columns (resp. rows) sums.

    We can then assume that `r` and `s` are partitions
    (see the corresponding class :class:`Partition`)

    If `r^*` denote the conjugate of `r`, the Gale-Ryser theorem
    asserts that a binary Matrix satisfying the constraints exists
    if and only if `s \preceq r^*`, where `\preceq` denotes
    the domination order on partitions.

    EXAMPLES::

        sage: from sage.combinat.integer_vector import is_gale_ryser
        sage: is_gale_ryser([4,2,2],[3,3,1,1])
        True
        sage: is_gale_ryser([4,2,1,1],[3,3,1,1])
        True
        sage: is_gale_ryser([3,2,1,1],[3,3,1,1])
        False

    REMARK: In the literature, what we are calling a
    Gale-Ryser sequence sometimes goes by the (rather
    generic-sounding) term ''realizable sequence''.
    """

    # The sequences only contan non-negative integers
    if [x for x in r if x<0] or [x for x in s if x<0]:
        return False

    # builds the corresponding partitions, i.e.
    # removes the 0 and sorts the sequences
    from sage.combinat.partition import Partition
    r2 = Partition(sorted([x for x in r if x>0], reverse=True))
    s2 = Partition(sorted([x for x in s if x>0], reverse=True))

    # If the two sequences only contained zeroes
    if len(r2) == 0 and len(s2) == 0:
        return True

    rstar = Partition(r2).conjugate()

    #                                same number of 1s           domination
    return len(rstar) <= len(s2) and sum(r2) == sum(s2) and rstar.dominates(s)

def _slider01(A, t, k, p1, p2, fixedcols=[]):
    r"""
    Assumes `A` is a `(0,1)`-matrix. For each of the
    `t` rows with highest row sums, this function
    returns a matrix `B` which is the same as `A` except that it
    has slid `t` of the `1` in each of these rows of `A`
    over towards the `k`-th column. Care must be taken when the
    last leading 1 is in column `\geq k`. It avoids those in columns 
    listed in fixedcols.

    This is a 'private' function for use in :func:`gale_ryser_theorem`.

    INPUT:

    - ``A`` -- an `m \times n` `(0,1)`-matrix
    - ``t``, ``k`` -- integers satisfying `0 < t < m`, `0 < k < n`
    - ``fixedcols`` -- those columns (if any) whose entries
      aren't permitted to slide

    OUTPUT:

    An `m \times n` `(0,1)`-matrix, which is the same as `A` except 
    that it has exactly one `1` in `A` slid over to the `k`-th
    column.

    EXAMPLES::

        sage: from sage.combinat.integer_vector import _slider01
        sage: A = matrix([[1,1,1,0],[1,1,1,0],[1,0,0,0],[1,0,0,0]])
        sage: A
        [1 1 1 0]
        [1 1 1 0]
        [1 0 0 0]
        [1 0 0 0]
        sage: _slider01(A, 1, 3, [3,3,1,1], [3,3,1,1])
        [1 1 0 1]
        [1 1 1 0]
        [1 0 0 0]
        [1 0 0 0]
        sage: _slider01(A, 3, 3, [3,3,1,1], [3,3,1,1])
        [1 1 0 1]
        [1 0 1 1]
        [0 0 0 1]
        [1 0 0 0]

    """
    # we assume that the rows of A are arranged so that
    # there row sums are decreasing as you go from the
    # top row to the bottom row
    import copy
    from sage.matrix.constructor import matrix
    m = len(A.rows())
    rs = [sum(x) for x in A.rows()]
    n = len(A.columns())
    cs = [sum(x) for x in A.columns()]
    B = [copy.deepcopy(list(A.row(j))) for j in range(m)]
    c = 0 # initializing counter
    for ii in range(m):
      rw = copy.deepcopy(B[ii]) # to make mutable
        # now we want to move the rightmost left 1 to the k-th column
      fixedcols = [l for l in range(n) if p2[l]==sum(matrix(B).column(l))]
      JJ = range(n)
      JJ.reverse()
      for jj in JJ:
        if t==sum(matrix(B).column(k)):
            break
        if jj<k and rw[jj]==1 and rw[k]==0 and not(jj in fixedcols):
            # fixedcols check: only change B if the col sums get "better"
            rw[jj] = 0
            rw[k] = 1
            B[ii] = rw
            c = c+1
            if c>=t: next
            j=n-1
        else:
            next
        if c>=t:
            break
    return matrix(B)

def gale_ryser_theorem(p1, p2, algorithm="gale"):
    r"""
    Returns the binary matrix given by the Gale-Ryser theorem.

    The Gale Ryser theorem asserts that if `p_1,p_2` are two
    partitions of `n` of respective lengths `k_1,k_2`, then there is
    a binary `k_1\times k_2` matrix `M` such that `p_1` is the vector
    of row sums and `p_2` is the vector of column sums of `M`, if
    and only if the conjugate of `p_2` dominates `p_1`.

    INPUT:

    - ``p1, p2``-- list of integers representing the vectors
      of row/column sums

    - ``algorithm`` -- two possible string values:

      - ``'ryser'`` implements the construction due 
        to Ryser [Ryser63]_.
      - ``'gale'`` (default) implements the construction due to Gale [Gale57]_.

    OUTPUT:

    A binary matrix if it exists, ``None`` otherwise.

    Gale's Algorithm:

    (Gale [Gale57]_): A matrix satisfying the constraints of its
    sums can be defined as the solution of the following 
    Linear Program, which Sage knows how to solve.

    .. MATH::

        \forall i&\sum_{j=1}^{k_2} b_{i,j}=p_{1,j}\\
        \forall i&\sum_{j=1}^{k_1} b_{j,i}=p_{2,j}\\
        &b_{i,j}\mbox{ is a binary variable} 

    Ryser's Algorithm:

    (Ryser [Ryser63]_): The construction of an `m\times n` matrix `A=A_{r,s}`,
    due to Ryser, is described as follows. The
    construction works if and only if have `s\preceq r^*`.

    * Construct the `m\times n` matrix `B` from `r` by defining
      the `i`-th row of `B` to be the vector whose first `r_i`
      entries are `1`, and the remainder are 0's, `1\leq i\leq
      m`.  This maximal matrix `B` with row sum `r` and ones left
      justified has column sum `r^{*}`.

    * Shift the last `1` in certain rows of `B` to column `n` in
      order to achieve the sum `s_n`.  Call this `B` again.

      * The `1`'s in column n are to appear in those 
        rows in which `A` has the largest row sums, giving 
        preference to the bottom-most positions in case of ties.
      * Note: When this step automatically "fixes" other columns,
        one must skip ahead to the first column index
        with a wrong sum in the step below.

    * Proceed inductively to construct columns `n-1`, ..., `2`, `1`.

    * Set `A = B`. Return `A`.

    EXAMPLES:

    Computing the matrix for `p_1=p_2=2+2+1`::

        sage: from sage.combinat.integer_vector import gale_ryser_theorem
        sage: p1 = [2,2,1]
        sage: p2 = [2,2,1]
        sage: print gale_ryser_theorem(p1, p2)     # not tested
        [1 1 0]
        [1 0 1]
        [0 1 0]       
        sage: A = gale_ryser_theorem(p1, p2)
        sage: rs = [sum(x) for x in A.rows()]
        sage: cs = [sum(x) for x in A.columns()]
        sage: p1 == rs; p2 == cs
        True
        True

    Or for a non-square matrix with `p_1=3+3+2+1` and `p_2=3+2+2+1+1`,
    using Ryser's algorithm::

        sage: from sage.combinat.integer_vector import gale_ryser_theorem
        sage: p1 = [3,3,1,1]
        sage: p2 = [3,3,1,1]
        sage: gale_ryser_theorem(p1, p2, algorithm = "ryser")
        [1 1 0 1]
        [1 1 1 0]
        [0 1 0 0]
        [1 0 0 0]
        sage: p1 = [4,2,2]
        sage: p2 = [3,3,1,1]
        sage: gale_ryser_theorem(p1, p2, algorithm = "ryser")
        [1 1 1 1]
        [1 1 0 0]
        [1 1 0 0]
        sage: p1 = [4,2,2,0]
        sage: p2 = [3,3,1,1,0,0]
        sage: gale_ryser_theorem(p1, p2, algorithm = "ryser")
        [1 1 1 1 0 0]
        [1 1 0 0 0 0]
        [1 1 0 0 0 0]
        [0 0 0 0 0 0]
        sage: p1 = [3,3,2,1]
        sage: p2 = [3,2,2,1,1]
        sage: print gale_ryser_theorem(p1, p2, algorithm="gale")  # not tested
        [1 1 1 0 0]
        [1 1 0 0 1]
        [1 0 1 0 0]
        [0 0 0 1 0]

    With `0` in the sequences, and with unordered inputs::

        sage: from sage.combinat.integer_vector import gale_ryser_theorem
        sage: gale_ryser_theorem([3,3,0,1,1,0], [3,1,3,1,0], algorithm = "ryser")   
        [1 0 1 1 0]
        [1 1 1 0 0]
        [0 0 0 0 0]
        [0 0 1 0 0]
        [1 0 0 0 0]
        [0 0 0 0 0]
        sage: p1 = [3,1,1,1,1]; p2 = [3,2,2,0]
        sage: gale_ryser_theorem(p1, p2, algorithm = "ryser")                            
        [1 1 1 0]
        [0 0 1 0]
        [0 1 0 0]
        [1 0 0 0]
        [1 0 0 0]

    TESTS:

    This test created a random bipartite graph on `n+m` vertices. Its
    adjacency matrix is binary, and it is used to create some
    "random-looking" sequences which correspond to an existing matrix. The
    ``gale_ryser_theorem`` is then called on these sequences, and the output
    checked for correction.::

        sage: def test_algorithm(algorithm, low = 10, high = 50):
        ....:    n,m = randint(low,high), randint(low,high)
        ....:    g = graphs.RandomBipartite(n, m, .3)
        ....:    s1 = sorted(g.degree([(0,i) for i in range(n)]), reverse = True)
        ....:    s2 = sorted(g.degree([(1,i) for i in range(m)]), reverse = True)
        ....:    m = gale_ryser_theorem(s1, s2, algorithm = algorithm)
        ....:    ss1 = sorted(map(lambda x : sum(x) , m.rows()), reverse = True)
        ....:    ss2 = sorted(map(lambda x : sum(x) , m.columns()), reverse = True)
        ....:    if ((ss1 == s1) and (ss2 == s2)): 
        ....:        return True
        ....:    return False

        sage: for algorithm in ["gale", "ryser"]:                            # long time
        ....:    for i in range(50):                                         # long time
        ....:       if not test_algorithm(algorithm, 3, 10):                 # long time
        ....:           print "Something wrong with algorithm ", algorithm   # long time
        ....:           break                                                # long time

    Null matrix::

        sage: gale_ryser_theorem([0,0,0],[0,0,0,0], algorithm="gale")
        [0 0 0 0]
        [0 0 0 0]
        [0 0 0 0]
        sage: gale_ryser_theorem([0,0,0],[0,0,0,0], algorithm="ryser")
        [0 0 0 0]
        [0 0 0 0]
        [0 0 0 0]

    REFERENCES:

    ..  [Ryser63] H. J. Ryser, Combinatorial Mathematics,
        Carus Monographs, MAA, 1963.
    ..  [Gale57] D. Gale, A theorem on flows in networks, Pacific J. Math.
        7(1957)1073-1082.
    """
    from sage.combinat.partition import Partition
    from sage.matrix.constructor import matrix

<<<<<<< HEAD
    if not(is_gale_ryser(p1,p2)):
        return False
=======
            for k in range(1,n+1):
                goodcols = [i for i in range(n) if s[i]==sum(A0.column(i))]
                if sum(A0.column(n-k)) != s[n-k]:
                    A0 = _slider01(A0,s[n-k],n-k, p1, p2, goodcols)

            # If we need to add empty rows/columns
            if len(p1)!=m:
                A0 = A0.stack(matrix([[0]*n]*(len(p1)-m)))

            if len(p2)!=n:
                A0 = A0.transpose().stack(matrix([[0]*len(p1)]*(len(p2)-n))).transpose()

            # Applying the permutations to get a matrix satisfying the
            # order given by the input
            A0 = A0.matrix_from_rows_and_columns(r_permutation, s_permutation)
            return A0

        elif algorithm == "gale":
          from sage.numerical.mip import MixedIntegerLinearProgram
          k1, k2=len(p1), len(p2)
          p = MixedIntegerLinearProgram()
          b = p.new_variable(dim=2)
          for (i,c) in enumerate(p1):
              p.add_constraint(p.sum([b[i][j] for j in xrange(k2)]),min=c,max=c)
          for (i,c) in enumerate(p2):
              p.add_constraint(p.sum([b[j][i] for j in xrange(k1)]),min=c,max=c)
          p.set_objective(None)
          p.set_binary(b)
          p.solve()
          b = p.get_values(b)
          M = [[0]*k2 for i in xrange(k1)]
          for i in xrange(k1):
              for j in xrange(k2):
                  M[i][j] = int(b[i][j])
          return matrix(M)
>>>>>>> bc33ff08

    if algorithm=="ryser": # ryser's algorithm
        from sage.combinat.permutation import Permutation

        # Sorts the sequences if they are not, and remembers the permutation
        # applied 
        tmp = sorted(enumerate(p1), reverse=True, key=lambda x:x[1])
        r = [x[1] for x in tmp if x[1]>0]
        r_permutation = [x-1 for x in Permutation([x[0]+1 for x in tmp]).inverse()]
        m = len(r)

        tmp = sorted(enumerate(p2), reverse=True, key=lambda x:x[1])
        s = [x[1] for x in tmp if x[1]>0]
        s_permutation = [x-1 for x in Permutation([x[0]+1 for x in tmp]).inverse()]
        n = len(s)

        A0 = matrix([[1]*r[j]+[0]*(n-r[j]) for j in range(m)])

        for k in range(1,n+1):
            goodcols = [i for i in range(n) if s[i]==sum(A0.column(i))]
            if sum(A0.column(n-k))<>s[n-k]:
                A0 = _slider01(A0,s[n-k],n-k, p1, p2, goodcols)

        # If we need to add empty rows/columns
        if len(p1) != m:
            A0 = A0.stack(matrix([[0]*n]*(len(p1)-m)))

        if len(p2) != n:
            A0 = A0.transpose().stack(matrix([[0]*len(p1)]*(len(p2)-n))).transpose()
            
        # Applying the permutations to get a matrix satisfying the
        # order given by the input
        A0 = A0.matrix_from_rows_and_columns(r_permutation, s_permutation)
        return A0    

    if algorithm == "gale":
        from sage.numerical.mip import MixedIntegerLinearProgram
        k1, k2=len(p1), len(p2)
        p = MixedIntegerLinearProgram()
        b = p.new_variable(dim=2)
        for (i,c) in enumerate(p1):
            p.add_constraint(p.sum([b[i][j] for j in xrange(k2)]),min=c,max=c)
        for (i,c) in enumerate(p2):
            p.add_constraint(p.sum([b[j][i] for j in xrange(k1)]),min=c,max=c)
        p.set_objective(None)
        p.set_binary(b)
        p.solve()
        b = p.get_values(b)
        M = [[0]*k2 for i in xrange(k1)]
        for i in xrange(k1):
          for j in xrange(k2):
              M[i][j] = int(b[i][j])
        return matrix(M)

    raise ValueError("The only two algorithms available are \"gale\" and \"ryser\"")

def _default_function(l, default, i):
    """
    EXAMPLES::

        sage: from sage.combinat.integer_vector import _default_function
        sage: import functools
        sage: f = functools.partial(_default_function, [1,2,3], 99)
        sage: f(0)
        99
        sage: f(1)
        1
        sage: f(2)
        2
        sage: f(3)
        3
        sage: f(4)
        99
    """
    try:
        if i <= 0:
            return default
        return l[i-1]
    except IndexError:
        return default

def list2func(l, default=None):
    """
    Given a list ``l``, return a function that takes in a value ``i`` and
    return ``l[i-1]``. If default is not ``None``, then the function will
    return the default value for out of range ``i``'s.

    EXAMPLES::

        sage: f = sage.combinat.integer_vector.list2func([1,2,3])
        sage: f(1)
        1
        sage: f(2)
        2
        sage: f(3)
        3
        sage: f(4)
        Traceback (most recent call last):
        ...
        IndexError: list index out of range

    ::

        sage: f = sage.combinat.integer_vector.list2func([1,2,3], 0)
        sage: f(3)
        3
        sage: f(4)
        0
    """
    if default is None:
        return lambda i: l[i-1]
    else:
        return functools.partial(_default_function, l, default)

def constant_func(i):
    """
    Return the constant function ``i``.

    EXAMPLES::

        sage: f = sage.combinat.integer_vector.constant_func(3)
        doctest:...: DeprecationWarning: constant_func is deprecated. Use lambda x: i instead
        See http://trac.sagemath.org/12453 for details.
        sage: f(-1)
        3
        sage: f('asf')
        3
    """
    from sage.misc.superseded import deprecation
    deprecation(12453, 'constant_func is deprecated. Use lambda x: i instead')
    return lambda x: i

class IntegerVector(ClonableIntArray):
    """
    An integer vector.
    """
    def check(self):
        """
        Check to make sure this is a valid integer vector by making sure
        all entries are non-negative.

        EXAMPLES::

            sage: IV = IntegerVectors()
            sage: elt = IV([1,2,1])
            sage: elt.check()
        """
        if any(x < 0 for x in self):
            raise ValueError("All entries must be non-negative")

class IntegerVectors(Parent):
    """
    Returns the class of (non-negative) integer vectors.

    .. NOTE::

        The entries are non-negative integers.

    EXAMPLES:

    If `n` is not specified, it returns the class of all integer vectors::

        sage: IntegerVectors()
        Integer vectors
        sage: [] in IntegerVectors()
        True
        sage: [1,2,1] in IntegerVectors()
        True
        sage: [1, 0, 0] in IntegerVectors()
        True

    Entries are non-negative::

        sage: [-1, 2] in IntegerVectors()
        False

    If `n` is specified, then it returns the class of all integer vectors
    which sum to `n`::

        sage: IV3 = IntegerVectors(3); IV3
        Integer vectors that sum to 3

    Note that trailing zeros are ignored so that ``[3, 0]`` does not show
    up in the following list (since ``[3]`` does)::

        sage: IntegerVectors(3, max_length=2).list()
        [[3], [2, 1], [1, 2], [0, 3]]

    If `n` and `k` are both specified, then it returns the class of integer
    vectors that sum to `n` and are of length `k`::

        sage: IV53 = IntegerVectors(5,3); IV53
        Integer vectors of length 3 that sum to 5
        sage: IV53.cardinality()
        21
        sage: IV53.first()
        [5, 0, 0]
        sage: IV53.last()
        [0, 0, 5]
        sage: IV53.random_element()
        [4, 0, 1]
    """
    __metaclass__ = ClasscallMetaclass

    @staticmethod
    def __classcall_private__(cls, n=None, k=None, **kwargs):
        """
        Choose the correct parent based upon input.

        EXAMPLES::

            sage: IV1 = IntegerVectors(3, 2)
            sage: IV2 = IntegerVectors(3, 2)
            sage: IV1 is IV2
            True
        """
        if len(kwargs) != 0:
            return IntegerVectorsConstraints(n, k, **kwargs)

        if k is None:
            if n is None:
                return IntegerVectors_all()
            return IntegerVectors_n(n)
        if n is None:
            return IntegerVectors_k(k)

        try:
            return IntegerVectors_nnondescents(n, tuple(k))
        except TypeError:
            pass

        return IntegerVectors_nk(n, k)

    def __init__(self, category=None):
        """
        Initialize ``self``.

        EXAMPLES::

            sage: IV = IntegerVectors()
            sage: TestSuite(IV).run()
        """
        if category is None:
            category = EnumeratedSets()
        Parent.__init__(self, category=category)

    def _element_constructor_(self, lst):
        """
        Construct an element of ``self`` from ``lst``.

        EXAMPLES::

            sage: IV = IntegerVectors()
            sage: elt = IV([3, 1, 0, 3, 2]); elt
            [3, 1, 0, 3, 2]
            sage: elt.parent()
            Integer vectors
        """
        if isinstance(lst, IntegerVector):
            if lst.parent() is self:
                return lst
            lst = list(lst)
        return self.element_class(self, lst)

    Element = IntegerVector

    def __contains__(self, x):
        """
        EXAMPLES::

            sage: [] in IntegerVectors()
            True
            sage: [3,2,2,1] in IntegerVectors()
            True
        """
        if isinstance(x, IntegerVector):
            return True

        if not isinstance(x, (list, tuple)):
            return False

        for i in x:
            if i not in ZZ:
                return False
            if i < 0:
                return False
        return True

class IntegerVectors_all(IntegerVectors, UniqueRepresentation):
    """
    Class of all integer vectors.
    """
    def __init__(self):
        """
        Initialize ``self``.

        EXAMPLES::

            sage: IV = IntegerVectors()
            sage: TestSuite(IV).run()
        """
        IntegerVectors.__init__(self, category=InfiniteEnumeratedSets())

    def _repr_(self):
        """
        EXAMPLES::

            sage: IntegerVectors()
            Integer vectors
        """
        return "Integer vectors"

    def __iter__(self):
        """
        Iterate over ``self``.

        EXAMPLES::

            sage: IV = IntegerVectors()
            sage: it = IV.__iter__()
            sage: [it.next() for x in range(10)]
            [[], [1], [2], [2, 0], [1, 1], [0, 2], [3], [3, 0], [2, 1], [1, 2]]
        """
        yield self.element_class(self, [])
        n = 1
        while True:
            for k in range(1,n+1):
                for x in IntegerVectors(n, k):
                    yield self.element_class(self, list(x))
            n += 1

class IntegerVectors_n(IntegerVectors, UniqueRepresentation):
    """
    Integer vectors that sum to `n`.
    """
    def __init__(self, n):
        """
        TESTS::

            sage: IV = IntegerVectors(3)
            sage: TestSuite(IV).run()
        """        
        self.n = n
        IntegerVectors.__init__(self, category=InfiniteEnumeratedSets())

    def _repr_(self):
        """
        TESTS::

            sage: IV = IntegerVectors(3)
            sage: IV
            Integer vectors that sum to 3
        """
        return "Integer vectors that sum to %s"%self.n

    def __iter__(self):
        """
        Iterate over ``self``.

        EXAMPLES::

            sage: it = IntegerVectors(3).__iter__()
            sage: [it.next() for x in range(10)]
            [[3],
             [3, 0],
             [2, 1],
             [1, 2],
             [0, 3],
             [3, 0, 0],
             [2, 1, 0],
             [2, 0, 1],
             [1, 2, 0],
             [1, 1, 1]]
        """
        k = 1
        while True:
            for iv in IntegerVectors_nk(self.n, k):
                yield self.element_class(self, list(iv))
            k += 1

    def __contains__(self, x):
        """
        EXAMPLES::

            sage: [0] in IntegerVectors(0)
            True
            sage: [3] in IntegerVectors(3)
            True
            sage: [3] in IntegerVectors(2)
            False
            sage: [3,2,2,1] in IntegerVectors(9)
            False            
            sage: [3,2,2,1] in IntegerVectors(8)
            True
        """
        if not IntegerVectors.__contains__(self, x):
            return False
        return sum(x) == self.n

class IntegerVectors_k(IntegerVectors, UniqueRepresentation):
    """
    Integer vectors of length `k`.
    """
    def __init__(self, k):
        """
        TESTS::

            sage: IV = IntegerVectors(k=2)
            sage: TestSuite(IV).run()
        """        
        self.k = k
        IntegerVectors.__init__(self, category=InfiniteEnumeratedSets())

    def _repr_(self):
        """
        TESTS::

            sage: IV = IntegerVectors(k=2)
            sage: IV
            Integer vectors of length 2
        """
        return "Integer vectors of length %s"%self.k

    def __iter__(self):
        """
        Iterate over ``self``.

        EXAMPLES::

            sage: it = IntegerVectors(k=2).__iter__()
            sage: [it.next() for x in range(10)]
            [[0, 0],
             [1, 0],
             [0, 1],
             [2, 0],
             [1, 1],
             [0, 2],
             [3, 0],
             [2, 1],
             [1, 2],
             [0, 3]]
        """
        n = 0
        while True:
            for iv in IntegerVectors_nk(n, self.k):
                yield self.element_class(self, list(iv))
            n += 1

    def __contains__(self, x):
        """
        EXAMPLES::

            sage: [] in IntegerVectors(k=0)
            True
            sage: [3] in IntegerVectors(k=1)
            True
            sage: [3] in IntegerVectors(k=2)
            False
            sage: [3,2,2,1] in IntegerVectors(k=3)
            False            
            sage: [3,2,2,1] in IntegerVectors(k=4)
            True
        """
        if not IntegerVectors.__contains__(self, x):
            return False
        return len(x) == self.k

class IntegerVectors_nk(IntegerVectors, UniqueRepresentation):
    """
    Integer vectors of length `k` that sum to `n`.

    AUTHORS:

    - Martin Albrecht
    - Mike Hansen
    """
    def __init__(self, n, k):
        """
        TESTS::

            sage: IV = IntegerVectors(2, 3)
            sage: TestSuite(IV).run()
        """
        self.n = n
        self.k = k
        IntegerVectors.__init__(self, category=FiniteEnumeratedSets())

    def _list_rec(self, n, k):
        """
        Return a list of a exponent tuples of length ``size`` such
        that the degree of the associated monomial is `D`.

        INPUT:

        -  ``n`` -- degree (must be 0)

        -  ``k`` -- length of exponent tuples (must be 0)

        EXAMPLES::

            sage: IV = IntegerVectors(2,3)
            sage: IV._list_rec(2,3)
            [(2, 0, 0), (1, 1, 0), (1, 0, 1), (0, 2, 0), (0, 1, 1), (0, 0, 2)]
        """
        res = []

        if k == 1:
            return [ (n, ) ]

        for nbar in range(n+1):
            n_diff = n-nbar
            for rest in self._list_rec( nbar , k-1):
                res.append((n_diff,)+rest)
        return res

    def __iter__(self):
        """
        Iterate over ``self``.

        EXAMPLES::

            sage: IV = IntegerVectors(2, 3)
            sage: list(IV)
            [[2, 0, 0], [1, 1, 0], [1, 0, 1], [0, 2, 0], [0, 1, 1], [0, 0, 2]]
            sage: list(IntegerVectors(3, 0))
            []
            sage: list(IntegerVectors(3, 1))
            [[3]]
            sage: list(IntegerVectors(0, 1))
            [[0]]
            sage: list(IntegerVectors(0, 2))
            [[0, 0]]
            sage: list(IntegerVectors(2, 2))
            [[2, 0], [1, 1], [0, 2]]
            sage: IntegerVectors(0, 0).list()
            [[]]
            sage: IntegerVectors(1, 0).list()
            []
            sage: IntegerVectors(0, 1).list()
            [[0]]
            sage: IntegerVectors(2, 2).list()
            [[2, 0], [1, 1], [0, 2]]
            sage: IntegerVectors(-1,0).list()
            []
            sage: IntegerVectors(-1,2).list()
            []
        """
        if self.n < 0:
            return

        if self.k == 0:
            if self.n == 0:
                yield self.element_class(self, [])
            return
        elif self.k == 1:
            yield self.element_class(self, [self.n])
            return

        for nbar in range(self.n+1):
            n = self.n - nbar
            for rest in IntegerVectors_nk(nbar, self.k-1):
                yield self.element_class(self, [n] + list(rest))

    def _repr_(self):
        """
        TESTS::

            sage: IV = IntegerVectors(2,3)
            sage: IV
            Integer vectors of length 3 that sum to 2
        """
        return "Integer vectors of length %s that sum to %s"%(self.k, self.n)

    def __contains__(self, x):
        """
        TESTS::

            sage: IV = IntegerVectors(2, 3)
            sage: all([i in IV for i in IV])
            True
            sage: [0,1,2] in IV
            False
            sage: [2.0, 0, 0] in IV
            True
            sage: [0,1,0,1] in IV
            False
            sage: [0,1,1] in IV
            True
            sage: [-1,2,1] in IV
            False

            sage: [0] in IntegerVectors(0, 1)
            True
            sage: [] in IntegerVectors(0, 0)
            True
            sage: [] in IntegerVectors(0, 1)
            False
            sage: [] in IntegerVectors(1, 0)
            False
            sage: [3] in IntegerVectors(2, 1)
            False
            sage: [3] in IntegerVectors(3, 1)
            True
            sage: [3,2,2,1] in IntegerVectors(9, 5)
            False
            sage: [3,2,2,1] in IntegerVectors(8, 5)
            False
            sage: [3,2,2,1] in IntegerVectors(8, 4)
            True
        """
        if isinstance(x, IntegerVector) and x.parent() is self:
            return True

        if not IntegerVectors.__contains__(self, x):
            return False

        if len(x) != self.k:
            return False

        if sum(x) != self.n:
            return False

        if len(x) > 0 and min(x) < 0:
            return False

        return True

    def rank(self, x):
        """
        Return the rank of a given element.

        INPUT:

        - ``x`` -- a list with ``sum(x) == n`` and ``len(x) == k``

        TESTS::

            sage: IV = IntegerVectors(4,5) 
            sage: range(IV.cardinality()) == [IV.rank(x) for x in IV]
            True
        """
        if x not in self:
            raise ValueError("argument is not a member of IntegerVectors({},{})".format(self.n, self.k))

        n = self.n
        k = self.k

        r = 0
        for i in range(k-1):
          k -= 1
          n -= x[i]
          r += binomial(k+n-1,k)

        return r

class IntegerVectors_nnondescents(IntegerVectors, UniqueRepresentation):
    r"""
    Integer vectors `v` graded by two parameters:

    - ``n`` -- the sum of the parts of `v`

    - ``comp`` -- the non descents composition of `v`
    
    In other words: the length of `v` equals ``c[1]+...+c[k]``, and `v` is
    decreasing in the consecutive blocs of length ``c[1], ..., c[k]``
    
    Those are the integer vectors of sum ``n`` which are lexicographically
    maximal (for the natural left-to-right reading) in their orbit by the
    young subgroup `S_{c_1} \times \cdots \times S_{c_k}`. In particular, they
    form a set of orbit representative of integer vectors with respect to this
    Young subgroup.
    """
    @staticmethod
    def __classcall_private__(cls, n, comp):
        """
        Normalize input to ensure a unique representation.

        EXAMPLES::

            sage: IntegerVectors(4, [2,1]) is IntegerVectors(int(4), (2,1))
            True
        """
        return super(IntegerVectors_nnondescents, cls).__classcall__(cls, n, tuple(comp))

    def __init__(self, n, comp):
        """
        EXAMPLES::

            sage: IV = IntegerVectors(4, [2])
            sage: TestSuite(IV).run()
        """
        self.n = n
        self.comp = comp
        IntegerVectors.__init__(self, category=FiniteEnumeratedSets())

    def _repr_(self):
        """
        EXAMPLES::
        
            sage: IntegerVectors(4, [2])
            Integer vectors of 4 with non-descents composition [2]
        """
        return "Integer vectors of %s with non-descents composition %s"%(self.n, list(self.comp))

    def __iter__(self):
        """
        TESTS::
 
            sage: IntegerVectors(0, []).list()
            [[]]
            sage: IntegerVectors(5, []).list()
            []
            sage: IntegerVectors(0, [1]).list()
            [[0]]
            sage: IntegerVectors(4, [1]).list()
            [[4]]
            sage: IntegerVectors(4, [2]).list()
            [[4, 0], [3, 1], [2, 2]]
            sage: IntegerVectors(4, [2,2]).list()
            [[4, 0, 0, 0],
             [3, 1, 0, 0],
             [2, 2, 0, 0],
             [3, 0, 1, 0],
             [2, 1, 1, 0],
             [2, 0, 2, 0],
             [2, 0, 1, 1],
             [1, 1, 2, 0],
             [1, 1, 1, 1],
             [1, 0, 3, 0],
             [1, 0, 2, 1],
             [0, 0, 4, 0],
             [0, 0, 3, 1],
             [0, 0, 2, 2]]
            sage: IntegerVectors(5, [1,1,1]).list()
            [[5, 0, 0],
             [4, 1, 0],
             [4, 0, 1],
             [3, 2, 0],
             [3, 1, 1],
             [3, 0, 2],
             [2, 3, 0],
             [2, 2, 1],
             [2, 1, 2],
             [2, 0, 3],
             [1, 4, 0],
             [1, 3, 1],
             [1, 2, 2],
             [1, 1, 3],
             [1, 0, 4],
             [0, 5, 0],
             [0, 4, 1],
             [0, 3, 2],
             [0, 2, 3],
             [0, 1, 4],
             [0, 0, 5]]
            sage: IntegerVectors(0, [2,3]).list()
            [[0, 0, 0, 0, 0]]
        """
        for iv in IntegerVectors(self.n, len(self.comp)):
            blocks = [ IntegerVectors(iv[i], self.comp[i], max_slope=0).list() for i in range(len(self.comp))]
            for parts in cartesian_product.CartesianProduct(*blocks):
                res = []
                for part in parts:
                    res += part
                yield self.element_class(self, res)

class IntegerVectorsConstraints(IntegerVectors):
    """
    Class of integer vectors subject to various constraints.
    """
    def __init__(self, n=None, k=None, **constraints):
        """
        Initialize ``self``.

        EXAMPLES::

            sage: TestSuite(IntegerVectors(min_slope=0)).run()
            sage: TestSuite(IntegerVectors(3, max_slope=0)).run()
            sage: TestSuite(IntegerVectors(3, max_length=4)).run()
            sage: TestSuite(IntegerVectors(k=2, max_part=4)).run()
            sage: TestSuite(IntegerVectors(k=2, min_part=2, max_part=4)).run()
            sage: TestSuite(IntegerVectors(3, 2, max_slope=0)).run()
        """
        self.n = n
        self.k = k
        self.constraints = constraints

        if n is not None:
            if k is not None or 'max_length' in constraints:
                category = FiniteEnumeratedSets()
            else:
                category = EnumeratedSets()
        elif k is not None and 'max_part' in constraints: # n is None
            category = FiniteEnumeratedSets()
        else:
            category = EnumeratedSets()
        IntegerVectors.__init__(self, category=category) # placeholder category

    def _repr_(self):
        """
        Return a string representation of ``self``.

        EXAMPLES::
        
            sage: IntegerVectors(min_slope=0)
            Integer vectors with constraints: min_slope=0

            sage: IntegerVectors(3, max_length=2)
            Integer vectors that sum to 3 with constraints: max_length=2

            sage: IntegerVectors(2, 3, min_slope=0)
            Integer vectors of length 3 that sum to 2 with constraints: min_slope=0
        """
        if self.k is not None:
            if self.n is not None:
                base = "Integer vectors of length %s that sum to %s with constraints: "%(self.k, self.n)
            else:
                base = "Integer vectors of length %s with constraints: "%(self.k)
        elif self.n is not None:
            base ="Integer vectors that sum to %s with constraints: "%(self.n)
        else:
            base = "Integer vectors with constraints: "
        return base + ", ".join( "%s=%s"%(key, self.constraints[key]) \
                                for key in sorted(self.constraints.keys()) )

    def __eq__(self, rhs):
        """
        EXAMPLES::

            sage: IntegerVectors(min_slope=0) == IntegerVectors(min_slope=0)
            True
            sage: IntegerVectors(2, min_slope=0) == IntegerVectors(2, min_slope=0)
            True
            sage: IntegerVectors(2, 3, min_slope=0) == IntegerVectors(2, 3, min_slope=0)
            True
        """
        if isinstance(rhs, IntegerVectorsConstraints):
            return self.n == rhs.n and self.k == rhs.k and self.constraints == rhs.constraints
        return False

    def __ne__(self, rhs):
        """
        EXAMPLES::

            sage: IntegerVectors(min_slope=0) != IntegerVectors(min_slope=3)
            True
        """
        return not self.__eq__(rhs)

    def __contains__(self, x):
        """
        TESTS::

            sage: [3,2,2,1] in IntegerVectors(8,4, min_part = 1)
            True
            sage: [3,2,2,1] in IntegerVectors(8,4, min_part = 2)
            False

            sage: [0,3,0,1,2] in IntegerVectors(6, max_length=3)
            False
        """
        if isinstance(x, IntegerVector) and x.parent() is self:
            return True

        if not IntegerVectors.__contains__(self, x):
            return False

        if self.k is not None and len(x) != self.k:
            return False

        if self.n is not None and sum(x) != self.n:
            return False

        return misc.check_integer_list_constraints(x, singleton=True, **self.constraints)

    def cardinality(self):
        """
        Return the cardinality of ``self``.

        EXAMPLES::

            sage: IntegerVectors(3, 3, min_part=1).cardinality()
            1
            sage: IntegerVectors(5, 3, min_part=1).cardinality()
            6
            sage: IntegerVectors(13, 4, max_part=4).cardinality()
            20
            sage: IntegerVectors(k=4, max_part=3).cardinality()
            256
            sage: IntegerVectors(k=3, min_part=2, max_part=4).cardinality()
            27
            sage: IntegerVectors(13, 4, min_part=2, max_part=4).cardinality()
            16
        """
        if self.k is not None and 'max_part' in self.constraints \
                and self.constraints['max_part'] != PlusInfinity():
            if self.n is None and len(self.constraints) == 2 \
                    and 'min_part' in self.constraints \
                    and self.constraints['min_part'] != MinusInfinity():
                num = self.constraints['max_part'] - self.constraints['min_part'] + 1
                return Integer(num ** self.k)
            if len(self.constraints) == 1:
                m = self.constraints['max_part']
                if self.n is None:
                    return Integer((m+1) ** self.k)
                if m >= self.n:
                    return Integer(binomial(self.n+self.k-1, self.n))
                # do by inclusion / exclusion on the number
                # i of parts greater than m
                return Integer(sum( (-1)**i * binomial(self.n+self.k-1-i*(m+1), self.k-1) \
                    * binomial(self.k,i) for i in range(0, self.n/(m+1)+1) ))
        return Integer(sum(1 for x in self))

    def _parameters(self):
        """
        Return a tuple ``(min_length, max_length, floor, ceiling,
        min_slope, max_slope)`` for the parameters of ``self``.

        EXAMPLES::

            sage: IV = IntegerVectors(2,3,min_slope=0)
            sage: min_length, max_length, floor, ceiling, min_slope, max_slope = IV._parameters()
            sage: min_length
            3
            sage: max_length
            3
            sage: [floor(i) for i in range(1,10)]
            [0, 0, 0, 0, 0, 0, 0, 0, 0]
            sage: [ceiling(i) for i in range(1,5)]
            [inf, inf, inf, inf]
            sage: min_slope
            0
            sage: max_slope
            inf

            sage: IV = IntegerVectors(3,10,inner=[4,1,3], min_part = 2)
            sage: min_length, max_length, floor, ceiling, min_slope, max_slope = IV._parameters()
            sage: floor(1), floor(2), floor(3)
            (4, 2, 3)

            sage: IV = IntegerVectors(3, 10, outer=[4,1,3], max_part = 3)
            sage: min_length, max_length, floor, ceiling, min_slope, max_slope = IV._parameters()
            sage: ceiling(1), ceiling(2), ceiling(3)
            (3, 1, 3)
        """
        constraints = self.constraints
        #n, min_length, max_length, floor, ceiling, min_slope, max_slope
        if self.k is None:
            min_length = constraints.get('min_length', 0)
            max_length = constraints.get('max_length', float('+inf'))
        else:
            min_length = self.k
            max_length = self.k

        min_part = constraints.get('min_part', 0)
        max_part = constraints.get('max_part', float('+inf'))
        min_slope = constraints.get('min_slope', float('-inf'))
        max_slope = constraints.get('max_slope', float('+inf'))
        if 'outer' in self.constraints:
            ceiling = list2func( map(lambda i: min(max_part, i), self.constraints['outer']), default=max_part )
        else:
            ceiling = lambda x: max_part

        if 'inner' in self.constraints:
            floor = list2func( map(lambda i: max(min_part, i), self.constraints['inner']), default=min_part )
        else:
            floor = lambda x: min_part

        return (min_length, max_length, floor, ceiling, min_slope, max_slope)

    def first(self):
        """
        EXAMPLES::

            sage: IntegerVectors(2,3,min_slope=0).first()
            [0, 1, 1]
        """
        return self.__iter__().next()

    _an_element_ = first

    def next(self, x):
        """
        EXAMPLES::

            sage: IV = IntegerVectors(2, 3, min_slope=0)
            sage: x = IV.first()
            sage: IV.next(x)
            [0, 0, 2]
        """
        ret = self.element_class(self, integer_list.next(x, *self._parameters()))
        if ret is None and self.n is None:
            return self.element_class(self, integer_list.first(sum(x)+1, *self._parameters()))
        return ret

    def __iter__(self):
        """
        EXAMPLES::

            sage: IntegerVectors(-1, 0, min_part = 1).list()
            []
            sage: IntegerVectors(-1, 2, min_part = 1).list()
            []
            sage: IntegerVectors(0, 0, min_part=1).list()
            [[]]
            sage: IntegerVectors(3, 0, min_part=1).list()
            []
            sage: IntegerVectors(0, 1, min_part=1).list()
            []
            sage: IntegerVectors(2, 2, min_part=1).list()
            [[1, 1]]
            sage: IntegerVectors(2, 3, min_part=1).list()
            []
            sage: IntegerVectors(4, 2, min_part=1).list()
            [[3, 1], [2, 2], [1, 3]]

        ::

            sage: IntegerVectors(0, 3, outer=[0,0,0]).list()
            [[0, 0, 0]]
            sage: IntegerVectors(1, 3, outer=[0,0,0]).list()
            []
            sage: IntegerVectors(2, 3, outer=[0,2,0]).list()
            [[0, 2, 0]]
            sage: IntegerVectors(2, 3, outer=[1,2,1]).list()
            [[1, 1, 0], [1, 0, 1], [0, 2, 0], [0, 1, 1]]
            sage: IntegerVectors(2, 3, outer=[1,1,1]).list()
            [[1, 1, 0], [1, 0, 1], [0, 1, 1]]
            sage: IntegerVectors(2, 5, outer=[1,1,1,1,1]).list()
            [[1, 1, 0, 0, 0],
             [1, 0, 1, 0, 0],
             [1, 0, 0, 1, 0],
             [1, 0, 0, 0, 1],
             [0, 1, 1, 0, 0],
             [0, 1, 0, 1, 0],
             [0, 1, 0, 0, 1],
             [0, 0, 1, 1, 0],
             [0, 0, 1, 0, 1],
             [0, 0, 0, 1, 1]]

        ::

            sage: iv = [ IntegerVectors(n, k) for n in range(-2, 7) for k in range(7) ]
            sage: all(map(lambda x: x.cardinality() == len(x.list()), iv))
            True
            sage: essai = [[1,1,1], [2,5,6], [6,5,2]]
            sage: iv = [ IntegerVectors(x[0], x[1], max_part = x[2]-1) for x in essai ]
            sage: all(map(lambda x: x.cardinality() == len(x.list()), iv))
            True
        """
        if self.n is None:
            if self.k is not None and 'max_part' in self.constraints:
                n_list = range((self.constraints['max_part'] + 1) * self.k)
            else:
                n_list = NN
        else:
            n_list = [self.n]
        for n in n_list:
            for x in integer_list.iterator(n, *self._parameters()):
                yield self.element_class(self, x)

def IntegerVectors_nconstraints(n, **constraints):
    """
    EXAMPLES::

        sage: sage.combinat.integer_vector.IntegerVectors_nconstraints(2)
        doctest:...: DeprecationWarning: this class is deprecated. Use sage.combinat.integer_vector.IntegerVectors_n instead
        See http://trac.sagemath.org/12453 for details.
        Integer vectors that sum to 2
        sage: sage.combinat.integer_vector.IntegerVectors_nconstraints(2, min_slope=0)
        doctest:...: DeprecationWarning: this class is deprecated. Use sage.combinat.integer_vector.IntegerVectorsConstraints instead
        See http://trac.sagemath.org/12453 for details.
        Integer vectors that sum to 2 with constraints: min_slope=0
    """
    from sage.misc.superseded import deprecation
    if len(constraints) == 0:
        deprecation(12453, 'this class is deprecated. Use sage.combinat.integer_vector.IntegerVectors_n instead')
        return IntegerVectors_n(n)
    deprecation(12453, 'this class is deprecated. Use sage.combinat.integer_vector.IntegerVectorsConstraints instead')
    return IntegerVectorsConstraints(n, **constraints)

def IntegerVectors_nkconstraints(n=None, k=None, **constraints):
    """
    EXAMPLES::

        sage: sage.combinat.integer_vector.IntegerVectors_nkconstraints(3, 2)
        doctest:...: DeprecationWarning: this class is deprecated. Use sage.combinat.integer_vector.IntegerVectors_nk instead
        See http://trac.sagemath.org/12453 for details.
        Integer vectors of length 2 that sum to 3
        sage: sage.combinat.integer_vector.IntegerVectors_nkconstraints(3, 2, min_slope=0)
        doctest:...: DeprecationWarning: this class is deprecated. Use sage.combinat.integer_vector.IntegerVectorsConstraints instead
        See http://trac.sagemath.org/12453 for details.
        Integer vectors of length 2 that sum to 3 with constraints: min_slope=0
    """
    from sage.misc.superseded import deprecation
    if len(constraints) == 0:
        if n is None:
            deprecation(12453, 'this class is deprecated. Use sage.combinat.integer_vector.IntegerVectors_k instead')
            return IntegerVectors_k(k)
        deprecation(12453, 'this class is deprecated. Use sage.combinat.integer_vector.IntegerVectors_nk instead')
        return IntegerVectors_nk(n, k)
    deprecation(12453, 'this class is deprecated. Use sage.combinat.integer_vector.IntegerVectorsConstraints instead')
    return IntegerVectorsConstraints(n, k, **constraints)

# October 2012: fixing outdated pickles which use classes being deprecated
from sage.structure.sage_object import register_unpickle_override
register_unpickle_override('sage.combinat.integer_vector', 'IntegerVectors_nconstraints', IntegerVectorsConstraints)
register_unpickle_override('sage.combinat.integer_vector', 'IntegerVectors_nkconstraints', IntegerVectorsConstraints)
<|MERGE_RESOLUTION|>--- conflicted
+++ resolved
@@ -379,46 +379,8 @@
     from sage.combinat.partition import Partition
     from sage.matrix.constructor import matrix
 
-<<<<<<< HEAD
     if not(is_gale_ryser(p1,p2)):
         return False
-=======
-            for k in range(1,n+1):
-                goodcols = [i for i in range(n) if s[i]==sum(A0.column(i))]
-                if sum(A0.column(n-k)) != s[n-k]:
-                    A0 = _slider01(A0,s[n-k],n-k, p1, p2, goodcols)
-
-            # If we need to add empty rows/columns
-            if len(p1)!=m:
-                A0 = A0.stack(matrix([[0]*n]*(len(p1)-m)))
-
-            if len(p2)!=n:
-                A0 = A0.transpose().stack(matrix([[0]*len(p1)]*(len(p2)-n))).transpose()
-
-            # Applying the permutations to get a matrix satisfying the
-            # order given by the input
-            A0 = A0.matrix_from_rows_and_columns(r_permutation, s_permutation)
-            return A0
-
-        elif algorithm == "gale":
-          from sage.numerical.mip import MixedIntegerLinearProgram
-          k1, k2=len(p1), len(p2)
-          p = MixedIntegerLinearProgram()
-          b = p.new_variable(dim=2)
-          for (i,c) in enumerate(p1):
-              p.add_constraint(p.sum([b[i][j] for j in xrange(k2)]),min=c,max=c)
-          for (i,c) in enumerate(p2):
-              p.add_constraint(p.sum([b[j][i] for j in xrange(k1)]),min=c,max=c)
-          p.set_objective(None)
-          p.set_binary(b)
-          p.solve()
-          b = p.get_values(b)
-          M = [[0]*k2 for i in xrange(k1)]
-          for i in xrange(k1):
-              for j in xrange(k2):
-                  M[i][j] = int(b[i][j])
-          return matrix(M)
->>>>>>> bc33ff08
 
     if algorithm=="ryser": # ryser's algorithm
         from sage.combinat.permutation import Permutation
@@ -1056,7 +1018,7 @@
 
         TESTS::
 
-            sage: IV = IntegerVectors(4,5) 
+            sage: IV = IntegerVectors(4,5)
             sage: range(IV.cardinality()) == [IV.rank(x) for x in IV]
             True
         """
@@ -1068,9 +1030,9 @@
 
         r = 0
         for i in range(k-1):
-          k -= 1
-          n -= x[i]
-          r += binomial(k+n-1,k)
+            k -= 1
+            n -= x[i]
+            r += binomial(k+n-1,k)
 
         return r
 
