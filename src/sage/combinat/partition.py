r"""
Partitions

A partition `p` of a nonnegative integer `n` is a
non-increasing list of positive integers (the *parts* of the
partition) with total sum `n`.

A partition can be depicted by a diagram made of rows of cells,
where the number of cells in the `i^{th}` row starting from
the top is the `i^{th}` part of the partition.

The coordinate system related to a partition applies from the top
to the bottom and from left to right. So, the corners of the
partition `[5, 3, 1]` are `[[0,4], [1,2], [2,0]]`.

For display options, see :obj:`Partitions.global_options`.

.. NOTE::

    - Boxes is a synonym for cells. All methods will use 'cell' and 'cells'
      instead of 'box' and 'boxes'.

    - Partitions are 0 based with coordinates in the form of (row-index,
      column-index).

    - If given coordinates of the form ``(r, c)``, then use Python's
      \*-operator.


    - Throughout this documentation, for a partition `\lambda` we will denote
      its conjugate partition by `\lambda^{\prime}`. For more on conjugate
      partitions, see :meth:`Partition.conjugate()`.

    - The comparisons on partitions use lexicographic order.

.. NOTE::

    We use the convention that lexicographic ordering is read from
    left-to-right. That is to say `[1, 3, 7]` is smaller than `[2, 3, 4]`.

AUTHORS:

- Mike Hansen (2007): initial version

- Dan Drake (2009-03-28): deprecate RestrictedPartitions and implement
  Partitions_parts_in

- Travis Scrimshaw (2012-01-12): Implemented latex function to Partition_class

- Travis Scrimshaw (2012-05-09): Fixed Partitions(-1).list() infinite recursion
  loop by saying Partitions_n is the empty set.

- Travis Scrimshaw (2012-05-11): Fixed bug in inner where if the length was
  longer than the length of the inner partition, it would include 0's.

- Andrew Mathas (2012-06-01): Removed depreciated functions and added
  compatibility with the PartitionTuple classes.  See :trac:`13072`

- Travis Scrimshaw (2012-10-12): Added global options. Made
  ``Partition_class`` to the element ``Partition``. ``Partitions*`` are now
  all in the category framework except ``PartitionsRestricted`` (which will
  eventually be removed). Cleaned up documentation.

EXAMPLES:

There are `5` partitions of the integer `4`::

    sage: Partitions(4).cardinality()
    5
    sage: Partitions(4).list()
    [[4], [3, 1], [2, 2], [2, 1, 1], [1, 1, 1, 1]]

We can use the method ``.first()`` to get the 'first' partition of a
number::

    sage: Partitions(4).first()
    [4]

Using the method ``.next()``, we can calculate the 'next' partition.
When we are at the last partition, ``None`` will be returned::

    sage: Partitions(4).next([4])
    [3, 1]
    sage: Partitions(4).next([1,1,1,1]) is None
    True

We can use ``iter`` to get an object which iterates over the partitions
one by one to save memory.  Note that when we do something like
``for part in Partitions(4)`` this iterator is used in the background::

    sage: g = iter(Partitions(4))
    sage: g.next()
    [4]
    sage: g.next()
    [3, 1]
    sage: g.next()
    [2, 2]
    sage: for p in Partitions(4): print p
    [4]
    [3, 1]
    [2, 2]
    [2, 1, 1]
    [1, 1, 1, 1]

We can add constraints to the type of partitions we want. For
example, to get all of the partitions of `4` of length `2`, we'd do the
following::

    sage: Partitions(4, length=2).list()
    [[3, 1], [2, 2]]

Here is the list of partitions of length at least `2` and the list of
ones with length at most `2`::

    sage: Partitions(4, min_length=2).list()
    [[3, 1], [2, 2], [2, 1, 1], [1, 1, 1, 1]]
    sage: Partitions(4, max_length=2).list()
    [[4], [3, 1], [2, 2]]

The options ``min_part`` and ``max_part`` can be used to set constraints
on the sizes of all parts. Using ``max_part``, we can select
partitions having only 'small' entries. The following is the list
of the partitions of `4` with parts at most `2`::

    sage: Partitions(4, max_part=2).list()
    [[2, 2], [2, 1, 1], [1, 1, 1, 1]]

The ``min_part`` options is complementary to ``max_part`` and selects
partitions having only 'large' parts. Here is the list of all
partitions of `4` with each part at least `2`::

    sage: Partitions(4, min_part=2).list()
    [[4], [2, 2]]

The options ``inner`` and ``outer`` can be used to set part-by-part
constraints. This is the list of partitions of `4` with ``[3, 1, 1]`` as
an outer bound (that is, partitions of `4` contained in the partition
``[3, 1, 1]``)::

    sage: Partitions(4, outer=[3,1,1]).list()
    [[3, 1], [2, 1, 1]]

``outer`` sets ``max_length`` to the length of its argument. Moreover, the
parts of ``outer`` may be infinite to clear constraints on specific
parts. Here is the list of the partitions of `4` of length at most `3`
such that the second and third part are `1` when they exist::

    sage: Partitions(4, outer=[oo,1,1]).list()
    [[4], [3, 1], [2, 1, 1]]

Finally, here are the partitions of `4` with ``[1,1,1]`` as an inner
bound (i. e., the partitions of `4` containing the partition ``[1,1,1]``).
Note that ``inner`` sets ``min_length`` to the length of its argument::

    sage: Partitions(4, inner=[1,1,1]).list()
    [[2, 1, 1], [1, 1, 1, 1]]

The options ``min_slope`` and ``max_slope`` can be used to set
constraints on the slope, that is on the difference ``p[i+1]-p[i]`` of
two consecutive parts. Here is the list of the strictly decreasing
partitions of `4`::

    sage: Partitions(4, max_slope=-1).list()
    [[4], [3, 1]]

The constraints can be combined together in all reasonable ways.
Here are all the partitions of `11` of length between `2` and `4` such
that the difference between two consecutive parts is between `-3` and
`-1`::

    sage: Partitions(11,min_slope=-3,max_slope=-1,min_length=2,max_length=4).list()
    [[7, 4], [6, 5], [6, 4, 1], [6, 3, 2], [5, 4, 2], [5, 3, 2, 1]]

Partition objects can also be created individually with :class:`Partition`::

    sage: Partition([2,1])
    [2, 1]

Once we have a partition object, then there are a variety of
methods that we can use. For example, we can get the conjugate of a
partition. Geometrically, the conjugate of a partition is the
reflection of that partition through its main diagonal. Of course,
this operation is an involution::

    sage: Partition([4,1]).conjugate()
    [2, 1, 1, 1]
    sage: Partition([4,1]).conjugate().conjugate()
    [4, 1]

If we create a partition with extra zeros at the end, they will be dropped::

    sage: Partition([4,1,0,0])
    [4, 1]
    sage: Partition([0])
    []
    sage: Partition([0,0])
    []

The idea of a partition being followed by infinitely many parts of size
`0` is consistent with the ``get_part`` method::

    sage: p = Partition([5, 2])
    sage: p.get_part(0)
    5
    sage: p.get_part(10)
    0

We can go back and forth between the standard and the exponential
notations of a partition. The exponential notation can be padded with
extra zeros::

    sage: Partition([6,4,4,2,1]).to_exp()
    [1, 1, 0, 2, 0, 1]
    sage: Partition(exp=[1,1,0,2,0,1])
    [6, 4, 4, 2, 1]
    sage: Partition([6,4,4,2,1]).to_exp(5)
    [1, 1, 0, 2, 0, 1]
    sage: Partition([6,4,4,2,1]).to_exp(7)
    [1, 1, 0, 2, 0, 1, 0]
    sage: Partition([6,4,4,2,1]).to_exp(10)
    [1, 1, 0, 2, 0, 1, 0, 0, 0, 0]

We can get the (zero-based!) coordinates of the corners of a
partition::

    sage: Partition([4,3,1]).corners()
    [(0, 3), (1, 2), (2, 0)]

We can compute the core and quotient of a partition and build
the partition back up from them::

    sage: Partition([6,3,2,2]).core(3)
    [2, 1, 1]
    sage: Partition([7,7,5,3,3,3,1]).quotient(3)
    ([2], [1], [2, 2, 2])
    sage: p = Partition([11,5,5,3,2,2,2])
    sage: p.core(3)
    []
    sage: p.quotient(3)
    ([2, 1], [4], [1, 1, 1])
    sage: Partition(core=[],quotient=([2, 1], [4], [1, 1, 1]))
    [11, 5, 5, 3, 2, 2, 2]

We can compute the `0-1` sequence and go back and forth::

    sage: Partitions().from_zero_one([1, 1, 1, 1, 0, 1, 0])
    [5, 4]
    sage: all(Partitions().from_zero_one(mu.zero_one_sequence())
    ....:     == mu for n in range(5) for mu in Partitions(n))
    True

We can compute the Frobenius coordinates and go back and forth::

    sage: Partition([7,3,1]).frobenius_coordinates()
    ([6, 1], [2, 0])
    sage: Partition(frobenius_coordinates=([6,1],[2,0]))
    [7, 3, 1]
    sage: all(mu == Partition(frobenius_coordinates=mu.frobenius_coordinates())
    ....:     for n in range(30) for mu in Partitions(n))
    True

We use the lexicographic ordering::

    sage: pl = Partition([4,1,1])
    sage: ql = Partitions()([3,3])
    sage: pl > ql
    True
    sage: PL = Partitions()
    sage: pl = PL([4,1,1])
    sage: ql = PL([3,3])
    sage: pl > ql
    True
"""
#*****************************************************************************
#       Copyright (C) 2007 Mike Hansen <mhansen@gmail.com>,
#
#  Distributed under the terms of the GNU General Public License (GPL)
#                  http://www.gnu.org/licenses/
#*****************************************************************************

from sage.interfaces.all import gap
from sage.libs.all import pari
from sage.libs.flint.arith import number_of_partitions as flint_number_of_partitions

from sage.structure.global_options import GlobalOptions
from sage.structure.parent import Parent
from sage.structure.unique_representation import UniqueRepresentation
from sage.structure.element import Element
from sage.symbolic.ring import var

from sage.misc.lazy_import import lazy_import
lazy_import('sage.combinat.skew_partition', 'SkewPartition')

from sage.misc.all import prod
from sage.misc.prandom import randrange
from sage.misc.classcall_metaclass import ClasscallMetaclass
from sage.misc.cachefunc import cached_method, cached_function

from sage.categories.infinite_enumerated_sets import InfiniteEnumeratedSets
from sage.categories.finite_enumerated_sets import FiniteEnumeratedSets

from sage.sets.non_negative_integers import NonNegativeIntegers
from sage.rings.all import QQ, ZZ, NN, gcd
from sage.rings.arith import factorial
from sage.rings.polynomial.polynomial_ring_constructor import PolynomialRing
from sage.rings.integer import Integer
from sage.rings.infinity import infinity

from combinat import CombinatorialClass, CombinatorialObject, cyclic_permutations_iterator
import tableau
import permutation
import composition
from sage.combinat.partitions import number_of_partitions as bober_number_of_partitions
from sage.combinat.partitions import ZS1_iterator
from sage.combinat.integer_vector import IntegerVectors
from sage.combinat.integer_list import IntegerListsLex
from sage.combinat.root_system.weyl_group import WeylGroup
from sage.combinat.combinatorial_map import combinatorial_map

from sage.groups.perm_gps.permgroup import PermutationGroup


PartitionOptions=GlobalOptions(name='partitions',
    doc=r"""
    Sets and displays the global options for elements of the partition, skew
    partition, and partition tuple classes.  If no parameters are set, then the
    function returns a copy of the options dictionary.

    The ``options`` to partitions can be accessed as the method
    :obj:`Partitions.global_options` of :class:`Partitions` and
    related parent classes.
    """,
    end_doc=r"""
    EXAMPLES::

        sage: P = Partition([4,2,2,1])
        sage: P
        [4, 2, 2, 1]
        sage: Partitions.global_options(display="exp")
        sage: P
        1, 2^2, 4
        sage: Partitions.global_options(display="exp_high")
        sage: P
        4, 2^2, 1

    It is also possible to use user defined functions for the ``display`` and
    ``latex`` options::

        sage: Partitions.global_options(display=lambda mu: '<%s>' % ','.join('%s'%m for m in mu._list)); P
        <4,2,2,1>
        sage: Partitions.global_options(latex=lambda mu: '\\Diagram{%s}' % ','.join('%s'%m for m in mu._list)); latex(P)
        \Diagram{4,2,2,1}
        sage: Partitions.global_options(display="diagram", diagram_str="#")
        sage: P
        ####
        ##
        ##
        #
        sage: Partitions.global_options(diagram_str="*", convention="french")
        sage: print P.ferrers_diagram()
        *
        **
        **
        ****

    Changing the ``convention`` for partitions also changes the ``convention``
    option for tableaux and vice versa::

        sage: T = Tableau([[1,2,3],[4,5]])
        sage: T.pp()
          4  5
          1  2  3
        sage: Tableaux.global_options(convention="english")
        sage: print P.ferrers_diagram()
        ****
        **
        **
        *
        sage: T.pp()
          1  2  3
          4  5
        sage: Partitions.global_options.reset()
    """,
    display=dict(default="list",
                 description='Specifies how partitions should be printed',
                 values=dict(list='displayed as a list',
                           exp_low='in exponential form (lowest first)',
                           exp_high='in exponential form (highest first)',
                           diagram='as a Ferrers diagram',
                           compact_low='compact form of ``exp_low``',
                           compact_high='compact form of ``exp_high``'),
                 alias=dict(exp="exp_low", compact="compact_low", array="diagram",
                           ferrers_diagram="diagram", young_diagram="diagram"),
                 case_sensitive=False),
    latex=dict(default="young_diagram",
               description='Specifies how partitions should be latexed',
               values=dict(diagram='latex as a Ferrers diagram',
                           young_diagram='latex as a Young diagram',
                           list='latex as a list',
                           exp_high='latex as a list in exponential notation (highest first)',
                           exp_low='as a list latex in exponential notation (lowest first)'),
               alias=dict(exp="exp_low", array="diagram", ferrers_diagram="diagram"),
               case_sensitive=False),
    diagram_str=dict(default="*",
                     description='The character used for the cells when printing Ferrers diagrams',
                     checker=lambda char: isinstance(char,str)),
    latex_diagram_str=dict(default="\\ast",
                     description='The character used for the cells when latexing Ferrers diagrams',
                     checker=lambda char: isinstance(char,str)),
    convention=dict(link_to=(tableau.TableauOptions,'convention')),
    notation = dict(alt_name='convention')
)

def from_frobenius_coordinates(coords):
    """
    This function has been deprecated in :trac:`13605`. Use
    :meth:`Partitions.from_frobenius_coordinates()` instead.

    EXAMPLES::

        sage: sage.combinat.partition.from_frobenius_coordinates(([],[]))
        doctest:1: DeprecationWarning: from_frobenius_coordinates is deprecated. Use Partitions().from_frobenius_coordinates instead.
        See http://trac.sagemath.org/13605 for details.
        []
    """
    from sage.misc.superseded import deprecation
    deprecation(13605, 'from_frobenius_coordinates is deprecated. Use Partitions().from_frobenius_coordinates instead.')
    return _Partitions.from_frobenius_coordinates(coords)

def from_beta_numbers(beta):
    """
    This function has been deprecated in :trac:`13605`. Use
    :meth:`Partitions.from_beta_numbers()` instead.

    EXAMPLES::

        sage: sage.combinat.partition.from_beta_numbers([0,1,2,4,5,8])
        doctest:1: DeprecationWarning: from_beta_numbers is deprecated. Use Partitions().from_beta_numbers instead.
        See http://trac.sagemath.org/13605 for details.
        [3, 1, 1]
    """
    from sage.misc.superseded import deprecation
    deprecation(13605, 'from_beta_numbers is deprecated. Use Partitions().from_beta_numbers instead.')
    return _Partitions.from_beta_numbers(beta)

def from_exp(exp):
    """
    This has been deprecated in :trac:`13605`. Use
    :meth:`Partitions.from_exp()` instead.

    EXAMPLES::

        sage: sage.combinat.partition.from_exp([2,2,1])
        doctest:1: DeprecationWarning: from_exp is deprecated. Use Partitions().from_exp instead.
        See http://trac.sagemath.org/13605 for details.
        [3, 2, 2, 1, 1]
    """
    from sage.misc.superseded import deprecation
    deprecation(13605, 'from_exp is deprecated. Use Partitions().from_exp instead.')
    return _Partitions.from_exp(exp)

def from_core_and_quotient(core, quotient):
    """
    This has been deprecated in :trac:`13605`. Use
    :meth:`Partitions.from_core_and_quotient()` instead.

    EXAMPLES::

        sage: sage.combinat.partition.from_core_and_quotient([2,1], [[2,1],[3],[1,1,1]])
        doctest:1: DeprecationWarning: from_core_and_quotient is deprecated. Use Partitions().from_core_and_quotient instead.
        See http://trac.sagemath.org/13605 for details.
        [11, 5, 5, 3, 2, 2, 2]
    """
    from sage.misc.superseded import deprecation
    deprecation(13605, 'from_core_and_quotient is deprecated. Use Partitions().from_core_and_quotient instead.')
    return _Partitions.from_core_and_quotient(core, quotient)

class Partition(CombinatorialObject, Element):
    r"""
    A partition `p` of a nonnegative integer `n` is a
    non-increasing list of positive integers (the *parts* of the
    partition) with total sum `n`.

    A partition is often represented as a diagram consisting of **cells**,
    or **boxes**, placed in rows on top of each other such that the number of
    cells in the `i^{th}` row, reading from top to bottom, is the `i^{th}`
    part of the partition. The rows are left-justified (and become shorter
    and shorter the farther down one goes). This diagram is called the
    **Young diagram** of the partition, or more precisely its Young diagram
    in English notation. (French and Russian notations are variations on this
    representation.)

    The coordinate system related to a partition applies from the top
    to the bottom and from left to right. So, the corners of the
    partition ``[5, 3, 1]`` are ``[[0,4], [1,2], [2,0]]``.

    For display options, see :meth:`Partitions.global_options`.

    .. NOTE::

        Partitions are 0 based with coordinates in the form of (row-index,
        column-index). For example consider the partition
        ``mu=Partition([4,3,2,2])``, the first part is ``mu[0]`` (which is 4),
        the second is ``mu[1]``, and so on, and the upper-left cell in English
        convention is ``(0, 0)``.

    A partition can be specified in one of the following ways:

    - a list (the default)
    - using exponential notation
    - by Frobenius coordinates
    - specifying its `0-1` sequence
    - specifying the core and the quotient

    See the examples below.

    EXAMPLES:

    Creating partitions though parents::

        sage: mu = Partitions(8)([3,2,1,1,1]); mu
        [3, 2, 1, 1, 1]
        sage: nu = Partition([3,2,1,1,1]); nu
        [3, 2, 1, 1, 1]
        sage: mu == nu
        True
        sage: mu is nu
        False
        sage: mu in Partitions()
        True
        sage: mu.parent()
        Partitions of the integer 8
        sage: mu.size()
        8
        sage: mu.category()
        Category of elements of Partitions of the integer 8
        sage: nu.parent()
        Partitions
        sage: nu.category()
        Category of elements of Partitions
        sage: mu[0]
        3
        sage: mu[1]
        2
        sage: mu[2]
        1
        sage: mu.pp()
        ***
        **
        *
        *
        *
        sage: mu.removable_cells()
        [(0, 2), (1, 1), (4, 0)]
        sage: mu.down_list()
        [[2, 2, 1, 1, 1], [3, 1, 1, 1, 1], [3, 2, 1, 1]]
        sage: mu.addable_cells()
        [(0, 3), (1, 2), (2, 1), (5, 0)]
        sage: mu.up_list()
        [[4, 2, 1, 1, 1], [3, 3, 1, 1, 1], [3, 2, 2, 1, 1], [3, 2, 1, 1, 1, 1]]
        sage: mu.conjugate()
        [5, 2, 1]
        sage: mu.dominates(nu)
        True
        sage: nu.dominates(mu)
        True

    Creating partitions using ``Partition``::

        sage: Partition([3,2,1])
        [3, 2, 1]
        sage: Partition(exp=[2,1,1])
        [3, 2, 1, 1]
        sage: Partition(core=[2,1], quotient=[[2,1],[3],[1,1,1]])
        [11, 5, 5, 3, 2, 2, 2]
        sage: Partition(frobenius_coordinates=([3,2],[4,0]))
        [4, 4, 1, 1, 1]
        sage: Partitions().from_zero_one([1, 1, 1, 1, 0, 1, 0])
        [5, 4]
        sage: [2,1] in Partitions()
        True
        sage: [2,1,0] in Partitions()
        True
        sage: Partition([1,2,3])
        Traceback (most recent call last):
        ...
        ValueError: [1, 2, 3] is not an element of Partitions

    Sage ignores trailing zeros at the end of partitions::

        sage: Partition([3,2,1,0])
        [3, 2, 1]
        sage: Partitions()([3,2,1,0])
        [3, 2, 1]
        sage: Partitions(6)([3,2,1,0])
        [3, 2, 1]

    TESTS:

    Check that only trailing zeros are stripped::

        sage: TestSuite( Partition([]) ).run()
        sage: TestSuite( Partition([4,3,2,2,2,1]) ).run()
        sage: Partition([3,2,2,2,1,0,0,0])
        [3, 2, 2, 2, 1]
        sage: Partition([3,0,2,2,2,1,0])
        Traceback (most recent call last):
        ...
        ValueError: [3, 0, 2, 2, 2, 1, 0] is not an element of Partitions
        sage: Partition([0,7,3])
        Traceback (most recent call last):
        ...
        ValueError: [0, 7, 3] is not an element of Partitions
    """
    __metaclass__ = ClasscallMetaclass

    @staticmethod
    def __classcall_private__(cls, mu=None, **keyword):
        """
        This constructs a list from optional arguments and delegates the
        construction of a :class:`Partition` to the ``element_class()`` call
        of the appropriate parent.

        EXAMPLES::

            sage: Partition([3,2,1])
            [3, 2, 1]
            sage: Partition(exp=[2,1,1])
            [3, 2, 1, 1]
            sage: Partition(core=[2,1], quotient=[[2,1],[3],[1,1,1]])
            [11, 5, 5, 3, 2, 2, 2]
        """
        l = len(keyword)
        if l == 0:
            if mu is not None:
                if isinstance(mu, Partition):
                    return mu
                return _Partitions(list(mu))
        if l == 1:
            if 'beta_numbers' in keyword:
                return _Partitions.from_beta_numbers(keyword['beta_numbers'])
            elif 'exp' in keyword:
                return _Partitions.from_exp(keyword['exp'])
            elif 'frobenius_coordinates' in keyword:
                return _Partitions.from_frobenius_coordinates(keyword['frobenius_coordinates'])
            elif 'zero_one' in keyword:
                return _Partitions.from_zero_one(keyword['zero_one'])

        if l == 2 and 'core' in keyword and 'quotient' in keyword:
            return _Partitions.from_core_and_quotient(keyword['core'], keyword['quotient'])
        raise ValueError('incorrect syntax for Partition()')

    def __setstate__(self, state):
        """
        In order to maintain backwards compatibility and be able to unpickle a
        old pickle from ``Partition_class`` we have to override the default
        ``__setstate__``.

        EXAMPLES::

            sage: loads('x\x9ck`J.NLO\xd5K\xce\xcfM\xca\xccK,\xd1+H,*\xc9,\xc9\xcc\xcf\xe3\n\x80\xb1\xe2\x93s\x12\x8b\x8b\xb9\n\x195\x1b\x0b\x99j\x0b\x995BY\xe33\x12\x8b3\nY\xfc\x80\xac\x9c\xcc\xe2\x92B\xd6\xd8B6\r\x88IE\x99y\xe9\xc5z\x99y%\xa9\xe9\xa9E\\\xb9\x89\xd9\xa9\xf10N!{(\xa3qkP!G\x06\x90a\x04dp\x82\x18\x86@\x06Wji\x92\x1e\x00x0.\xb5')
            [3, 2, 1]
            sage: loads(dumps( Partition([3,2,1]) ))  # indirect doctest
            [3, 2, 1]
        """
        if isinstance(state, dict):   # for old pickles from Partition_class
            self._set_parent(_Partitions)
            self.__dict__ = state
        else:
            self._set_parent(state[0])
            self.__dict__ = state[1]

    def __init__(self, parent, mu):
        """
        Initialize ``self``.

        EXAMPLES::

            sage: p = Partition([3,1])
            sage: TestSuite(p).run()

        TESTS:

        Fix that tuples raise the correct error::

            sage: Partition((3,1,7))
            Traceback (most recent call last):
            ...
            ValueError: [3, 1, 7] is not an element of Partitions
        """
        if isinstance(mu, Partition):
            Element.__init__(self, parent)
            # Since we are (suppose to be) immutable, we can share the underlying data
            CombinatorialObject.__init__(self, mu._list)
            return

        elif len(mu)==0 or (all(mu[i] in NN and mu[i]>=mu[i+1] for i in xrange(len(mu)-1)) \
                and mu[-1] in NN):
            Element.__init__(self, parent)
            if 0 in mu:
                # strip all trailing zeros
                CombinatorialObject.__init__(self, mu[:mu.index(0)])
            else:
                CombinatorialObject.__init__(self, mu)

        else:
            raise ValueError("%s is not a valid partition"%repr(mu))

    def _repr_(self, compact=False):
        r"""
        Return a string representation of ``self`` depending on
        :meth:`Partitions.global_options`.

        EXAMPLES::

            sage: mu=Partition([7,7,7,3,3,2,1,1,1,1,1,1,1]); mu # indirect doctest
            [7, 7, 7, 3, 3, 2, 1, 1, 1, 1, 1, 1, 1]
            sage: Partitions.global_options(display="diagram"); mu
            *******
            *******
            *******
            ***
            ***
            **
            *
            *
            *
            *
            *
            *
            *
            sage: Partitions.global_options(display="list"); mu
            [7, 7, 7, 3, 3, 2, 1, 1, 1, 1, 1, 1, 1]
            sage: Partitions.global_options(display="compact_low"); mu
            1^7,2,3^2,7^3
            sage: Partitions.global_options(display="compact_high"); mu
            7^3,3^2,2,1^7
            sage: Partitions.global_options(display="exp_low"); mu
            1^7, 2, 3^2, 7^3
            sage: Partitions.global_options(display="exp_high"); mu
            7^3, 3^2, 2, 1^7

            sage: Partitions.global_options(convention="French");
            sage: mu=Partition([7,7,7,3,3,2,1,1,1,1,1,1,1]); mu # indirect doctest
            7^3, 3^2, 2, 1^7
            sage: Partitions.global_options(display="diagram"); mu
            *
            *
            *
            *
            *
            *
            *
            **
            ***
            ***
            *******
            *******
            *******
            sage: Partitions.global_options(display="list"); mu
            [7, 7, 7, 3, 3, 2, 1, 1, 1, 1, 1, 1, 1]
            sage: Partitions.global_options(display="compact_low"); mu
            1^7,2,3^2,7^3
            sage: Partitions.global_options(display="compact_high"); mu
            7^3,3^2,2,1^7
            sage: Partitions.global_options(display="exp_low"); mu
            1^7, 2, 3^2, 7^3
            sage: Partitions.global_options(display="exp_high"); mu
            7^3, 3^2, 2, 1^7

            sage: Partitions.global_options.reset()
        """

        if compact != False:
            from sage.misc.superseded import deprecation
            deprecation(13605, 'compact option is deprecated. Use :meth:`Partitions.global_options` instead.')
            return self._repr_compact_high()

        return self.parent().global_options.dispatch(self, '_repr_', 'display')

    def _ascii_art_(self):
        """
        TESTS::

            sage: ascii_art(Partitions(5).list())
            [                                * ]
            [                            **  * ]
            [                   ***  **  *   * ]
            [        ****  ***  *    **  *   * ]
            [ *****, *   , ** , *  , * , * , * ]
        """
        from sage.misc.ascii_art import AsciiArt
        return AsciiArt(self._repr_diagram().splitlines(), baseline=0)

    def _repr_list(self):
        """
        Return a string representation of ``self`` as a list.

        EXAMPLES::

            sage: print Partition([7,7,7,3,3,2,1,1,1,1,1,1,1])._repr_list()
            [7, 7, 7, 3, 3, 2, 1, 1, 1, 1, 1, 1, 1]
        """
        return '[%s]' % ', '.join('%s'%m for m in self)

    def _repr_exp_low(self):
        """
        Return a string representation of ``self`` in exponential form (lowest
        first).

        EXAMPLES::

            sage: print Partition([7,7,7,3,3,2,1,1,1,1,1,1,1])._repr_exp_low()
            1^7, 2, 3^2, 7^3
        """
        exp = self.to_exp()
        return '%s' % ', '.join('%s%s' % (m+1, '' if e==1 else '^%s'%e)
                                 for (m,e) in enumerate(exp) if e > 0)

    def _repr_exp_high(self):
        """
        Return a string representation of ``self`` in exponential form (highest
        first).

        EXAMPLES::

            sage: print Partition([7,7,7,3,3,2,1,1,1,1,1,1,1])._repr_exp_high()
            7^3, 3^2, 2, 1^7
        """
        if len(self._list)==0: return ''  # exceptional case as max(self) fails
        exp = self.to_exp()[::-1]         # reversed list of exponents
        M=max(self)
        return '%s' % ', '.join('%s%s' % (M-m, '' if e==1 else '^%s'%e)
                                 for (m,e) in enumerate(exp) if e>0)

    def _repr_compact_low(self):
        """
        Return a string representation of ``self`` in compact form (exponential
        form with lowest first).

        EXAMPLES::

            sage: print Partition([7,7,7,3,3,2,1,1,1,1,1,1,1])._repr_compact_low()
            1^7,2,3^2,7^3
        """
        exp = self.to_exp()
        return '%s' % ','.join('%s%s' % (m+1, '' if e==1 else '^%s'%e)
                                 for (m,e) in enumerate(exp) if e > 0)

    def _repr_compact_high(self):
        """
        Return a string representation of ``self`` in compact form (exponential
        form with highest first).

        EXAMPLES::

            sage: print Partition([7,7,7,3,3,2,1,1,1,1,1,1,1])._repr_compact_high()
            7^3,3^2,2,1^7
        """
        if len(self._list)==0: return ''  # exceptional case as max(self) fails
        exp = self.to_exp()[::-1]         # reversed list of exponents
        M=max(self)
        return '%s' % ','.join('%s%s' % (M-m, '' if e==1 else '^%s'%e)
                                 for (m,e) in enumerate(exp) if e>0)

    def _repr_diagram(self):
        r"""
        Return a representation of ``self`` as a Ferrers diagram.

        EXAMPLES::

            sage: print Partition([7,7,7,3,3,2,1,1,1,1,1,1,1])._repr_diagram()
            *******
            *******
            *******
            ***
            ***
            **
            *
            *
            *
            *
            *
            *
            *
        """
        return self.ferrers_diagram()

    def level(self):
        """
        Return the level of ``self``, which is always 1.

        This method exists only for compatibility with
        :class:`PartitionTuples`.

        EXAMPLE::

            sage: Partition([4,3,2]).level()
            1
        """
        return 1

    def components(self):
        """
        Return a list containing the shape of ``self``.

        This method exists only for compatibility with
        :class:`PartitionTuples`.

        EXAMPLES::

            sage: Partition([3,2]).components()
            [[3, 2]]
        """
        return [ self ]

    def _latex_(self):
        r"""
        Return a LaTeX version of ``self``.

        For more on the latex options, see :meth:`Partitions.global_options`.

        EXAMPLES::

            sage: mu = Partition([2, 1])
            sage: Partitions.global_options(latex='diagram'); latex(mu)       # indirect doctest
            {\def\lr#1{\multicolumn{1}{@{\hspace{.6ex}}c@{\hspace{.6ex}}}{\raisebox{-.3ex}{$#1$}}}
            \raisebox{-.6ex}{$\begin{array}[b]{*{2}c}\\
            \lr{\ast}&\lr{\ast}\\
            \lr{\ast}\\
            \end{array}$}
            }
            sage: Partitions.global_options(latex='exp_high'); latex(mu)      # indirect doctest
            2,1
            sage: Partitions.global_options(latex='exp_low'); latex(mu)       # indirect doctest
            1,2
            sage: Partitions.global_options(latex='list'); latex(mu)          # indirect doctest
            [2, 1]
            sage: Partitions.global_options(latex='young_diagram'); latex(mu) # indirect doctest
            {\def\lr#1{\multicolumn{1}{|@{\hspace{.6ex}}c@{\hspace{.6ex}}|}{\raisebox{-.3ex}{$#1$}}}
            \raisebox{-.6ex}{$\begin{array}[b]{*{2}c}\cline{1-2}
            \lr{\phantom{x}}&\lr{\phantom{x}}\\\cline{1-2}
            \lr{\phantom{x}}\\\cline{1-1}
            \end{array}$}
            }

            sage: Partitions.global_options(latex="young_diagram", convention="french")
            sage: Partitions.global_options(latex='exp_high'); latex(mu)      # indirect doctest
            2,1
            sage: Partitions.global_options(latex='exp_low'); latex(mu)       # indirect doctest
            1,2
            sage: Partitions.global_options(latex='list'); latex(mu)          # indirect doctest
            [2, 1]
            sage: Partitions.global_options(latex='young_diagram'); latex(mu) # indirect doctest
            {\def\lr#1{\multicolumn{1}{|@{\hspace{.6ex}}c@{\hspace{.6ex}}|}{\raisebox{-.3ex}{$#1$}}}
            \raisebox{-.6ex}{$\begin{array}[t]{*{2}c}\cline{1-1}
            \lr{\phantom{x}}\\\cline{1-2}
            \lr{\phantom{x}}&\lr{\phantom{x}}\\\cline{1-2}
            \end{array}$}
            }

            sage: Partitions.global_options.reset()
        """
        return self.parent().global_options.dispatch(self, '_latex_', 'latex')

    def _latex_young_diagram(self):
        r"""
        LaTeX output as a Young diagram.

        EXAMPLES::

            sage: print Partition([2, 1])._latex_young_diagram()
            {\def\lr#1{\multicolumn{1}{|@{\hspace{.6ex}}c@{\hspace{.6ex}}|}{\raisebox{-.3ex}{$#1$}}}
            \raisebox{-.6ex}{$\begin{array}[b]{*{2}c}\cline{1-2}
            \lr{\phantom{x}}&\lr{\phantom{x}}\\\cline{1-2}
            \lr{\phantom{x}}\\\cline{1-1}
            \end{array}$}
            }
        """
        if len(self._list) == 0:
            return "{\\emptyset}"

        from sage.combinat.output import tex_from_array
        return tex_from_array([ ["\\phantom{x}"]*row_size for row_size in self._list ])

    def _latex_diagram(self):
        r"""
        LaTeX output as a Ferrers' diagram.

        EXAMPLES::

            sage: print Partition([2, 1])._latex_diagram()
            {\def\lr#1{\multicolumn{1}{@{\hspace{.6ex}}c@{\hspace{.6ex}}}{\raisebox{-.3ex}{$#1$}}}
            \raisebox{-.6ex}{$\begin{array}[b]{*{2}c}\\
            \lr{\ast}&\lr{\ast}\\
            \lr{\ast}\\
            \end{array}$}
            }
        """
        if len(self._list) == 0:
            return "{\\emptyset}"

        entry = self.parent().global_options("latex_diagram_str")
        from sage.combinat.output import tex_from_array
        return tex_from_array([ [entry]*row_size for row_size in self._list ], False)

    def _latex_list(self):
        r"""
        LaTeX output as a list.

        EXAMPLES::

            sage: print Partition([2, 1])._latex_list()
            [2, 1]
        """
        return repr(self._list)

    def _latex_exp_low(self):
        r"""
        LaTeX output in exponential notation (lowest first).

        EXAMPLES::

            sage: print Partition([2,2,1])._latex_exp_low()
            1,2^{2}
        """
        exp = self.to_exp()
        return '%s' % ','.join('%s%s' % (m+1, '' if e==1 else '^{%s}'%e)
                                 for (m,e) in enumerate(exp) if e > 0)

    def _latex_exp_high(self):
        r"""
        LaTeX output in exponential notation (highest first).

        EXAMPLES::

            sage: print Partition([2,2,1])._latex_exp_high()
            2^{2},1
        """
        exp = self.to_exp()[::-1]  # reversed list of exponents
        M = max(self)
        return '%s' % ','.join('%s%s' % (M-m, '' if e==1 else '^{%s}'%e)
                                 for (m,e) in enumerate(exp) if e>0)


    def ferrers_diagram(self):
        r"""
        Return the Ferrers diagram of ``self``.

        EXAMPLES::

            sage: mu=Partition([5,5,2,1])
            sage: Partitions.global_options(diagram_str='*', convention="english")
            sage: print mu.ferrers_diagram()
            *****
            *****
            **
            *
            sage: Partitions.global_options(diagram_str='#')
            sage: print mu.ferrers_diagram()
            #####
            #####
            ##
            #
            sage: Partitions.global_options(convention="french")
            sage: print mu.ferrers_diagram()
            #
            ##
            #####
            #####
            sage: Partitions.global_options.reset()
        """
        diag_str = self.parent().global_options('diagram_str')
        if self.parent().global_options('convention') == "English":
            return '\n'.join([diag_str*p for p in self])
        else:
            return '\n'.join([diag_str*p for p in reversed(self)])

    def pp(self):
        r"""
        Prints the Ferrers diagram.

        See :meth:`ferrers_diagram` for more on the Ferrers diagram.

        EXAMPLES::

            sage: Partition([5,5,2,1]).pp()
            *****
            *****
            **
            *
            sage: Partitions.global_options(convention='French')
            sage: Partition([5,5,2,1]).pp()
            *
            **
            *****
            *****
            sage: Partitions.global_options.reset()
        """
        print self.ferrers_diagram()

    def __div__(self, p):
        """
        Returns the skew partition ``self / p``.

        EXAMPLES::

            sage: p = Partition([3,2,1])
            sage: p/[1,1]
            [3, 2, 1] / [1, 1]
            sage: p/[3,2,1]
            [3, 2, 1] / [3, 2, 1]
            sage: p/Partition([1,1])
            [3, 2, 1] / [1, 1]
            sage: p/[2,2,2]
            Traceback (most recent call last):
            ...
            ValueError: To form a skew partition p/q, q must be contained in p.
        """
        if not self.contains(p):
            raise ValueError("To form a skew partition p/q, q must be contained in p.")

        return SkewPartition([self[:], p])

    def power(self, k):
        r"""
        Returns the cycle type of the `k`-th power of any permutation
        with cycle type ``self`` (thus describes the powermap of
        symmetric groups).

        Equivalent to GAP's ``PowerPartition``.

        EXAMPLES::

            sage: p = Partition([5,3])
            sage: p.power(1)
            [5, 3]
            sage: p.power(2)
            [5, 3]
            sage: p.power(3)
            [5, 1, 1, 1]
            sage: p.power(4)
            [5, 3]
            sage: Partition([3,2,1]).power(3)
            [2, 1, 1, 1, 1]

        Now let us compare this to the power map on `S_8`::

            sage: G = SymmetricGroup(8)
            sage: g = G([(1,2,3,4,5),(6,7,8)])
            sage: g
            (1,2,3,4,5)(6,7,8)
            sage: g^2
            (1,3,5,2,4)(6,8,7)
            sage: g^3
            (1,4,2,5,3)
            sage: g^4
            (1,5,4,3,2)(6,7,8)
        """
        res = []
        for i in self:
            g = gcd(i, k)
            res.extend( [ZZ(i//g)]*int(g) )
        res.sort(reverse=True)
        return Partition(res)

    def next(self):
        """
        Return the partition that lexicographically follows ``self``. If
        ``self`` is the last partition, then return ``False``.

        EXAMPLES::

            sage: Partition([4]).next()
            [3, 1]
            sage: Partition([1,1,1,1]).next()
            False
        """
        p = self
        n = 0
        m = 0
        for i in p:
            n += i
            m += 1

        next_p = p[:] + [1]*(n - len(p))

        #Check to see if we are at the last (all ones) partition
        if p == [1]*n:
            return False

        #
        #If we are not, then run the ZS1 algorithm.
        #

        #Let h be the number of non-one  entries in the
        #partition
        h = 0
        for i in next_p:
            if i != 1:
                h += 1

        if next_p[h-1] == 2:
            m += 1
            next_p[h-1] = 1
            h -= 1
        else:
            r = next_p[h-1] - 1
            t = m - h + 1
            next_p[h-1] = r

            while t >= r :
                h += 1
                next_p[h-1] = r
                t -= r

            if t == 0:
                m = h
            else:
                m = h + 1
                if t > 1:
                    h += 1
                    next_p[h-1] = t

        return self.parent()(next_p[:m])

    def size(self):
        """
        Return the size of ``self``.

        EXAMPLES::

            sage: Partition([2,2]).size()
            4
            sage: Partition([3,2,1]).size()
            6
        """
        return sum(self)

    def sign(self):
        r"""
        Return the sign of any permutation with cycle type ``self``.

        This function corresponds to a homomorphism from the symmetric
        group `S_n` into the cyclic group of order 2, whose kernel
        is exactly the alternating group `A_n`. Partitions of sign
        `1` are called even partitions while partitions of sign
        `-1` are called odd.

        EXAMPLES::

            sage: Partition([5,3]).sign()
            1
            sage: Partition([5,2]).sign()
            -1

        Zolotarev's lemma states that the Legendre symbol
        `\left(\frac{a}{p}\right)` for an integer
        `a \pmod p` (`p` a prime number), can be computed
        as sign(p_a), where sign denotes the sign of a permutation and
        p_a the permutation of the residue classes `\pmod p`
        induced by modular multiplication by `a`, provided
        `p` does not divide `a`.

        We verify this in some examples.

        ::

            sage: F = GF(11)
            sage: a = F.multiplicative_generator();a
            2
            sage: plist = [int(a*F(x)) for x in range(1,11)]; plist
            [2, 4, 6, 8, 10, 1, 3, 5, 7, 9]

        This corresponds to the permutation (1, 2, 4, 8, 5, 10, 9, 7, 3, 6)
        (acting the set `\{1,2,...,10\}`) and to the partition
        [10].

        ::

            sage: p = PermutationGroupElement('(1, 2, 4, 8, 5, 10, 9, 7, 3, 6)')
            sage: p.sign()
            -1
            sage: Partition([10]).sign()
            -1
            sage: kronecker_symbol(11,2)
            -1

        Now replace `2` by `3`::

            sage: plist = [int(F(3*x)) for x in range(1,11)]; plist
            [3, 6, 9, 1, 4, 7, 10, 2, 5, 8]
            sage: range(1,11)
            [1, 2, 3, 4, 5, 6, 7, 8, 9, 10]
            sage: p = PermutationGroupElement('(3,4,8,7,9)')
            sage: p.sign()
            1
            sage: kronecker_symbol(3,11)
            1
            sage: Partition([5,1,1,1,1,1]).sign()
            1

        In both cases, Zolotarev holds.

        REFERENCES:

        :wikipedia:`Zolotarev's_lemma`
        """
        return (-1)**(self.size()-self.length())

    def standard_tableaux(self):
        """
        Return the :class:`standard tableaux<StandardTableaux>` of this shape.

        EXAMPLE::

            sage: Partition([3,2,2,1]).standard_tableaux()
            Standard tableaux of shape [3, 2, 2, 1]
        """
        return tableau.StandardTableaux(self)

    def up(self):
        r"""
        Returns a generator for partitions that can be obtained from ``self``
        by adding a cell.

        EXAMPLES::

            sage: [p for p in Partition([2,1,1]).up()]
            [[3, 1, 1], [2, 2, 1], [2, 1, 1, 1]]
            sage: [p for p in Partition([3,2]).up()]
            [[4, 2], [3, 3], [3, 2, 1]]
            sage: [p for p in Partition([]).up()]
            [[1]]
        """
        p = self
        previous = p.get_part(0) + 1
        for i, current in enumerate(p):
            if current < previous:
                yield Partition(p[:i] + [ p[i] + 1 ] + p[i+1:])
            previous = current
        else:
            yield Partition(p + [1])

    def up_list(self):
        """
        Return a list of the partitions that can be formed from ``self`` by
        adding a cell.

        EXAMPLES::

            sage: Partition([2,1,1]).up_list()
            [[3, 1, 1], [2, 2, 1], [2, 1, 1, 1]]
            sage: Partition([3,2]).up_list()
            [[4, 2], [3, 3], [3, 2, 1]]
            sage: Partition([]).up_list()
            [[1]]
        """
        return [p for p in self.up()]

    def down(self):
        r"""
        Return a generator for partitions that can be obtained from ``self``
        by removing a cell.

        EXAMPLES::

            sage: [p for p in Partition([2,1,1]).down()]
            [[1, 1, 1], [2, 1]]
            sage: [p for p in Partition([3,2]).down()]
            [[2, 2], [3, 1]]
            sage: [p for p in Partition([3,2,1]).down()]
            [[2, 2, 1], [3, 1, 1], [3, 2]]

        TESTS:

        We check that :trac:`11435` is fixed::

            sage: Partition([]).down_list() #indirect doctest
            []
        """
        p = self
        l = len(p)
        for i in range(l-1):
            if p[i] > p[i+1]:
                yield Partition(p[:i] + [ p[i]-1 ] + p[i+1:])
        if l >= 1:
            last = p[-1]
            if last == 1:
                yield Partition(p[:-1])
            else:
                yield Partition(p[:-1] + [ p[-1] - 1 ])

    def down_list(self):
        """
        Return a list of the partitions that can be obtained from ``self``
        by removing a cell.

        EXAMPLES::

            sage: Partition([2,1,1]).down_list()
            [[1, 1, 1], [2, 1]]
            sage: Partition([3,2]).down_list()
            [[2, 2], [3, 1]]
            sage: Partition([3,2,1]).down_list()
            [[2, 2, 1], [3, 1, 1], [3, 2]]
            sage: Partition([]).down_list()  #checks :trac:`11435`
            []
        """
        return [p for p in self.down()]

    def cell_poset(self, orientation="SE"):
        """
        Return the Young diagram of ``self`` as a poset. The optional
        keyword variable ``orientation`` determines the order relation
        of the poset.

        The poset always uses the set of cells of the Young diagram
        of ``self`` as its ground set. The order relation of the poset
        depends on the ``orientation`` variable (which defaults to
        ``"SE"``). Concretely, ``orientation`` has to be specified to
        one of the strings ``"NW"``, ``"NE"``, ``"SW"``, and ``"SE"``,
        standing for "northwest", "northeast", "southwest" and
        "southeast", respectively. If ``orientation`` is ``"SE"``, then
        the order relation of the poset is such that a cell `u` is
        greater or equal to a cell `v` in the poset if and only if `u`
        lies weakly southeast of `v` (this means that `u` can be
        reached from `v` by a sequence of south and east steps; the
        sequence is allowed to consist of south steps only, or of east
        steps only, or even be empty). Similarly the order relation is
        defined for the other three orientations. The Young diagram is
        supposed to be drawn in English notation.

        The elements of the poset are the cells of the Young diagram
        of ``self``, written as tuples of zero-based coordinates (so
        that `(3, 7)` stands for the `8`-th cell of the `4`-th row,
        etc.).

        EXAMPLES::

            sage: p = Partition([3,3,1])
            sage: Q = p.cell_poset(); Q
            Finite poset containing 7 elements
            sage: sorted(Q)
            [(0, 0), (0, 1), (0, 2), (1, 0), (1, 1), (1, 2), (2, 0)]
            sage: sorted(Q.maximal_elements())
            [(1, 2), (2, 0)]
            sage: Q.minimal_elements()
            [(0, 0)]
            sage: sorted(Q.upper_covers((1, 0)))
            [(1, 1), (2, 0)]
            sage: Q.upper_covers((1, 1))
            [(1, 2)]

            sage: P = p.cell_poset(orientation="NW"); P
            Finite poset containing 7 elements
            sage: sorted(P)
            [(0, 0), (0, 1), (0, 2), (1, 0), (1, 1), (1, 2), (2, 0)]
            sage: sorted(P.minimal_elements())
            [(1, 2), (2, 0)]
            sage: P.maximal_elements()
            [(0, 0)]
            sage: P.upper_covers((2, 0))
            [(1, 0)]
            sage: sorted(P.upper_covers((1, 2)))
            [(0, 2), (1, 1)]
            sage: sorted(P.upper_covers((1, 1)))
            [(0, 1), (1, 0)]
            sage: sorted([len(P.upper_covers(v)) for v in P])
            [0, 1, 1, 1, 1, 2, 2]

            sage: R = p.cell_poset(orientation="NE"); R
            Finite poset containing 7 elements
            sage: sorted(R)
            [(0, 0), (0, 1), (0, 2), (1, 0), (1, 1), (1, 2), (2, 0)]
            sage: R.maximal_elements()
            [(0, 2)]
            sage: R.minimal_elements()
            [(2, 0)]
            sage: sorted([len(R.upper_covers(v)) for v in R])
            [0, 1, 1, 1, 1, 2, 2]
            sage: R.is_isomorphic(P)
            False
            sage: R.is_isomorphic(P.dual())
            False

        Linear extensions of ``p.cell_poset()`` are in 1-to-1 correspondence
        with standard Young tableaux of shape `p`::

            sage: all( len(p.cell_poset().linear_extensions())
            ....:      == len(p.standard_tableaux())
            ....:      for n in range(8) for p in Partitions(n) )
            True

        This is not the case for northeast orientation::

            sage: q = Partition([3, 1])
            sage: q.cell_poset(orientation="NE").is_chain()
            True

        TESTS:

        We check that the posets are really what they should be for size
        up to `7`::

            sage: def check_NW(n):
            ....:     for p in Partitions(n):
            ....:         P = p.cell_poset(orientation="NW")
            ....:         for c in p.cells():
            ....:             for d in p.cells():
            ....:                 if P.le(c, d) != (c[0] >= d[0]
            ....:                                   and c[1] >= d[1]):
            ....:                     return False
            ....:     return True
            sage: all( check_NW(n) for n in range(8) )
            True

            sage: def check_NE(n):
            ....:     for p in Partitions(n):
            ....:         P = p.cell_poset(orientation="NE")
            ....:         for c in p.cells():
            ....:             for d in p.cells():
            ....:                 if P.le(c, d) != (c[0] >= d[0]
            ....:                                   and c[1] <= d[1]):
            ....:                     return False
            ....:     return True
            sage: all( check_NE(n) for n in range(8) )
            True

            sage: def test_duality(n, ori1, ori2):
            ....:     for p in Partitions(n):
            ....:         P = p.cell_poset(orientation=ori1)
            ....:         Q = p.cell_poset(orientation=ori2)
            ....:         for c in p.cells():
            ....:             for d in p.cells():
            ....:                 if P.lt(c, d) != Q.lt(d, c):
            ....:                     return False
            ....:     return True
            sage: all( test_duality(n, "NW", "SE") for n in range(8) )
            True
            sage: all( test_duality(n, "NE", "SW") for n in range(8) )
            True
            sage: all( test_duality(n, "NE", "SE") for n in range(4) )
            False
        """
        from sage.combinat.posets.posets import Poset
        covers = {}
        if orientation == "NW":
            for i, row in enumerate(self):
                if i == 0:
                    covers[(0, 0)] = []
                    for j in range(1, row):
                        covers[(0, j)] = [(0, j - 1)]
                else:
                    covers[(i, 0)] = [(i - 1, 0)]
                    for j in range(1, row):
                        covers[(i, j)] = [(i - 1, j), (i, j - 1)]
        elif orientation == "NE":
            for i, row in enumerate(self):
                if i == 0:
                    covers[(0, row - 1)] = []
                    for j in range(row - 1):
                        covers[(0, j)] = [(0, j + 1)]
                else:
                    covers[(i, row - 1)] = [(i - 1, row - 1)]
                    for j in range(row - 1):
                        covers[(i, j)] = [(i - 1, j), (i, j + 1)]
        elif orientation == "SE":
            l = len(self) - 1
            for i, row in enumerate(self):
                if i == l:
                    covers[(i, row - 1)] = []
                    for j in range(row - 1):
                        covers[(i, j)] = [(i, j + 1)]
                else:
                    next_row = self[i + 1]
                    if row == next_row:
                        covers[(i, row - 1)] = [(i + 1, row - 1)]
                        for j in range(row - 1):
                            covers[(i, j)] = [(i + 1, j), (i, j + 1)]
                    else:
                        covers[(i, row - 1)] = []
                        for j in range(next_row):
                            covers[(i, j)] = [(i + 1, j), (i, j + 1)]
                        for j in range(next_row, row - 1):
                            covers[(i, j)] = [(i, j + 1)]
        elif orientation == "SW":
            l = len(self) - 1
            for i, row in enumerate(self):
                if i == l:
                    covers[(i, 0)] = []
                    for j in range(1, row):
                        covers[(i, j)] = [(i, j - 1)]
                else:
                    covers[(i, 0)] = [(i + 1, 0)]
                    next_row = self[i + 1]
                    for j in range(1, next_row):
                        covers[(i, j)] = [(i + 1, j), (i, j - 1)]
                    for j in range(next_row, row):
                        covers[(i, j)] = [(i, j - 1)]
        return Poset(covers)

    def frobenius_coordinates(self):
        """
        Return a pair of sequences of Frobenius coordinates aka beta numbers
        of the partition.

        These are two strictly decreasing sequences of nonnegative integers
        of the same length.

        EXAMPLES::

            sage: Partition([]).frobenius_coordinates()
            ([], [])
            sage: Partition([1]).frobenius_coordinates()
            ([0], [0])
            sage: Partition([3,3,3]).frobenius_coordinates()
            ([2, 1, 0], [2, 1, 0])
            sage: Partition([9,1,1,1,1,1,1]).frobenius_coordinates()
            ([8], [6])

        """
        mu = self
        muconj = mu.conjugate()     # Naive implementation
        if len(mu) <= len(muconj):
            a = filter(lambda x: x>=0, [val-i-1 for i, val in enumerate(mu)])
            b = filter(lambda x: x>=0, [muconj[i]-i-1 for i in range(len(a))])
        else:
            b = filter(lambda x: x>=0, [val-i-1 for i, val in enumerate(muconj)])
            a = filter(lambda x: x>=0, [mu[i]-i-1 for i in range(len(b))])
        return (a,b)

    def frobenius_rank(self):
        r"""
        Return the Frobenius rank of the partition ``self``.

        The Frobenius rank of a partition
        `\lambda = (\lambda_1, \lambda_2, \lambda_3, \cdots)` is
        defined to be the largest `i` such that `\lambda_i \geq i`.
        In other words, it is the number of cells on the main diagonal
        of `\lambda`. In yet other words, it is the size of the largest
        square fitting into the Young diagram of `\lambda`.

        EXAMPLES::

            sage: Partition([]).frobenius_rank()
            0
            sage: Partition([1]).frobenius_rank()
            1
            sage: Partition([3,3,3]).frobenius_rank()
            3
            sage: Partition([9,1,1,1,1,1]).frobenius_rank()
            1
            sage: Partition([2,1,1,1,1,1]).frobenius_rank()
            1
            sage: Partition([2,2,1,1,1,1]).frobenius_rank()
            2
            sage: Partition([3,2]).frobenius_rank()
            2
            sage: Partition([3,2,2]).frobenius_rank()
            2
            sage: Partition([8,4,4,4,4]).frobenius_rank()
            4
            sage: Partition([8,4,1]).frobenius_rank()
            2
            sage: Partition([3,3,1]).frobenius_rank()
            2
        """
        for i, x in enumerate(self):
            if x <= i:
                return i
        return len(self)

    def beta_numbers(self, length=None):
        """
        Return the set of beta numbers corresponding to ``self``.

        The optional argument ``length`` specifies the length of the beta set
        (which must be at least the length of ``self``).

        For more on beta numbers, see :meth:`frobenius_coordinates`.

        EXAMPLES::

            sage: Partition([4,3,2]).beta_numbers()
            [6, 4, 2]
            sage: Partition([4,3,2]).beta_numbers(5)
            [8, 6, 4, 1, 0]
            sage: Partition([]).beta_numbers()
            []
            sage: Partition([]).beta_numbers(3)
            [2, 1, 0]
            sage: Partition([6,4,1,1]).beta_numbers()
            [9, 6, 2, 1]
            sage: Partition([6,4,1,1]).beta_numbers(6)
            [11, 8, 4, 3, 1, 0]
            sage: Partition([1,1,1]).beta_numbers()
            [3, 2, 1]
            sage: Partition([1,1,1]).beta_numbers(4)
            [4, 3, 2, 0]
        """
        true_length = len(self)
        if length == None:
            length = true_length
        elif length < true_length:
            raise ValueError("length must be at least the length of the partition")
        beta = [l + length - i - 1 for (i, l) in enumerate(self)]
        if length > true_length:
            beta.extend( range(length-true_length-1,-1,-1) )
        return beta

    def crank(self):
        r"""
        Return the Dyson crank of ``self``.

        The Dyson crank of a partition `\lambda` is defined as follows:
        If `\lambda` contains at least one `1`, then the crank is
        `\mu(\lambda) - \omega(\lambda)`, where `\omega(\lambda)` is the
        number of `1`s in `\lambda`, and `\mu(\lambda)` is the number of
        parts of `\lambda` larger than `\omega(\lambda)`. If `\lambda`
        contains no `1`, then the crank is simply the largest part of
        `\lambda`.

        REFERENCES:

        .. [AG1988] George E. Andrews, F. G. Garvan,
           *Dyson's crank of a partition*.
           Bull. Amer. Math. Soc. (N.S.) Volume 18, Number 2 (1988),
           167-171.
           http://projecteuclid.org/euclid.bams/1183554533

        EXAMPLES::

            sage: Partition([]).crank()
            0
            sage: Partition([3,2,2]).crank()
            3
            sage: Partition([5,4,2,1,1]).crank()
            0
            sage: Partition([1,1,1]).crank()
            -3
            sage: Partition([6,4,4,3]).crank()
            6
            sage: Partition([6,3,3,1,1]).crank()
            1
            sage: Partition([6]).crank()
            6
            sage: Partition([5,1]).crank()
            0
            sage: Partition([4,2]).crank()
            4
            sage: Partition([4,1,1]).crank()
            -1
            sage: Partition([3,3]).crank()
            3
            sage: Partition([3,2,1]).crank()
            1
            sage: Partition([3,1,1,1]).crank()
            -3
            sage: Partition([2,2,2]).crank()
            2
            sage: Partition([2,2,1,1]).crank()
            -2
            sage: Partition([2,1,1,1,1]).crank()
            -4
            sage: Partition([1,1,1,1,1,1]).crank()
            -6
        """
        l = len(self)
        if l == 0:
            return 0
        if self[-1] > 1:
            return self[0]
        ind_1 = self.index(1)
        w = l - ind_1      # w is omega(self).
        m = len([x for x in self if x > w])
        return m - w

    def t_completion(self, t):
        r"""
        Return the ``t``-completion of the partition ``self``.

        If `\lambda = (\lambda_1, \lambda_2, \lambda_3, \ldots)` is a
        partition and `t` is an integer greater or equal to
<<<<<<< HEAD
        `\left| \lambda \right| + \lambda_1`, then the *`t`-completion of
        `\lambda`* is defined as the partition
        `(t - \left| \lambda \right|, \lambda_1, \lambda_2, \lambda_3,
        \ldots)` of `t`. This partition is denoted by `\lambda[t]` in
        [BOR09]_, by `\lambda_{[t]}` in [BdVO12]_ and by `\lambda(t)` in
        [CO10]_.

        REFERENCES:

        .. [BOR09] Emmanuel Briand, Rosa Orellana, Mercedes Rosas,
=======
        `\left\lvert \lambda \right\rvert + \lambda_1`, then the
        `t`-*completion of* `\lambda` is defined as the partition
        `(t - \left\lvert \lambda \right\rvert, \lambda_1, \lambda_2,
        \lambda_3, \ldots)` of `t`. This partition is denoted by `\lambda[t]`
        in [BOR09]_, by `\lambda_{[t]}` in [BdVO12]_, and by `\lambda(t)`
        in[CO10]_.

        REFERENCES:

        .. [BOR09] Emmanuel Briand, Rosa Orellana, Mercedes Rosas.
>>>>>>> c98d3006
           *The stability of the Kronecker products of Schur
           functions*.
           :arxiv:`0907.4652v2`.

<<<<<<< HEAD
        .. [CO10] Jonathan Comes, Viktor Ostrik,
           *On blocks of Deligne's category
           `\underline{\mathrm{Rep}}(S_t)`*.
           :arxiv:`0910.5695v2`,
           http://pages.uoregon.edu/jcomes/blocks.pdf

        .. [BdVO12] Christopher Bowman, Maud De Visscher, Rosa Orellana,
=======
        .. [CO10] Jonathan Comes, Viktor Ostrik.
           *On blocks of Deligne's category*
           `\underline{\mathrm{Rep}}(S_t)`.
           :arxiv:`0910.5695v2`,
           http://pages.uoregon.edu/jcomes/blocks.pdf

        .. [BdVO12] Christopher Bowman, Maud De Visscher, Rosa Orellana.
>>>>>>> c98d3006
           *The partition algebra and the Kronecker coefficients*.
           :arXiv:`1210.5579v6`.

        EXAMPLES::

            sage: Partition([]).t_completion(0)
            []
            sage: Partition([]).t_completion(1)
            [1]
            sage: Partition([]).t_completion(2)
            [2]
            sage: Partition([]).t_completion(3)
            [3]
            sage: Partition([2, 1]).t_completion(5)
            [2, 2, 1]
            sage: Partition([2, 1]).t_completion(6)
            [3, 2, 1]
            sage: Partition([4, 2, 2, 1]).t_completion(13)
            [4, 4, 2, 2, 1]
            sage: Partition([4, 2, 2, 1]).t_completion(19)
            [10, 4, 2, 2, 1]
            sage: Partition([4, 2, 2, 1]).t_completion(10)
            Traceback (most recent call last):
            ...
<<<<<<< HEAD
            ValueError: [1, 4, 2, 2, 1] is not an element of Partitions
            sage: Partition([4, 2, 2, 1]).t_completion(5)
            Traceback (most recent call last):
            ...
            ValueError: [-4, 4, 2, 2, 1] is not an element of Partitions
        """
=======
            ValueError: 5-completion is not defined
            sage: Partition([4, 2, 2, 1]).t_completion(5)
            Traceback (most recent call last):
            ...
            ValueError: 5-completion is not defined
        """
        if not self._list and t <= self.size() + self._list[0]:
            raise ValueError("{}-completion is not defined".format(t))
>>>>>>> c98d3006
        return Partition([t - self.size()] + self._list)

    def larger_lex(self, rhs):
        """
        Return ``True`` if ``self`` is larger than ``rhs`` in lexicographic
        order. Otherwise return ``False``.

        EXAMPLES::

            sage: p = Partition([3,2])
            sage: p.larger_lex([3,1])
            True
            sage: p.larger_lex([1,4])
            True
            sage: p.larger_lex([3,2,1])
            False
            sage: p.larger_lex([3])
            True
            sage: p.larger_lex([5])
            False
            sage: p.larger_lex([3,1,1,1,1,1,1,1])
            True
        """
        return CombinatorialObject.__gt__(self, rhs)

    def dominates(self, p2):
        r"""
        Return ``True`` if ``self`` dominates the partition ``p2``. Otherwise
        it returns ``False``.

        EXAMPLES::

            sage: p = Partition([3,2])
            sage: p.dominates([3,1])
            True
            sage: p.dominates([2,2])
            True
            sage: p.dominates([2,1,1])
            True
            sage: p.dominates([3,3])
            False
            sage: p.dominates([4])
            False
            sage: Partition([4]).dominates(p)
            False
            sage: Partition([]).dominates([1])
            False
            sage: Partition([]).dominates([])
            True
            sage: Partition([1]).dominates([])
            True
        """
        p1 = self
        sum1 = 0
        sum2 = 0
        min_length = min(len(p1), len(p2))
        if min_length == 0:
            return len(p1) >= len(p2)

        for i in range(min_length):
            sum1 += p1[i]
            sum2 += p2[i]
            if sum2 > sum1:
                return False
        return bool(sum(p1) >= sum(p2))

    def cells(self):
        """
        Return the coordinates of the cells of ``self``.

        EXAMPLES::

            sage: Partition([2,2]).cells()
            [(0, 0), (0, 1), (1, 0), (1, 1)]
            sage: Partition([3,2]).cells()
            [(0, 0), (0, 1), (0, 2), (1, 0), (1, 1)]
        """
        res = []
        for i in range(len(self)):
            for j in range(self[i]):
                res.append( (i,j) )
        return res

    def generalized_pochhammer_symbol(self, a, alpha):
        r"""
        Return the generalized Pochhammer symbol
        `(a)_{self}^{(\alpha)}`. This is the product over all
        cells `(i,j)` in ``self`` of `a - (i-1) / \alpha + j - 1`.

        EXAMPLES::

            sage: Partition([2,2]).generalized_pochhammer_symbol(2,1)
            12
        """
        res = 1
        for (i,j) in self.cells():
            res *= (a - (i-1)/alpha + j-1)
        return res

    def get_part(self, i, default=Integer(0)):
        r"""
        Return the `i^{th}` part of ``self``, or ``default`` if it does
        not exist.

        EXAMPLES::

            sage: p = Partition([2,1])
            sage: p.get_part(0), p.get_part(1), p.get_part(2)
            (2, 1, 0)
            sage: p.get_part(10,-1)
            -1
            sage: Partition([]).get_part(0)
            0
        """
        if i < len(self._list):
            return self._list[i]
        else:
            return default

    @combinatorial_map(name="partition to minimal Dyck word")
    def to_dyck_word(self, n=None):
        r"""
        Return the ``n``-Dyck word whose corresponding partition is
        ``self`` (or, if ``n`` is not specified, the `n`-Dyck word with
        smallest `n` to satisfy this property).

        If `w` is an `n`-Dyck word (that is, a Dyck word with `n` open
        symbols and `n` close symbols), then the Dyck path corresponding
        to `w` can be regarded as a lattice path in the northeastern
        half of an `n \times n`-square. The region to the northeast of
        this Dyck path can be regarded as a partition. It is called the
        partition corresponding to the Dyck word `w`. (See
        :meth:`~sage.combinat.dyck_word.DyckWord.to_partition`.)

        For every partition `\lambda` and every nonnegative integer `n`,
        there exists at most one `n`-Dyck word `w` such that the
        partition corresponding to `w` is `\lambda` (in fact, such `w`
        exists if and only if `\lambda_i + i \leq n` for every `i`,
        where `\lambda` is written in the form
        `(\lambda_1, \lambda_2, \ldots, \lambda_k)` with `\lambda_k > 0`).
        This method computes this `w` for a given `\lambda` and `n`.
        If `n` is not specified, this method computes the `w` for the
        smallest possible `n` for which such an `w` exists.
        (The minimality of `n` means that the partition demarcated by the
        Dyck path touches the diagonal.)

        EXAMPLES::

            sage: Partition([2,2]).to_dyck_word()
            [1, 1, 0, 0, 1, 1, 0, 0]
            sage: Partition([2,2]).to_dyck_word(4)
            [1, 1, 0, 0, 1, 1, 0, 0]
            sage: Partition([2,2]).to_dyck_word(5)
            [1, 1, 1, 0, 0, 1, 1, 0, 0, 0]
            sage: Partition([6,3,1]).to_dyck_word()
            [1, 1, 1, 1, 0, 1, 0, 0, 1, 0, 0, 0, 1, 0]
            sage: Partition([]).to_dyck_word()
            []
            sage: Partition([]).to_dyck_word(3)
            [1, 1, 1, 0, 0, 0]

        The partition corresponding to ``self.dyck_word()`` is ``self``
        indeed::

            sage: all( p.to_dyck_word().to_partition() == p
            ....:      for p in Partitions(5) )
            True
        """
        from sage.combinat.dyck_word import DyckWord
<<<<<<< HEAD
        if self == []:
            if n is None:
                return DyckWord([])
            return DyckWord([1 for _ in range(n)] + [0 for _ in range(n)])
=======
        if not self._list:
            if n is None:
                return DyckWord([])
            return DyckWord([1]*n + [0]*n)
>>>>>>> c98d3006
        list_of_word = []
        if n is None:
            n = max(i + l + 1 for (i, l) in enumerate(self))
            # This n is also max(i+j for (i,j) in self.cells()) + 2.
        list_of_word.extend([1]*(n-self.length()))
        copy_part = list(self)
        while copy_part:
            c = copy_part.pop()
            list_of_word.extend([0]*c)
            for i in range(len(copy_part)):
                copy_part[i] -= c
            list_of_word.append(1)
        list_of_word.extend([0]*(n-self[0]))
        return DyckWord(list_of_word)

    @combinatorial_map(name="conjugate partition")
    def conjugate(self):
        """
        Return the conjugate partition of the partition ``self``. This
        is also called the associated partition or the transpose in the
        literature.

        EXAMPLES::

            sage: Partition([2,2]).conjugate()
            [2, 2]
            sage: Partition([6,3,1]).conjugate()
            [3, 2, 2, 1, 1, 1]

        The conjugate partition is obtained by transposing the Ferrers
        diagram of the partition (see :meth:`.ferrers_diagram`)::

            sage: print Partition([6,3,1]).ferrers_diagram()
            ******
            ***
            *
            sage: print Partition([6,3,1]).conjugate().ferrers_diagram()
            ***
            **
            **
            *
            *
            *
        """
        p = list(self)
        if p == []:
            return self
        else:
            l = len(p)
            conj =  [l]*p[-1]
            for i in xrange(l-1,0,-1):
                conj.extend([i]*(p[i-1] - p[i]))
            return Partition(conj)

    def suter_diagonal_slide(self, n, exp=1):
        r"""
        Return the image of ``self`` in `Y_n` under Suter's diagonal slide
        `\sigma_n`, where the notations used are those defined in [Sut2002]_.

        The set `Y_n` is defined as the set of all partitions
        `\lambda` such that the hook length of the `(0, 0)`-cell (i.e. the
        northwestern most cell in English notation) of `\lambda` is less
        than `n`, including the empty partition.

        The map `\sigma_n` sends a partition (with non-zero entries)
        `(\lambda_1, \lambda_2, \ldots, \lambda_m) \in Y_n` to the partition
        `(\lambda_2 + 1, \lambda_3 + 1, \ldots, \lambda_m + 1,
        \underbrace{1, 1, \ldots, 1}_{n - m - \lambda_1\text{ ones}})`.
        In other words, it pads the partition with trailing zeroes
        until it has length `n - \lambda_1`, then removes its first
        part, and finally adds `1` to each part.

        By Theorem 2.1 of [Sut2002]_, the dihedral group `D_n` with
        `2n` elements acts on `Y_n` by letting the primitive rotation
        act as `\sigma_n` and the reflection act as conjugation of
        partitions (:meth:`conjugate()`). This action is faithful if
        `n \geq 3`.

        INPUT:

        - ``n`` -- nonnegative integer

        - ``exp`` -- (default: 1) how many times `\sigma_n` should be applied

        OUTPUT:

        The result of applying Suter's diagonal slide `\sigma_n` to
        ``self``, assuming that ``self`` lies in `Y_n`. If the
        optional argument ``exp`` is set, then the slide
        `\sigma_n` is applied not just once, but ``exp`` times
        (note that ``exp`` is allowed to be negative, since
        the slide has finite order).

        EXAMPLES::

            sage: Partition([5,4,1]).suter_diagonal_slide(8)
            [5, 2]
            sage: Partition([5,4,1]).suter_diagonal_slide(9)
            [5, 2, 1]
            sage: Partition([]).suter_diagonal_slide(7)
            [1, 1, 1, 1, 1, 1]
            sage: Partition([]).suter_diagonal_slide(1)
            []
            sage: Partition([]).suter_diagonal_slide(7, exp=-1)
            [6]
            sage: Partition([]).suter_diagonal_slide(1, exp=-1)
            []
            sage: P7 = Partitions(7)
            sage: all( p == p.suter_diagonal_slide(9, exp=-1).suter_diagonal_slide(9)
            ....:      for p in P7 )
            True
            sage: all( p == p.suter_diagonal_slide(9, exp=3)
            ....:            .suter_diagonal_slide(9, exp=3)
            ....:            .suter_diagonal_slide(9, exp=3)
            ....:      for p in P7 )
            True
            sage: all( p == p.suter_diagonal_slide(9, exp=6)
            ....:            .suter_diagonal_slide(9, exp=6)
            ....:            .suter_diagonal_slide(9, exp=6)
            ....:      for p in P7 )
            True
            sage: all( p == p.suter_diagonal_slide(9, exp=-1)
            ....:            .suter_diagonal_slide(9, exp=1)
            ....:      for p in P7 )
            True

        Check of the assertion in [Sut2002]_ that `\sigma_n\bigl( \sigma_n(
        \lambda^{\prime})^{\prime} \bigr) = \lambda`::

            sage: all( p.suter_diagonal_slide(8).conjugate()
            ....:      == p.conjugate().suter_diagonal_slide(8, exp=-1)
            ....:      for p in P7 )
            True

        Check of Claim 1 in [Sut2002]_::

            sage: P5 = Partitions(5)
            sage: all( all( (p.suter_diagonal_slide(6) in q.suter_diagonal_slide(6).down())
            ....:           or (q.suter_diagonal_slide(6) in p.suter_diagonal_slide(6).down())
            ....:           for p in q.down() )
            ....:      for q in P5 )
            True

        TESTS:

        Check for ``exp = 0``::

            sage: P = Partitions(4)
            sage: all(p == p.suter_diagonal_slide(7, 0) for p in P)
            True

        Check for invalid input::

            sage: p = Partition([2,1])
            sage: p.hook_length(0, 0)
            3
            sage: p.suter_diagonal_slide(2)
            Traceback (most recent call last):
            ...
            ValueError: the hook length must be less than n

        REFERENCES:

        .. [Sut2002] Ruedi Suter.
           *Young's Lattice and Dihedral Symmetries*.
           Europ. J. Combinatorics (2002) 23, 233--238.
           http://www.sciencedirect.com/science/article/pii/S0195669801905414
        """
        # Check for valid input
        if len(self) > 0 and len(self) + self._list[0] > n: # >, not >=, since we double count the (0,0) cell
            raise ValueError("the hook length must be less than n")
        ret = self
        # Arbitrary exp
        exp = exp % n # It is at most order n
        if exp > n / 2:
            exp -= n
        while exp != 0:
            leng = len(ret)
            if exp > 0:
                # Suter's map \sigma_n
                if leng == 0:   # Taking extra care about the empty partition.
                    ret = Partition([1] * (n - 1))
                    exp -= 1
                    continue
                res = [i + 1 for i in ret._list[1:]]
                res += [1] * (n - leng - ret._list[0])
                ret = Partition(res)
                exp -= 1
            else: # exp < 0 since if exp == 0, we would exit the while loop
                # inverse map \sigma_n^{-1}
                if leng == 0:   # Taking extra care about the empty partition.
                    ret = Partition([n - 1])
                    exp += 1
                    continue
                res = [n - leng - 1]
                res.extend([i - 1 for i in ret._list if i > 1])
                ret = Partition(res)
                exp += 1
        return ret

    @combinatorial_map(name="reading tableau")
    def reading_tableau(self):
        r"""
        Return the RSK recording tableau of the reading word of the
        (standard) tableau `T` labeled down (in English convention)
        each column to the shape of ``self``.

        For an example of the tableau `T`, consider the partition
        `\lambda = (3,2,1)`, then we have::

            1 4 6
            2 5
            3

        For more, see :func:`~sage.combinat.rsk.RSK()`.

        EXAMPLES::

            sage: Partition([3,2,1]).reading_tableau()
            [[1, 3, 6], [2, 5], [4]]
        """
        st = tableau.StandardTableaux(self).first()
        return st.reading_word_permutation().right_tableau()

    @combinatorial_map(name="initial tableau")
    def initial_tableau(self):
        r"""
        Return the :class:`standard tableau<StandardTableau>` which has the
        numbers `1, 2, \ldots, n` where `n` is the :meth:`size` of ``self``
        entered in order from left to right along the rows of each component,
        where the components are ordered from left to right.

        EXAMPLES::

            sage: Partition([3,2,2]).initial_tableau()
            [[1, 2, 3], [4, 5], [6, 7]]
        """
        mu=self._list # for some reason the next line doesn't work with self?
        tab=[range(1+sum(mu[:i]),1+sum(mu[:(i+1)])) for i in range(len(mu))]
        return tableau.StandardTableau(tab)


    def garnir_tableau(self,*cell):
        r"""
        Return the Garnir tableau of shape ``self`` corresponding to the cell
        ``cell``. If ``cell`` `= (a,c)` then `(a+1,c)` must belong to the
        diagram of ``self``.

        The Garnir tableaux play an important role in integral and
        non-semisimple representation theory because they determine the
        "straightening" rules for the Specht modules over an arbitrary ring.

        The Garnir tableaux are the "first" non-standard tableaux which arise
        when you act by simple transpositions. If `(a,c)` is a cell in the
        Young diagram of a partition, which is not at the bottom of its
        column, then the corresponding Garnir tableau has the integers
        `1, 2, \ldots, n` entered in order from left to right along the rows
        of the diagram up to the cell `(a,c-1)`, then along the cells
        `(a+1,1)` to `(a+1,c)`, then `(a,c)` until the end of row `a` and
        then continuing from left to right in the remaining positions. The
        examples below probably make this clearer!

        .. NOTE::

            The function also sets ``g._garnir_cell``, where ``g`` is the
            resulting Garnir tableau, equal to ``cell`` which is used by
            some other functions.

        EXAMPLES::

            sage: g=Partition([5,3,3,2]).garnir_tableau((0,2)); g.pp()
              1  2  6  7  8
              3  4  5
              9 10 11
             12 13
            sage: g.is_row_strict(); g.is_column_strict()
            True
            False

            sage: Partition([5,3,3,2]).garnir_tableau(0,2).pp()
              1  2  6  7  8
              3  4  5
              9 10 11
             12 13
            sage: Partition([5,3,3,2]).garnir_tableau(2,1).pp()
              1  2  3  4  5
              6  7  8
              9 12 13
             10 11
            sage: Partition([5,3,3,2]).garnir_tableau(2,2).pp()
            Traceback (most recent call last):
            ...
            ValueError: (row+1, col) must be inside the diagram

        .. SEEALSO::

            - :meth:`top_garnir_tableau`
        """
        try:
            (row,col)=cell
        except ValueError:
            (row,col)=cell[0]

        if row+1>=len(self) or col>=self[row+1]:
            raise ValueError('(row+1, col) must be inside the diagram')
        g=tableau.Tableau(self.initial_tableau().to_list())
        a=g[row][col]
        g[row][col:]=range(a+col+1,g[row+1][col]+1)
        g[row+1][:col+1]=range(a,a+col+1)
        g._garnir_cell=cell
        return g

    def top_garnir_tableau(self,e,cell):
        r"""
        Return the most dominant *standard* tableau which dominates the
        corresponding Garnir tableau and has the same ``e``-residue.

        The Garnir tableau play an important role in integral and non-semisimple
        representation theory because they determine the "straightening" rules
        for the Specht modules. The *top Garnir tableaux* arise in the graded
        representation theory of the symmetric groups and higher level Hecke
        algebras. They were introduced in [KMR]_.

        If the Garnir node is ``cell=(r,c)`` and `m` and `M` are the entries
        in the cells ``(r,c)`` and ``(r+1,c)``, respectively, in the initial
        tableau then the top ``e``-Garnir tableau is obtained by inserting the
        numbers `m, m+1, \ldots, M` in order from left to right first in the
        cells in row ``r+1`` which are not in the ``e``-Garnir belt, then in
        the cell in rows ``r`` and ``r+1`` which are in the Garnir belt and
        then, finally, in the remaining cells in row ``r`` which are not in
        the Garnir belt. All other entries in the tableau remain unchanged.

        If ``e = 0``, or if there are no ``e``-bricks in either row ``r``
        or ``r+1``, then the top Garnir tableau is the corresponding Garnir
        tableau.

        EXAMPLES::

            sage: Partition([5,4,3,2]).top_garnir_tableau(2,(0,2)).pp()
               1  2  4  5  8
               3  6  7  9
              10 11 12
              13 14
            sage: Partition([5,4,3,2]).top_garnir_tableau(3,(0,2)).pp()
               1  2  3  4  5
               6  7  8  9
              10 11 12
              13 14
            sage: Partition([5,4,3,2]).top_garnir_tableau(4,(0,2)).pp()
               1  2  6  7  8
               3  4  5  9
              10 11 12
              13 14
            sage: Partition([5,4,3,2]).top_garnir_tableau(0,(0,2)).pp()
               1  2  6  7  8
               3  4  5  9
              10 11 12
              13 14

        TESTS::

            sage: Partition([5,4,3,2]).top_garnir_tableau(0,(3,2)).pp()
            Traceback (most recent call last):
            ...
            ValueError: (4,2)=(row+1,col) must be inside the diagram

        REFERENCE:

        - [KMR]_
        """
        (row,col)=cell
        if row+1>=len(self) or col>=self[row+1]:
            raise ValueError('(%s,%s)=(row+1,col) must be inside the diagram' %(row+1,col))

        g=self.garnir_tableau(cell)   # start with the Garnir tableau and modify

        if e==0: return g             # no more dominant tableau of the same residue

        a=e*int((self[row]-col)/e)    # number of cells in the e-bricks in row `row`
        b=e*int((col+1)/e)            # number of cells in the e-bricks in row `row+1`

        if a==0 or b==0: return g

        t=g.to_list()
        m=g[row+1][0]                 # smallest  number in 0-Garnir belt
        # now we will put the number m,m+1,...,t[row+1][col] in order into t
        t[row][col:a+col]=[m+col-b+1+i for i in range(a)]
        t[row+1][col-b+1:col+1]=[m+a+col-b+1+i for i in range(b)]
        return tableau.StandardTableau(t)

    @cached_method
    def young_subgroup(self):
        r"""
        Return the corresponding Young, or parabolic, subgroup of the symmetric
        group.

        The Young subgroup of a partition
        `\lambda = (\lambda_1, \lambda_2, \ldots, \lambda_{\ell})` of `n` is
        the group:

        .. MATH::

            S_{\lambda_1} \times S_{\lambda_2} \times \cdots \times
            S_{\lambda_{\ell}}

        embedded into `S_n` in the standard way (i.e.,
        the `S_{\lambda_i}` factor acts on the numbers from
        `\lambda_1 + \lambda_2 + \cdots + \lambda_{i-1} + 1` to
        `\lambda_1 + \lambda_2 + \cdots + \lambda_i`).

        EXAMPLES::

            sage: Partition([4,2]).young_subgroup()
            Permutation Group with generators [(), (5,6), (3,4), (2,3), (1,2)]
        """
        gens=[]
        m=0
        for row in self:
            gens.extend([ (c,c+1) for c in range(m+1,m+row)])
            m+=row
        gens.append( range(1,self.size()+1) )  # to ensure we get a subgroup of Sym_n
        return PermutationGroup( gens )

    def young_subgroup_generators(self):
        """
        Return an indexing set for the generators of the corresponding Young
        subgroup. Here the generators correspond to the simple adjacent
        transpositions `s_i = (i \; i+1)`.

        EXAMPLES::

            sage: Partition([4,2]).young_subgroup_generators()
            [1, 2, 3, 5]
            sage: Partition([1,1,1]).young_subgroup_generators()
            []
            sage: Partition([2,2]).young_subgroup_generators()
            [1, 3]

        .. SEEALSO:

            :meth:`young_subgroup`
        """
        gens=[]
        m=0
        for row in self:
            gens.extend(range(m+1,m+row))
            m+=row
        return gens


    def arm_length(self, i, j):
        r"""
        Return the length of the arm of cell `(i,j)` in ``self``.

        The arm of cell `(i,j)` is the cells that appear to the right of
        cell `(i,j)`.

        The cell coordinates are zero-based, i. e., the northwesternmost
        cell is `(0,0)`.

        INPUT:

        - ``i, j`` -- two integers

        OUTPUT:

        An integer or a ``ValueError``

        EXAMPLES::

            sage: p = Partition([2,2,1])
            sage: p.arm_length(0, 0)
            1
            sage: p.arm_length(0, 1)
            0
            sage: p.arm_length(2, 0)
            0
            sage: Partition([3,3]).arm_length(0, 0)
            2
            sage: Partition([3,3]).arm_length(*[0,0])
            2
        """
        p = self
        if i < len(p) and j < p[i]:
            return p[i]-(j+1)
        else:
            raise ValueError("The cell is not in the diagram")

    def arm_lengths(self, flat=False):
        """
        Return a tableau of shape ``self`` where each cell is filled with
        its arm length. The optional boolean parameter ``flat`` provides
        the option of returning a flat list.

        EXAMPLES::

            sage: Partition([2,2,1]).arm_lengths()
            [[1, 0], [1, 0], [0]]
            sage: Partition([2,2,1]).arm_lengths(flat=True)
            [1, 0, 1, 0, 0]
            sage: Partition([3,3]).arm_lengths()
            [[2, 1, 0], [2, 1, 0]]
            sage: Partition([3,3]).arm_lengths(flat=True)
            [2, 1, 0, 2, 1, 0]
        """
        p = self
        res = [[p[i]-(j+1) for j in range(p[i])] for i in range(len(p))]
        if flat:
            return sum(res, [])
        else:
            return res

    def arm_cells(self, i, j):
        r"""
        Return the list of the cells of the arm of cell `(i,j)` in ``self``.

        The arm of cell `c = (i,j)` is the boxes that appear to the right of
        `c`.

        The cell coordinates are zero-based, i. e., the northwesternmost
        cell is `(0,0)`.

        INPUT:

        - ``i, j`` -- two integers

        OUTPUT:

        A list of pairs of integers

        EXAMPLES::

            sage: Partition([4,4,3,1]).arm_cells(1,1)
            [(1, 2), (1, 3)]

            sage: Partition([]).arm_cells(0,0)
            Traceback (most recent call last):
            ...
            ValueError: The cell is not in the diagram

        """
        p = self
        if i < len(p) and j < p[i]:
            return [ (i, x) for x in range(j+1, p[i]) ]
        else:
            raise ValueError("The cell is not in the diagram")


    def leg_length(self, i, j):
        """
        Return the length of the leg of cell `(i,j)` in ``self``.

        The leg of cell `c = (i,j)` is defined to be the cells below `c`
        (in English convention).

        The cell coordinates are zero-based, i. e., the northwesternmost
        cell is `(0,0)`.

        INPUT:

        - ``i, j`` -- two integers

        OUTPUT:

        An integer or a ``ValueError``

        EXAMPLES::

            sage: p = Partition([2,2,1])
            sage: p.leg_length(0, 0)
            2
            sage: p.leg_length(0,1)
            1
            sage: p.leg_length(2,0)
            0
            sage: Partition([3,3]).leg_length(0, 0)
            1
            sage: cell = [0,0]; Partition([3,3]).leg_length(*cell)
            1
        """

        conj = self.conjugate()
        if j < len(conj) and i < conj[j]:
            return conj[j]-(i+1)
        else:
            raise ValueError("The cell is not in the diagram")

    def leg_lengths(self, flat=False):
        """
        Return a tableau of shape ``self`` with each cell filled in with
        its leg length.  The optional boolean parameter ``flat`` provides
        the option of returning a flat list.

        EXAMPLES::

            sage: Partition([2,2,1]).leg_lengths()
            [[2, 1], [1, 0], [0]]
            sage: Partition([2,2,1]).leg_lengths(flat=True)
            [2, 1, 1, 0, 0]
            sage: Partition([3,3]).leg_lengths()
            [[1, 1, 1], [0, 0, 0]]
            sage: Partition([3,3]).leg_lengths(flat=True)
            [1, 1, 1, 0, 0, 0]
        """
        p = self
        conj = p.conjugate()
        res = [[conj[j]-(i+1) for j in range(p[i])] for i in range(len(p))]
        if flat:
            return sum(res, [])
        else:
            return res

    def leg_cells(self, i, j):
        r"""
        Return the list of the cells of the leg of cell `(i,j)` in ``self``.

        The leg of cell `c = (i,j)` is defined to be the cells below `c` (in
        English convention).

        The cell coordinates are zero-based, i. e., the northwesternmost
        cell is `(0,0)`.

        INPUT:

        - ``i, j`` -- two integers

        OUTPUT:

        A list of pairs of integers

        EXAMPLES::

            sage: Partition([4,4,3,1]).leg_cells(1,1)
            [(2, 1)]
            sage: Partition([4,4,3,1]).leg_cells(0,1)
            [(1, 1), (2, 1)]

            sage: Partition([]).leg_cells(0,0)
            Traceback (most recent call last):
            ...
            ValueError: The cell is not in the diagram
        """
        l = self.leg_length(i, j)
        return [(x, j) for x in range(i+1, i+l+1)]

    def attacking_pairs(self):
        """
        Return a list of the attacking pairs of the Young diagram of
        ``self``.

        A pair of cells `(c, d)` of a Young diagram (in English notation) is
        said to be attacking if one of the following conditions holds:

        1. `c` and `d` lie in the same row with `c` strictly to the west
           of `d`.

        2. `c` is in the row immediately to the south of `d`, and `c`
           lies strictly east of `d`.

        This particular method returns each pair `(c, d)` as a tuple,
        where each of `c` and `d` is given as a tuple `(i, j)` with
        `i` and `j` zero-based (so `i = 0` means that the cell lies
        in the topmost row).

        EXAMPLES::

            sage: p = Partition([3, 2])
            sage: p.attacking_pairs()
            [((0, 0), (0, 1)),
             ((0, 0), (0, 2)),
             ((0, 1), (0, 2)),
             ((1, 0), (1, 1)),
             ((1, 1), (0, 0))]
            sage: Partition([]).attacking_pairs()
            []
        """
        attacking_pairs = []
        for i, r in enumerate(self):
            for j in range(r):
                #c is in position (i,j)
                #Find the d that satisfy condition 1
                for k in range(j+1, r):
                    attacking_pairs.append( ((i,j),(i,k)) )

                #Find the d that satisfy condition 2
                if i == 0:
                    continue
                for k in range(j):
                    attacking_pairs.append( ((i,j),(i-1,k)) )

        return attacking_pairs

    def dominate(self, rows=None):
        """
        Old name for :meth:`dominated_partitions()`.

        EXAMPLES::

            sage: Partition([3,2,1]).dominate()
            doctest:1: DeprecationWarning: dominate is deprecated. Use dominated_partitions instead.
            See http://trac.sagemath.org/13605 for details.
            [[3, 2, 1], [3, 1, 1, 1], [2, 2, 2], [2, 2, 1, 1], [2, 1, 1, 1, 1], [1, 1, 1, 1, 1, 1]]
        """
        from sage.misc.superseded import deprecation
        deprecation(13605, 'dominate is deprecated. Use dominated_partitions instead.')
        return self.dominated_partitions(rows)

    def dominated_partitions(self, rows=None):
        """
        Return a list of the partitions dominated by `n`. If ``rows`` is
        specified, then it only returns the ones whose number of rows
        is at most ``rows``.

        EXAMPLES::

            sage: Partition([3,2,1]).dominated_partitions()
            [[3, 2, 1], [3, 1, 1, 1], [2, 2, 2], [2, 2, 1, 1], [2, 1, 1, 1, 1], [1, 1, 1, 1, 1, 1]]
            sage: Partition([3,2,1]).dominated_partitions(rows=3)
            [[3, 2, 1], [2, 2, 2]]
        """
        #Naive implementation
        res = [x for x in Partitions_n(self.size()) if self.dominates(x)]
        if rows:
            return [x for x in res if len(x) <= rows]
        else:
            return res

    def contains(self, x):
        """
        Return ``True`` if ``x`` is a partition whose Ferrers diagram is
        contained in the Ferrers diagram of ``self``.

        EXAMPLES::

            sage: p = Partition([3,2,1])
            sage: p.contains([2,1])
            True
            sage: all(p.contains(mu) for mu in Partitions(3))
            True
            sage: all(p.contains(mu) for mu in Partitions(4))
            False
        """
        return len(self) >= len(x) and all(self[i] >= x[i] for i in range(len(x)))

    def hook_product(self, a):
        """
        Return the Jack hook-product.

        EXAMPLES::

            sage: Partition([3,2,1]).hook_product(x)
            (2*x + 3)*(x + 2)^2
            sage: Partition([2,2]).hook_product(x)
            2*(x + 2)*(x + 1)
        """

        nu = self.conjugate()
        res = 1
        for i in range(len(self)):
            for j in range(self[i]):
                res *= a*(self[i]-j-1)+nu[j]-i
        return res

    def hook_polynomial(self, q, t):
        """
        Return the two-variable hook polynomial.

        EXAMPLES::

            sage: R.<q,t> = PolynomialRing(QQ)
            sage: a = Partition([2,2]).hook_polynomial(q,t)
            sage: a == (1 - t)*(1 - q*t)*(1 - t^2)*(1 - q*t^2)
            True
            sage: a = Partition([3,2,1]).hook_polynomial(q,t)
            sage: a == (1 - t)^3*(1 - q*t^2)^2*(1 - q^2*t^3)
            True
        """
        nu = self.conjugate()
        res = 1
        for i in range(len(self)):
            for j in range(self[i]):
                res *= 1-q**(self[i]-j-1)*t**(nu[j]-i)
        return res


    def hook_length(self, i, j):
        r"""
        Return the length of the hook of cell `(i,j)` in ``self``.

        The (length of the) hook of cell `(i,j)` of a partition `\lambda`
        is

        .. MATH::

            \lambda_i + \lambda^{\prime}_j - i - j + 1

        where `\lambda^{\prime}` is the conjugate partition. In English
        convention, the hook length is the number of cells horizontally
        to the right and vertically below the cell `(i,j)` (including
        that cell).

        EXAMPLES::

            sage: p = Partition([2,2,1])
            sage: p.hook_length(0, 0)
            4
            sage: p.hook_length(0, 1)
            2
            sage: p.hook_length(2, 0)
            1
            sage: Partition([3,3]).hook_length(0, 0)
            4
            sage: cell = [0,0]; Partition([3,3]).hook_length(*cell)
            4
        """
        return self.leg_length(i,j)+self.arm_length(i,j)+1

    def hooks(self):
        """
        Return a sorted list of the hook lengths in ``self``.

        EXAMPLES::

            sage: Partition([3,2,1]).hooks()
            [5, 3, 3, 1, 1, 1]
        """
        res = []
        for row in self.hook_lengths():
            res += row
        res.sort(reverse=True)
        return res

    def hook_lengths(self):
        r"""
        Return a tableau of shape ``self`` with the cells filled in with the
        hook lengths.

        In each cell, put the sum of one plus the number of cells
        horizontally to the right and vertically below the cell (the
        hook length).

        For example, consider the partition ``[3,2,1]`` of 6 with Ferrers
        diagram::

            # # #
            # #
            #

        When we fill in the cells with the hook lengths, we obtain::

            5 3 1
            3 1
            1

        EXAMPLES::

            sage: Partition([2,2,1]).hook_lengths()
            [[4, 2], [3, 1], [1]]
            sage: Partition([3,3]).hook_lengths()
            [[4, 3, 2], [3, 2, 1]]
            sage: Partition([3,2,1]).hook_lengths()
            [[5, 3, 1], [3, 1], [1]]
            sage: Partition([2,2]).hook_lengths()
            [[3, 2], [2, 1]]
            sage: Partition([5]).hook_lengths()
            [[5, 4, 3, 2, 1]]

        REFERENCES:

        - http://mathworld.wolfram.com/HookLengthFormula.html
        """
        p = self
        conj = p.conjugate()
        return [[p[i]-(i+1)+conj[j]-(j+1)+1 for j in range(p[i])] for i in range(len(p))]

    def upper_hook(self, i, j, alpha):
        r"""
        Return the upper hook length of the cell `(i,j)` in ``self``.
        When ``alpha = 1``, this is just the normal hook length.

        The upper hook length of a cell `(i,j)` in a partition
        `\kappa` is defined by

        .. MATH::

            h^*_\kappa(i,j) = \kappa^\prime_j - i + \alpha(\kappa_i - j + 1).

        EXAMPLES::

            sage: p = Partition([2,1])
            sage: p.upper_hook(0,0,1)
            3
            sage: p.hook_length(0,0)
            3
            sage: [ p.upper_hook(i,j,x) for i,j in p.cells() ]
            [2*x + 1, x, x]
        """
        p = self
        conj = self.conjugate()
        return conj[j] - (i+1) + alpha*(p[i]-j)

    def upper_hook_lengths(self, alpha):
        r"""
        Return a tableau of shape ``self`` with the cells filled in with the
        upper hook lengths. When ``alpha = 1``, these are just the normal hook
        lengths.

        The upper hook length of a cell `(i,j)` in a partition
        `\kappa` is defined by

        .. MATH::

            h^*_\kappa(i,j) = \kappa^\prime_j - i + \alpha(\kappa_i - j + 1).

        EXAMPLES::

            sage: Partition([3,2,1]).upper_hook_lengths(x)
            [[3*x + 2, 2*x + 1, x], [2*x + 1, x], [x]]
            sage: Partition([3,2,1]).upper_hook_lengths(1)
            [[5, 3, 1], [3, 1], [1]]
            sage: Partition([3,2,1]).hook_lengths()
            [[5, 3, 1], [3, 1], [1]]
        """
        p = self
        conj = p.conjugate()
        return [[conj[j] - (i+1) + alpha*(p[i]-j) for j in range(p[i])] for i in range(len(p))]

    def lower_hook(self, i, j, alpha):
        r"""
        Return the lower hook length of the cell `(i,j)` in ``self``.
        When ``alpha = 1``, this is just the normal hook length.

        The lower hook length of a cell `(i,j)` in a partition
        `\kappa` is defined by

        .. MATH::

            h_*^\kappa(i,j) = \kappa^\prime_j - i + 1 + \alpha(\kappa_i - j).

        EXAMPLES::

            sage: p = Partition([2,1])
            sage: p.lower_hook(0,0,1)
            3
            sage: p.hook_length(0,0)
            3
            sage: [ p.lower_hook(i,j,x) for i,j in p.cells() ]
            [x + 2, 1, 1]
        """
        p = self
        conj = self.conjugate()
        return conj[j] - i + alpha*(p[i] - (j+1))

    def lower_hook_lengths(self, alpha):
        r"""
        Return a tableau of shape ``self`` with the cells filled in with the
        lower hook lengths. When ``alpha = 1``, these are just the normal hook
        lengths.

        The lower hook length of a cell `(i,j)` in a partition
        `\kappa` is defined by

        .. MATH::

            h_*^\kappa(i,j) = \kappa^\prime_j - i + 1 + \alpha(\kappa_i - j).

        EXAMPLES::

            sage: Partition([3,2,1]).lower_hook_lengths(x)
            [[2*x + 3, x + 2, 1], [x + 2, 1], [1]]
            sage: Partition([3,2,1]).lower_hook_lengths(1)
            [[5, 3, 1], [3, 1], [1]]
            sage: Partition([3,2,1]).hook_lengths()
            [[5, 3, 1], [3, 1], [1]]
        """
        p = self
        conj = p.conjugate()
        return [[conj[j] - i + alpha*(p[i]-(j+1)) for j in range(p[i])] for i in range(len(p))]


    def weighted_size(self):
        r"""
        Return the weighted size of ``self``.

        The weighted size of a partition `\lambda` is

        .. MATH::

            \sum_i i \cdot \lambda_i,

        where `\lambda = (\lambda_0, \lambda_1, \lambda_2, \cdots )`.

        This also the sum of the leg length of every cell in `\lambda`, or

        .. MATH::

            \sum_i \binom{\lambda^{\prime}_i}{2}

        where `\lambda^{\prime}` is the conjugate partition of `\lambda`.

        EXAMPLES::

            sage: Partition([2,2]).weighted_size()
            2
            sage: Partition([3,3,3]).weighted_size()
            9
            sage: Partition([5,2]).weighted_size()
            2
            sage: Partition([]).weighted_size()
            0
        """
        p = self
        return sum([i*p[i] for i in range(len(p))])

    def is_empty(self):
        """
        Return ``True`` if ``self`` is the empty partition.

        EXAMPLES::

            sage: Partition([]).is_empty()
            True
            sage: Partition([2,1,1]).is_empty()
            False
        """
        return len(self) == 0

    def length(self):
        """
        Return the number of parts in ``self``.

        EXAMPLES::

            sage: Partition([3,2]).length()
            2
            sage: Partition([2,2,1]).length()
            3
            sage: Partition([]).length()
            0
        """
        return len(self)

    def to_exp(self, k=0):
        """
        Return a list of the multiplicities of the parts of a partition.
        Use the optional parameter ``k`` to get a return list of length at
        least ``k``.

        EXAMPLES::

            sage: Partition([3,2,2,1]).to_exp()
            [1, 2, 1]
            sage: Partition([3,2,2,1]).to_exp(5)
            [1, 2, 1, 0, 0]
        """
        p = self
        if len(p) > 0:
            k = max(k, p[0])
        a = [ 0 ] * (k)
        for i in p:
            a[i-1] += 1
        return a

    def evaluation(self):
        r"""
        Return the evaluation of ``self``.

        The **commutative evaluation**, often shortened to **evaluation**, of
        a word (we think of a partition as a word in `\{1, 2, 3, \ldots\}`)
        is its image in the free commutative monoid. In other words,
        this counts how many occurrences there are of each letter.

        This is also is known as **Parikh vector** and **abelianization** and
        has the same output as :meth:`to_exp()`.

        EXAMPLES::

            sage: Partition([4,3,1,1]).evaluation()
            [2, 0, 1, 1]
        """
        return self.to_exp()

    def to_exp_dict(self):
        """
        Return a dictionary containing the multiplicities of the parts of
        ``self``.

        EXAMPLES::

            sage: p = Partition([4,2,2,1])
            sage: d = p.to_exp_dict()
            sage: d[4]
            1
            sage: d[2]
            2
            sage: d[1]
            1
            sage: 5 in d
            False
        """
        d = {}
        for part in self:
            d[part] = d.get(part, 0) + 1
        return d

    def centralizer_size(self, t=0, q=0):
        r"""
        Return the size of the centralizer of any permutation of cycle type
        ``self``.

        If `m_i` is the multiplicity of `i` as a part of `p`, this is given by

        .. MATH::

           \prod_i m_i! i^{m_i}.

        Including the optional parameters `t` and `q` gives the `q - t` analog
        which is the former product times

        .. MATH::

           \prod_{i=1}^{\mathrm{length}(p)} \frac{1 - q^{p_i}}{1 - t^{p_i}}.

        See [Ker]_.

        EXAMPLES::

            sage: Partition([2,2,1]).centralizer_size()
            8
            sage: Partition([2,2,2]).centralizer_size()
            48
            sage: Partition([2,2,1]).centralizer_size(q=2, t=3)
            9/16
            sage: Partition([]).centralizer_size()
            1
            sage: Partition([]).centralizer_size(q=2, t=4)
            1
        """
        p = self
        a = p.to_exp()
        size = prod([(i+1)**a[i]*factorial(a[i]) for i in range(len(a))])
        size *= prod( [ (1-q**j)/(1-t**j) for j in p ] )

        return size

    def aut(self):
        r"""
        Return a factor for the number of permutations with cycle type
        ``self``.

        This method returns `1^{j_1}j_1! \cdots n^{j_n}j_n!` where
        `j_k` is the number of parts in ``self`` equal to `k`.

        The number of permutations having ``self`` as a cycle type is
        given by

        .. MATH::

            \frac{n!}{1^{j_1}j_1! \cdots n^{j_n}j_n!}

        (where `n` is the size of ``self``).

        EXAMPLES::

            sage: Partition([2,1]).aut()
            2
        """
        m = self.to_exp()
        return prod([(i+1)**m[i]*factorial(m[i]) for i in range(len(m)) if m[i] > 0])

    def content(self, r, c, multicharge=[0]):
        r"""
        Return the content of the cell at row `r` and column `c`.

        The content of a cell is `c - r`.

        For consistency with partition tuples there is also an optional
        ``multicharge`` argument which is an offset to the usual content. By
        setting the ``multicharge`` equal to the 0-element of the ring
        `\ZZ/e\ZZ`, the corresponding `e`-residue will be returned. This is
        the content modulo `e`.

        The content (and residue) do not strictly depend on the partition,
        however, this method is included because it is often useful in the
        context of partitions.

        EXAMPLES::

            sage: Partition([2,1]).content(1,0)
            -1
            sage: p = Partition([3,2])
            sage: sum([p.content(*c) for c in p.cells()])
            2

        and now we return the 3-residue of a cell::

            sage: Partition([2,1]).content(1,0, multicharge=[IntegerModRing(3)(0)])
            2
        """
        return c - r + multicharge[0]

    def residue(self, r, c, l):
        """
        Return the ``l``-residue of the cell at row ``r`` and column ``c``.

        The `\ell`-residue of a cell is `c - r` modulo `\ell`.

        This does not strictly depend upon the partition, however, this method
        is included because it is often useful in the context of partitions.

        EXAMPLES::

            sage: Partition([2,1]).residue(1, 0, 3)
            2
        """
        return (c - r) % l

    def conjugacy_class_size(self):
        """
        Return the size of the conjugacy class of the symmetric group
        indexed by ``self``.

        EXAMPLES::

            sage: Partition([2,2,2]).conjugacy_class_size()
            15
            sage: Partition([2,2,1]).conjugacy_class_size()
            15
            sage: Partition([2,1,1]).conjugacy_class_size()
            6

        REFERENCES:

        .. [Ker] Kerber, A. 'Algebraic Combinatorics via Finite Group Actions'
           1.3 p24
        """

        return factorial(sum(self))/self.centralizer_size()

    def corners(self):
        r"""
        Return a list of the corners of the partition ``self``.

        A corner of a partition `\lambda` is a cell of the Young diagram
        of `\lambda` which can be removed from the Young diagram while
        still leaving a straight shape behind.

        The entries of the list returned are pairs of the form `(i,j)`,
        where `i` and `j` are the coordinates of the respective corner.
        The coordinates are counted from `0`.

        EXAMPLES::

            sage: Partition([3,2,1]).corners()
            [(0, 2), (1, 1), (2, 0)]
            sage: Partition([3,3,1]).corners()
            [(1, 2), (2, 0)]
            sage: Partition([]).corners()
            []
        """
        p = self
        if p.is_empty():
            return []

        lcors = [[0,p[0]-1]]
        nn = len(p)
        if nn == 1:
            return map(tuple, lcors)

        lcors_index = 0
        for i in range(1, nn):
            if p[i] == p[i-1]:
                lcors[lcors_index][0] += 1
            else:
                lcors.append([i,p[i]-1])
                lcors_index += 1

        return map(tuple, lcors)

    inside_corners = corners
    removable_cells = corners     # for compatibility with partition tuples

    def corners_residue(self, i, l):
        r"""
        Return a list of the corners of the partition ``self`` having
        ``l``-residue ``i``.

        A corner of a partition `\lambda` is a cell of the Young diagram
        of `\lambda` which can be removed from the Young diagram while
        still leaving a straight shape behind. See :meth:`residue` for
        the definition of the ``l``-residue.

        The entries of the list returned are pairs of the form `(i,j)`,
        where `i` and `j` are the coordinates of the respective corner.
        The coordinates are counted from `0`.

        EXAMPLES::

            sage: Partition([3,2,1]).corners_residue(0, 3)
            [(1, 1)]
            sage: Partition([3,2,1]).corners_residue(1, 3)
            [(2, 0)]
            sage: Partition([3,2,1]).corners_residue(2, 3)
            [(0, 2)]
        """
        return filter(lambda x: self.residue(*x, l=l) == i, self.corners())

    inside_corners_residue = corners_residue
    removable_cells_residue = corners_residue

    def outside_corners(self):
        r"""
        Return a list of the outside corners of the partition ``self``.

        An outside corner (also called a cocorner) of a partition
        `\lambda` is a cell on `\ZZ^2` which does not belong to
        the Young diagram of `\lambda` but can be added to this Young
        diagram to still form a straight-shape Young diagram.

        The entries of the list returned are pairs of the form `(i,j)`,
        where `i` and `j` are the coordinates of the respective corner.
        The coordinates are counted from `0`.

        EXAMPLES::

            sage: Partition([2,2,1]).outside_corners()
            [(0, 2), (2, 1), (3, 0)]
            sage: Partition([2,2]).outside_corners()
            [(0, 2), (2, 0)]
            sage: Partition([6,3,3,1,1,1]).outside_corners()
            [(0, 6), (1, 3), (3, 1), (6, 0)]
            sage: Partition([]).outside_corners()
            [(0, 0)]
        """
        p = self
        if p.is_empty():
            return [(0,0)]
        res = [ (0, p[0]) ]
        for i in range(1, len(p)):
            if p[i-1] != p[i]:
                res.append((i,p[i]))
        res.append((len(p), 0))

        return res

    addable_cells = outside_corners   # for compatibility with partition tuples

    def outside_corners_residue(self, i, l):
        r"""
        Return a list of the outside corners of the partition ``self``
        having ``l``-residue ``i``.

        An outside corner (also called a cocorner) of a partition
        `\lambda` is a cell on `\ZZ^2` which does not belong to
        the Young diagram of `\lambda` but can be added to this Young
        diagram to still form a straight-shape Young diagram. See
        :meth:`residue` for the definition of the ``l``-residue.

        The entries of the list returned are pairs of the form `(i,j)`,
        where `i` and `j` are the coordinates of the respective corner.
        The coordinates are counted from `0`.

        EXAMPLES::

            sage: Partition([3,2,1]).outside_corners_residue(0, 3)
            [(0, 3), (3, 0)]
            sage: Partition([3,2,1]).outside_corners_residue(1, 3)
            [(1, 2)]
            sage: Partition([3,2,1]).outside_corners_residue(2, 3)
            [(2, 1)]
        """
        return filter(lambda x: self.residue(*x, l=l) == i, self.outside_corners())

    addable_cells_residue = outside_corners_residue

    def rim(self):
        r"""
        Return the rim of ``self``.

        The rim of a partition `\lambda` is defined as the cells which belong
        to `\lambda` and which are adjacent to cells not in `\lambda`.

        EXAMPLES:

        The rim of the partition `[5,5,2,1]` consists of the cells marked with
        ``#`` below::

            ****#
            *####
            ##
            #

            sage: Partition([5,5,2,1]).rim()
            [(3, 0), (2, 0), (2, 1), (1, 1), (1, 2), (1, 3), (1, 4), (0, 4)]

            sage: Partition([2,2,1]).rim()
            [(2, 0), (1, 0), (1, 1), (0, 1)]
            sage: Partition([2,2]).rim()
            [(1, 0), (1, 1), (0, 1)]
            sage: Partition([6,3,3,1,1]).rim()
            [(4, 0), (3, 0), (2, 0), (2, 1), (2, 2), (1, 2), (0, 2), (0, 3), (0, 4), (0, 5)]
            sage: Partition([]).rim()
            []
        """
        p = self
        res = []
        prevLen = 1
        for i in range(len(p)-1, -1, -1):
            for c in range(prevLen-1, p[i]):
                res.append((i,c))
            prevLen = p[i]
        return res

    def outer_rim(self):
        r"""
        Return the outer rim of ``self``.

        The outer rim of a partition `\lambda` is defined as the cells which do
        not belong to `\lambda` and which are adjacent to cells in `\lambda`.

        EXAMPLES:

        The outer rim of the partition `[4,1]` consists of the cells marked
        with ``#`` below::

            ****#
            *####
            ##

        ::

            sage: Partition([4,1]).outer_rim()
            [(2, 0), (2, 1), (1, 1), (1, 2), (1, 3), (1, 4), (0, 4)]

            sage: Partition([2,2,1]).outer_rim()
            [(3, 0), (3, 1), (2, 1), (2, 2), (1, 2), (0, 2)]
            sage: Partition([2,2]).outer_rim()
            [(2, 0), (2, 1), (2, 2), (1, 2), (0, 2)]
            sage: Partition([6,3,3,1,1]).outer_rim()
            [(5, 0), (5, 1), (4, 1), (3, 1), (3, 2), (3, 3), (2, 3), (1, 3), (1, 4), (1, 5), (1, 6), (0, 6)]
            sage: Partition([]).outer_rim()
            [(0, 0)]
        """
        p = self
        res = []
        prevLen = 0
        for i in range(len(p)-1, -1, -1):
            for c in range(prevLen, p[i]+1):
                res.append((i+1,c))
            prevLen = p[i]
        res.append((0, prevLen))
        return res

    def zero_one_sequence(self):
        r"""
        Compute the finite `0-1` sequence of the partition.

        The full `0-1` sequence is the sequence (infinite in both
        directions) indicating the steps taken when following the
        outer rim of the diagram of the partition. We use the convention
        that in English convention, a 1 corresponds to an East step, and
        a 0 corresponds to a North step.

        Note that every full `0-1` sequence starts with infinitely many 0's and
        ends with infinitely many 1's.

        One place where these arise is in the affine symmetric group where
        one takes an affine permutation `w` and every `i` such that
        `w(i) \leq 0` corresponds to a 1 and `w(i) > 0` corresponds to a 0.
        See pages 24-25 of [LLMMSZ13]_ for connections to affine Grassmannian
        elements (note there they use the French convention for their
        partitions).

        These are also known as **path sequences**, **Maya diagrams**,
        **plus-minus diagrams**, **Comet code** [Sta1999]_, among others.

        OUTPUT:

        The finite `0-1` sequence is obtained from the full `0-1`
        sequence by omitting all heading 0's and trailing 1's. The
        output sequence is finite, starts with a 1 and ends with a
        0 (unless it is empty, for the empty partition). Its length
        is the sum of the first part of the partition with the
        length of the partition.

        REFERENCES:

        .. [LLMMSZ13] Thomas Lam, Luc Laponte, Jennifer Morse, Anne Schilling,
           Mark Shimozono, and Mike Zabrocki. `k`-Schur Functions and Affine
           Schubert Calculus. 2013. :arxiv:`1301.3569`.

        EXAMPLES::

            sage: Partition([5,4]).zero_one_sequence()
            [1, 1, 1, 1, 0, 1, 0]
            sage: Partition([]).zero_one_sequence()
            []
            sage: Partition([2]).zero_one_sequence()
            [1, 1, 0]

        TESTS::

            sage: all(Partitions().from_zero_one(mu.zero_one_sequence()) == mu for n in range(10) for mu in Partitions(n))
            True
        """
        tmp = [self[i]-i for i in range(len(self))]
        return ([Integer(not (i in tmp)) for i in range(-len(self)+1,self.get_part(0)+1)])

    def core(self, length):
        r"""
        Return the ``length``-core of the partition -- in the literature
        the core is commonly referred to as the `k`-core, `p`-core,
        `r`-core, ... .

        The `r`-core of a partition `\lambda` can be obtained by
        repeatedly removing rim hooks of size `r` from (the Young diagram
        of) `\lambda` until this is no longer possible. The remaining
        partition is the core.

        EXAMPLES::

            sage: Partition([6,3,2,2]).core(3)
            [2, 1, 1]
            sage: Partition([]).core(3)
            []
            sage: Partition([8,7,7,4,1,1,1,1,1]).core(3)
            [2, 1, 1]

        TESTS::

            sage: Partition([3,3,3,2,1]).core(3)
            []
            sage: Partition([10,8,7,7]).core(4)
            []
            sage: Partition([21,15,15,9,6,6,6,3,3]).core(3)
            []
        """
        p = self
        #Normalize the length
        remainder = len(p) % length
        part = p[:] + [0]*remainder

        #Add the canonical vector to the partition
        part = [part[i-1] + len(part)-i for i in range(1, len(part)+1)]

        for e in range(length):
            k = e
            for i in reversed(range(1,len(part)+1)):
                if part[i-1] % length == e:
                    part[i-1] = k
                    k += length
        part.sort()
        part.reverse()

        #Remove the canonical vector
        part = [part[i-1]-len(part)+i for i in range(1, len(part)+1)]
        #Select the r-core
        return Partition(filter(lambda x: x != 0, part))

    def quotient(self, length):
        r"""
        Return the quotient of the partition  -- in the literature the
        quotient is commonly referred to as the `k`-quotient, `p`-quotient,
        `r`-quotient, ... .

        The `r`-quotient of a partition `\lambda` is a list of `r`
        partitions (labelled from `0` to `r-1`), constructed in the following
        way. Label each cell in the Young diagram of `\lambda` with its
        content modulo `r`. Let `R_i` be the set of rows ending in a cell
        labelled `i`, and `C_i` be the set of columns ending in a cell
        labelled `i`. Then the `j`-th component of the quotient of
        `\lambda` is the partition defined by intersecting `R_j` with
        `C_{j+1}`. (See Theorem 2.7.37 in [JamesKerber]_.)

        REFERENCES:

        .. [JamesKerber] Gordon James, Adalbert Kerber,
           *The Representation Theory of the Symmetric Group*,
           Encyclopedia of Mathematics and its Applications, vol. 16,
           Addison-Wesley 1981.

        EXAMPLES::

            sage: Partition([7,7,5,3,3,3,1]).quotient(3)
            ([2], [1], [2, 2, 2])

        TESTS::

            sage: Partition([8,7,7,4,1,1,1,1,1]).quotient(3)
            ([2, 1], [2, 2], [2])
            sage: Partition([10,8,7,7]).quotient(4)
            ([2], [3], [2], [1])
            sage: Partition([6,3,3]).quotient(3)
            ([1], [1], [2])
            sage: Partition([3,3,3,2,1]).quotient(3)
            ([1], [1, 1], [1])
            sage: Partition([6,6,6,3,3,3]).quotient(3)
            ([2, 1], [2, 1], [2, 1])
            sage: Partition([21,15,15,9,6,6,6,3,3]).quotient(3)
            ([5, 2, 1], [5, 2, 1], [7, 3, 2])
            sage: Partition([21,15,15,9,6,6,3,3]).quotient(3)
            ([5, 2], [5, 2, 1], [7, 3, 1])
            sage: Partition([14,12,11,10,10,10,10,9,6,4,3,3,2,1]).quotient(5)
            ([3, 3], [2, 2, 1], [], [3, 3, 3], [1])

            sage: all(p == Partition(core=p.core(k), quotient=p.quotient(k))
            ....:     for i in range(10) for p in Partitions(i)
            ....:     for k in range(1,6))
            True
        """
        p = self
        #Normalize the length
        remainder = len(p) % length
        part = p[:] + [0]*(length-remainder)

        #Add the canonical vector to the partition
        part = [part[i-1] + len(part)-i for i in range(1, len(part)+1)]
        result = [None]*length

        #Reducing vector
        for e in range(length):
            k = e
            tmp = []
            for i in reversed(range(len(part))):
                if part[i] % length == e:
                    tmp.append(ZZ((part[i]-k)/length))
                    k += length

            a = [i for i in tmp if i != 0]
            a.reverse()
            result[e] = a

        from partition_tuple import PartitionTuple
        return PartitionTuple(result)  #tuple(map(Partition, result))

    def is_core(self, k):
        r"""
        Tests whether the partition is a `k`-core or not. Visuallly, this can
        be checked by trying to remove border strips of size `k` from ``self``.
        If this is not possible, then ``self`` is a `k`-core.

        A partition is said to be a *`k`-core* if it has no hooks of length
        `k`. Equivalently, a partition is said to be a `k`-core if it is its
        own `k`-core (where the latter is defined as in :meth:`core`).

        EXAMPLES::

            sage: p = Partition([12,8,5,5,2,2,1])
            sage: p.is_core(4)
            False
            sage: p.is_core(5)
            True
            sage: p.is_core(0)
            True
        """
        return not k in self.hooks()

    def k_interior(self, k):
        r"""
        Return the partition consisting of the cells of ``self`` whose hook
        lengths are greater than ``k``.

        EXAMPLES::

            sage: p = Partition([3,2,1])
            sage: p.hook_lengths()
            [[5, 3, 1], [3, 1], [1]]
            sage: p.k_interior(2)
            [2, 1]
            sage: p.k_interior(3)
            [1]

            sage: p = Partition([])
            sage: p.k_interior(3)
            []
        """
        return Partition([len([i for i in row if i > k])
                          for row in self.hook_lengths()])

    def k_boundary(self, k):
        r"""
        Return the skew partition formed by removing the cells of the
        ``k``-interior, see :meth:`k_interior`.

        EXAMPLES::

            sage: p = Partition([3,2,1])
            sage: p.k_boundary(2)
            [3, 2, 1] / [2, 1]
            sage: p.k_boundary(3)
            [3, 2, 1] / [1]

            sage: p = Partition([12,8,5,5,2,2,1])
            sage: p.k_boundary(4)
            [12, 8, 5, 5, 2, 2, 1] / [8, 5, 2, 2]
        """
        return SkewPartition([self, self.k_interior(k)])

    def add_cell(self, i, j = None):
        r"""
        Return a partition corresponding to ``self`` with a cell added in
        row ``i``. (This does not change ``self``.)

        EXAMPLES::

            sage: Partition([3, 2, 1, 1]).add_cell(0)
            [4, 2, 1, 1]
            sage: cell = [4, 0]; Partition([3, 2, 1, 1]).add_cell(*cell)
            [3, 2, 1, 1, 1]
        """

        if j is None:
            if i >= len(self):
                j = 0
            else:
                j = self[i]

        if (i,j) in self.outside_corners():
            pl = self.to_list()
            if i == len(pl):
                pl.append(1)
            else:
                pl[i] += 1
            return Partition(pl)

        raise ValueError("[%s, %s] is not an addable cell"%(i,j))


    def remove_cell(self, i, j = None):
        """
        Return the partition obtained by removing a cell at the end of row
        ``i`` of ``self``.

        EXAMPLES::

            sage: Partition([2,2]).remove_cell(1)
            [2, 1]
            sage: Partition([2,2,1]).remove_cell(2)
            [2, 2]
            sage: #Partition([2,2]).remove_cell(0)

        ::

            sage: Partition([2,2]).remove_cell(1,1)
            [2, 1]
            sage: #Partition([2,2]).remove_cell(1,0)
        """

        if i >= len(self):
            raise ValueError("i must be less than the length of the partition")

        if j is None:
            j = self[i] - 1

        if (i,j) not in self.corners():
            raise ValueError("[%d,%d] is not a corner of the partition" % (i,j))

        if self[i] == 1:
            return Partition(self[:-1])
        else:
            return Partition(self[:i] + [ self[i:i+1][0] - 1 ] + self[i+1:])

    def k_irreducible(self, k):
        r"""
        Return the partition with all `r \times (k+1-r)` rectangles removed.

        If ``self`` is a `k`-bounded partition, then this method will return the partition
        where all rectangles of dimension `r \times (k+1-r)` for `1 \leq r \leq k`
        have been deleted.

        If ``self`` is not a `k`-bounded partition then the method will raise an error.

        INPUT:

        - ``k`` -- a non-negative integer

        OUTPUT:

        - a partition

        EXAMPLES::

            sage: Partition([3,2,2,1,1,1]).k_irreducible(4)
            [3, 2, 2, 1, 1, 1]
            sage: Partition([3,2,2,1,1,1]).k_irreducible(3)
            []
            sage: Partition([3,3,3,2,2,2,2,2,1,1,1,1]).k_irreducible(3)
            [2, 1]
        """
        pexp = self.to_exp()
        return Partition(sum(([r+1] for r in range(len(pexp)-1,-1,-1) for m in range(pexp[r] % (k-r))),[]))

    def k_skew(self, k):
        r"""
        Return the `k`-skew partition.

        The `k`-skew diagram of a `k`-bounded partition is the skew diagram
        denoted `\lambda/^k` satisfying the conditions:

        1. row `i` of `\lambda/^k` has length `\lambda_i`,

        2. no cell in `\lambda/^k` has hook-length exceeding `k`,

        3. every square above the diagram of `\lambda/^k` has hook
           length exceeding `k`.

        REFERENCES:

        .. [LM2004] Lapointe, L. and Morse, J. 'Order Ideals in Weak Subposets
           of Young's Lattice and Associated Unimodality Conjectures'. Ann.
           Combin. (2004)

        EXAMPLES::

            sage: p = Partition([4,3,2,2,1,1])
            sage: p.k_skew(4)
            [9, 5, 3, 2, 1, 1] / [5, 2, 1]
        """

        if len(self) == 0:
            return SkewPartition([[],[]])

        if self[0] > k:
            raise ValueError("the partition must be %d-bounded" % k)

        #Find the k-skew diagram of the partition formed
        #by removing the first row
        s = Partition(self[1:]).k_skew(k)

        s_inner = list(s.inner())
        s_outer = list(s.outer())
        s_conj_rl = s.conjugate().row_lengths()

        #Find the leftmost column with less than
        # or equal to kdiff cells
        kdiff = k - self[0]

        if s_outer == []:
            spot = 0
        else:
            spot = s_outer[0]

        for i in range(len(s_conj_rl)):
            if s_conj_rl[i] <= kdiff:
                spot = i
                break

        outer = [ self[0] + spot ] + s_outer[:]
        if spot > 0:
            inner = [ spot ] + s_inner[:]
        else:
            inner = s_inner[:]

        return SkewPartition([outer, inner])

    def to_core(self, k):
        r"""
        Maps the `k`-bounded partition ``self`` to its corresponding `k+1`-core.

        See also :meth:`k_skew`.

        EXAMPLES::

            sage: p = Partition([4,3,2,2,1,1])
            sage: c = p.to_core(4); c
            [9, 5, 3, 2, 1, 1]
            sage: type(c)
            <class 'sage.combinat.core.Cores_length_with_category.element_class'>
            sage: c.to_bounded_partition() == p
            True
        """
        from sage.combinat.core import Core
        return Core(self.k_skew(k)[0],k+1)

    def from_kbounded_to_reduced_word(self, k):
        r"""
        Maps a `k`-bounded partition to a reduced word for an element in
        the affine permutation group.

        This uses the fact that there is a bijection between `k`-bounded
        partitions and `(k+1)`-cores and an action of the affine nilCoxeter
        algebra of type `A_k^{(1)}` on `(k+1)`-cores as described in [LM2006]_.

        REFERENCES:

        .. [LM2006] MR2167475 (2006j:05214)
           L. Lapointe, J. Morse. Tableaux on `k+1`-cores, reduced words for affine permutations, and `k`-Schur expansions.
           J. Combin. Theory Ser. A 112 (2005), no. 1, 44--81.

        EXAMPLES::

            sage: p=Partition([2,1,1])
            sage: p.from_kbounded_to_reduced_word(2)
            [2, 1, 2, 0]
            sage: p=Partition([3,1])
            sage: p.from_kbounded_to_reduced_word(3)
            [3, 2, 1, 0]
            sage: p.from_kbounded_to_reduced_word(2)
            Traceback (most recent call last):
            ...
            ValueError: the partition must be 2-bounded
            sage: p=Partition([])
            sage: p.from_kbounded_to_reduced_word(2)
            []
        """
        p=self.k_skew(k)[0]
        result = []
        while not p.is_empty():
            corners = p.corners()
            c = p.content(corners[0][0],corners[0][1])%(k+1)
            result.append(Integer(c))
            list = [x for x in corners if p.content(x[0],x[1])%(k+1) ==c]
            for x in list:
                p = p.remove_cell(x[0])
        return result

    def from_kbounded_to_grassmannian(self, k):
        r"""
        Maps a `k`-bounded partition to a Grassmannian element in
        the affine Weyl group of type `A_k^{(1)}`.

        For details, see the documentation of the method
        :meth:`from_kbounded_to_reduced_word` .

        EXAMPLES::

            sage: p=Partition([2,1,1])
            sage: p.from_kbounded_to_grassmannian(2)
            [-1  1  1]
            [-2  2  1]
            [-2  1  2]
            sage: p=Partition([])
            sage: p.from_kbounded_to_grassmannian(2)
            [1 0 0]
            [0 1 0]
            [0 0 1]
        """
        return WeylGroup(['A',k,1]).from_reduced_word(self.from_kbounded_to_reduced_word(k))

    def to_list(self):
        r"""
        Return ``self`` as a list.

        EXAMPLES::

            sage: p = Partition([2,1]).to_list(); p
            [2, 1]
            sage: type(p)
            <type 'list'>

        TESTS::

            sage: p = Partition([2,1])
            sage: pl = p.to_list()
            sage: pl[0] = 0; p
            [2, 1]
        """
        return self._list[:]

    def add_vertical_border_strip(self, k):
        """
        Return a list of all the partitions that can be obtained by adding
        a vertical border strip of length ``k`` to ``self``.

        EXAMPLES::

            sage: Partition([]).add_vertical_border_strip(0)
            [[]]
            sage: Partition([]).add_vertical_border_strip(2)
            [[1, 1]]
            sage: Partition([2,2]).add_vertical_border_strip(2)
            [[3, 3], [3, 2, 1], [2, 2, 1, 1]]
            sage: Partition([3,2,2]).add_vertical_border_strip(2)
            [[4, 3, 2], [4, 2, 2, 1], [3, 3, 3], [3, 3, 2, 1], [3, 2, 2, 1, 1]]
        """
        return [p.conjugate() for p in self.conjugate().add_horizontal_border_strip(k)]

    def add_horizontal_border_strip(self, k):
        """
        Return a list of all the partitions that can be obtained by adding
        a horizontal border strip of length ``k`` to ``self``.

        EXAMPLES::

            sage: Partition([]).add_horizontal_border_strip(0)
            [[]]
            sage: Partition([]).add_horizontal_border_strip(2)
            [[2]]
            sage: Partition([2,2]).add_horizontal_border_strip(2)
            [[2, 2, 2], [3, 2, 1], [4, 2]]
            sage: Partition([3,2,2]).add_horizontal_border_strip(2)
            [[3, 2, 2, 2], [3, 3, 2, 1], [4, 2, 2, 1], [4, 3, 2], [5, 2, 2]]

        .. TODO::

            Reimplement like ``remove_horizontal_border_strip`` using
            :class:`IntegerListsLex`
        """
        conj = self.conjugate().to_list()
        shelf = []
        res = []
        i = 0
        while i < len(conj):
            tmp = 1
            while i+1 < len(conj) and conj[i] == conj[i+1]:
                tmp += 1
                i += 1
            if i == len(conj)-1 and i > 0 and conj[i] != conj[i-1]:
                tmp = 1
            shelf.append(tmp)
            i += 1

        #added the last shelf on the right side of
        #the first line
        shelf.append(k)

        #list all of the positions for cells
        #filling each self from the left to the right
        l = IntegerVectors(k, len(shelf), outer=shelf).list()
        for iv in l:
            tmp = conj + [0]*k
            j = 0
            for t in range(len(iv)):
                while iv[t] > 0:
                    tmp[j] += 1
                    iv[t] -= 1
                    j += 1
                j = sum(shelf[:t+1])
            res.append(Partition([u for u in tmp if u != 0]).conjugate())
        return res

    def remove_horizontal_border_strip(self, k):
        """
        Return the partitions obtained from ``self`` by removing an
        horizontal border strip of length ``k``.

        EXAMPLES::

            sage: Partition([5,3,1]).remove_horizontal_border_strip(0).list()
            [[5, 3, 1]]
            sage: Partition([5,3,1]).remove_horizontal_border_strip(1).list()
            [[5, 3], [5, 2, 1], [4, 3, 1]]
            sage: Partition([5,3,1]).remove_horizontal_border_strip(2).list()
            [[5, 2], [5, 1, 1], [4, 3], [4, 2, 1], [3, 3, 1]]
            sage: Partition([5,3,1]).remove_horizontal_border_strip(3).list()
            [[5, 1], [4, 2], [4, 1, 1], [3, 3], [3, 2, 1]]
            sage: Partition([5,3,1]).remove_horizontal_border_strip(4).list()
            [[4, 1], [3, 2], [3, 1, 1]]
            sage: Partition([5,3,1]).remove_horizontal_border_strip(5).list()
            [[3, 1]]
            sage: Partition([5,3,1]).remove_horizontal_border_strip(6).list()
            []

        The result is returned as an instance of :class:`IntegerListsLex`::

            sage: Partition([5,3,1]).remove_horizontal_border_strip(5)
            The subpartitions of [5, 3, 1] obtained by removing an horizontal border strip of length 5

        TESTS::

            sage: Partition([3,2,2]).remove_horizontal_border_strip(2).list()
            [[3, 2], [2, 2, 1]]
            sage: Partition([3,2,2]).remove_horizontal_border_strip(2).first().parent()
            The subpartitions of [3, 2, 2] obtained by removing an horizontal border strip of length 2
            sage: Partition([]).remove_horizontal_border_strip(0).list()
            [[]]
            sage: Partition([]).remove_horizontal_border_strip(6).list()
            []
        """
        return IntegerListsLex(n          = self.size()-k,
                               min_length = len(self)-1,
                               max_length = len(self),
                               floor      = self[1:]+[0],
                               ceiling    = self[:],
                               max_slope  = 0,
                               element_class = Partition,
                               global_options = Partitions.global_options,
                               name = "The subpartitions of %s obtained by removing an horizontal border strip of length %s"%(self,k))

    def k_conjugate(self, k):
        r"""
        Return the ``k``-conjugate of ``self``.

        The `k`-conjugate is the partition that is given by the columns of
        the `k`-skew diagram of the partition.

        We can also define the `k`-conjugate in the following way. Let `P`
        denote the bijection from `(k+1)`-cores to `k`-bounded partitions. The
        `k`-conjugate of a `(k+1)`-core `\lambda` is

        .. MATH::

            \lambda^{(k)} = P^{-1}\left( (P(\lambda))^{\prime} \right).

        EXAMPLES::

            sage: p = Partition([4,3,2,2,1,1])
            sage: p.k_conjugate(4)
            [3, 2, 2, 1, 1, 1, 1, 1, 1]
        """
        return Partition(self.k_skew(k).conjugate().row_lengths())

#    def parent(self):
#        """
#        Returns the combinatorial class of partitions of ``sum(self)``.
#
#        EXAMPLES::
#
#            sage: Partition([3,2,1]).parent()
#            Partitions of the integer 6
#        """
#        return Partitions(sum(self[:]))

    def arms_legs_coeff(self, i, j):
        r"""
        This is a statistic on a cell `c = (i,j)` in the diagram of partition
        `p` given by

        .. MATH::

            \frac{ 1 - q^a \cdot t^{\ell + 1} }{ 1 - q^{a + 1} \cdot t^{\ell} }

        where `a` is the arm length of `c` and `\ell` is the leg length of `c`.

        The coordinates ``i`` and ``j`` of the cell are understood to be
        `0`-based, so that ``(0, 0)`` is the northwesternmost cell (in
        English notation).

        EXAMPLES::

            sage: Partition([3,2,1]).arms_legs_coeff(1,1)
            (-t + 1)/(-q + 1)
            sage: Partition([3,2,1]).arms_legs_coeff(0,0)
            (-q^2*t^3 + 1)/(-q^3*t^2 + 1)
            sage: Partition([3,2,1]).arms_legs_coeff(*[0,0])
            (-q^2*t^3 + 1)/(-q^3*t^2 + 1)
        """
        QQqt = PolynomialRing(QQ, ['q', 't'])
        (q,t) = QQqt.gens()
        if i < len(self) and j < self[i]:
            res =  (1-q**self.arm_length(i,j) * t**(self.leg_length(i,j)+1))
            res /= (1-q**(self.arm_length(i,j)+1) * t**self.leg_length(i,j))
            return res
        else:
            return ZZ.one()

    def atom(self):
        """
        Return a list of the standard tableaux of size ``self.size()`` whose
        atom is equal to ``self``.

        EXAMPLES::

            sage: Partition([2,1]).atom()
            [[[1, 2], [3]]]
            sage: Partition([3,2,1]).atom()
            [[[1, 2, 3, 6], [4, 5]], [[1, 2, 3], [4, 5], [6]]]
        """
        res = []
        for tab in tableau.StandardTableaux_size(self.size()):
            if tab.atom() == self:
                res.append(tab)
        return res

    def k_atom(self, k):
        """
        Return a list of the standard tableaux of size ``self.size()`` whose
        ``k``-atom is equal to ``self``.

        EXAMPLES::

            sage: p = Partition([3,2,1])
            sage: p.k_atom(1)
            []
            sage: p.k_atom(3)
            [[[1, 1, 1], [2, 2], [3]],
             [[1, 1, 1, 2], [2], [3]],
             [[1, 1, 1, 3], [2, 2]],
             [[1, 1, 1, 2, 3], [2]]]
            sage: Partition([3,2,1]).k_atom(4)
            [[[1, 1, 1], [2, 2], [3]], [[1, 1, 1, 3], [2, 2]]]

        TESTS::

            sage: Partition([1]).k_atom(1)
            [[[1]]]
            sage: Partition([1]).k_atom(2)
            [[[1]]]
            sage: Partition([]).k_atom(1)
            [[]]
        """
        res = [ tableau.Tableau([]) ]
        for i in range(len(self)):
            res = [ x.promotion_operator( self[-i-1] ) for x in res]
            res = sum(res, [])
            res = [ y.catabolism_projector(Partition(self[-i-1:]).k_split(k)) for y in res]
            res = [ i for i in res if i !=0 and i != [] ]
        return res

    def k_split(self, k):
        """
        Return the ``k``-split of ``self``.

        EXAMPLES::

            sage: Partition([4,3,2,1]).k_split(3)
            []
            sage: Partition([4,3,2,1]).k_split(4)
            [[4], [3, 2], [1]]
            sage: Partition([4,3,2,1]).k_split(5)
            [[4, 3], [2, 1]]
            sage: Partition([4,3,2,1]).k_split(6)
            [[4, 3, 2], [1]]
            sage: Partition([4,3,2,1]).k_split(7)
            [[4, 3, 2, 1]]
            sage: Partition([4,3,2,1]).k_split(8)
            [[4, 3, 2, 1]]
        """
        if self == []:
            return []
        elif k < self[0]:
            return []
        else:
            res = []
            part = list(self)
            while part != [] and part[0]+len(part)-1 >= k:
                p = k - part[0]
                res.append( part[:p+1] )
                part = part[p+1:]
            if part != []:
                res.append(part)
        return res

    def jacobi_trudi(self):
        """
        Return the Jacobi-Trudi matrix of ``self`` thought of as a skew
        partition. See :meth:`SkewPartition.jacobi_trudi()
        <sage.combinat.skew_partition.SkewPartition.jacobi_trudi>`.

        EXAMPLES::

            sage: part = Partition([3,2,1])
            sage: jt = part.jacobi_trudi(); jt
            [h[3] h[1]    0]
            [h[4] h[2]  h[]]
            [h[5] h[3] h[1]]
            sage: s = SymmetricFunctions(QQ).schur()
            sage: h = SymmetricFunctions(QQ).homogeneous()
            sage: h( s(part) )
            h[3, 2, 1] - h[3, 3] - h[4, 1, 1] + h[5, 1]
            sage: jt.det()
            h[3, 2, 1] - h[3, 3] - h[4, 1, 1] + h[5, 1]
        """
        return SkewPartition([ self, [] ]).jacobi_trudi()


    def character_polynomial(self):
        r"""
        Return the character polynomial associated to the partition
        ``self``.

        The character polynomial `q_\mu` associated to a partition `\mu`
        is defined by

        .. MATH::

            q_\mu(x_1, x_2, \ldots, x_k) = \downarrow \sum_{\alpha \vdash k}
            \frac{ \chi^\mu_\alpha }{1^{a_1}2^{a_2}\cdots k^{a_k}a_1!a_2!\cdots
            a_k!} \prod_{i=1}^{k} (ix_i-1)^{a_i}

        where `k` is the size of `\mu`, and `a_i` is the multiplicity of
        `i` in `\alpha`.

        It is computed in the following manner:

        1. Expand the Schur function `s_\mu` in the power-sum basis,

        2. Replace each `p_i` with `ix_i-1`,

        3. Apply the umbral operator `\downarrow` to the resulting polynomial.

        EXAMPLES::

            sage: Partition([1]).character_polynomial()
            x - 1
            sage: Partition([1,1]).character_polynomial()
            1/2*x0^2 - 3/2*x0 - x1 + 1
            sage: Partition([2,1]).character_polynomial()
            1/3*x0^3 - 2*x0^2 + 8/3*x0 - x2
        """

        #Create the polynomial ring we will use
        k = self.size()
        P = PolynomialRing(QQ, k, 'x')
        x = P.gens()

        #Expand s_mu in the power sum basis
        from sage.combinat.sf.sf import SymmetricFunctions
        Sym = SymmetricFunctions(QQ)
        s = Sym.schur()
        p = Sym.power()
        ps_mu = p(s(self))

        #Replace each p_i by i*x_i-1
        items = ps_mu.monomial_coefficients().items()  #items contains a list of (partition, coeff) pairs
        partition_to_monomial = lambda part: prod([ (i*x[i-1]-1) for i in part ])
        res = [ [partition_to_monomial(mc[0]), mc[1]] for mc in items ]

        #Write things in the monomial basis
        res = [ prod(pair) for pair in res ]
        res = sum( res )

        #Apply the umbral operator and return the result
        from sage.combinat.misc import umbral_operation
        return umbral_operation(res)

    def dimension(self, smaller = [], k = 1):
        r"""
        Return the number of paths from the ``smaller`` partition to
        the partition ``self``, where each step consists of adding a
        `k`-ribbon while keeping a partition.

        Note that a 1-ribbon is just a single cell, so this counts paths
        in the Young graph when `k = 1`.

        Note also that the default case (`k = 1` and ``smaller = []``)
        gives the dimension of the irreducible representation of the
        symmetric group corresponding to ``self``.

        INPUT:

        - ``smaller`` -- a partition (default: an empty list ``[]``)

        - `k` -- a positive integer (default: 1)

        OUTPUT:

        The number of such paths

        EXAMPLES:

        Looks at the number of ways of getting from ``[5,4]`` to the empty
        partition, removing one cell at a time::

            sage: mu = Partition([5,4])
            sage: mu.dimension()
            42

        Same, but removing one 3-ribbon at a time. Note that the 3-core of
        ``mu`` is empty::

            sage: mu.dimension(k=3)
            3

        The 2-core of ``mu`` is not the empty partition::

            sage: mu.dimension(k=2)
            0

        Indeed, the 2-core of ``mu`` is ``[1]``::

            sage: mu.dimension(Partition([1]),k=2)
            2

        TESTS:

        Checks that the sum of squares of dimensions of characters of the
        symmetric group is the order of the group::

            sage: all(sum(mu.dimension()^2 for mu in Partitions(i))==factorial(i) for i in range(10))
            True

        A check coming from the theory of `k`-differentiable posets::

            sage: k=2; core = Partition([2,1])
            sage: all(sum(mu.dimension(core,k=2)^2
            ....:         for mu in Partitions(3+i*2) if mu.core(2) == core)
            ....:     == 2^i*factorial(i) for i in range(10))
            True

        Checks that the dimension satisfies the obvious recursion relation::

            sage: test = lambda larger, smaller: larger.dimension(smaller) == sum(mu.dimension(smaller) for mu in larger.down())
            sage: all(test(larger,smaller) for l in xrange(1,10) for s in xrange(0,10)
            ....:     for larger in Partitions(l) for smaller in Partitions(s) if smaller != larger)
            True

        ALGORITHM:

        Depending on the parameters given, different simplifications
        occur. When `k=1` and ``smaller`` is empty, this function uses
        the hook formula. When `k=1` and ``smaller`` is not empty, it
        uses a formula from [ORV]_.

        When `k \neq 1`, we first check that both ``self`` and
        ``smaller`` have the same `k`-core, then use the `k`-quotients
        and the same algorithm on each of the `k`-quotients.

        REFERENCES:

        .. [ORV] Grigori Olshanski, Amitai Regev, Anatoly Vershik,
           *Frobenius-Schur functions*,
           :arxiv:`math/0110077v1`.
           Possibly newer version at
           http://www.wisdom.weizmann.ac.il/~regev/papers/FrobeniusSchurFunctions.ps

        AUTHORS:

        - Paul-Olivier Dehaye (2011-06-07)
        """
        larger = self
        if smaller == []:
            smaller = Partition([])
        if k == 1:
            if smaller == Partition([]):        # In this case, use the hook dimension formula
                return factorial(larger.size())/prod(larger.hooks())
            else:
                if not larger.contains(smaller):    # easy case
                    return 0
                else:
                    # relative dimension
                    # Uses a formula of Olshanski, Regev, Vershik (see reference)
                    def inv_factorial(i):
                        if i < 0:
                            return 0
                        else:
                            return 1/factorial(i)
                    len_range = range(larger.length())
                    from sage.matrix.constructor import matrix
                    M = matrix(QQ,[[inv_factorial(larger.get_part(i)-smaller.get_part(j)-i+j) for i in len_range] for j in len_range])
                    return factorial(larger.size()-smaller.size())*M.determinant()
        else:
            larger_core = larger.core(k)
            smaller_core = smaller.core(k)
            if smaller_core != larger_core:     #   easy case
                return 0
            larger_quotients = larger.quotient(k)
            smaller_quotients = smaller.quotient(k)

            def multinomial_with_partitions(sizes,path_counts):
            # count the number of ways of performing the k paths in parallel,
            # if we know the total length alloted for each of the paths (sizes), and the number
            # of paths for each component. A multinomial picks the ordering of the components where
            # each step is taken.
                return prod(path_counts)*factorial(sum(sizes))/prod(map(factorial,sizes))

            sizes = [larger_quotients[i].size()-smaller_quotients[i].size() for i in range(k)]
            path_counts = [larger_quotients[i].dimension(smaller_quotients[i]) for i in range(k)]
            return multinomial_with_partitions(sizes,path_counts)

    def plancherel_measure(self):
        r"""
        Return the probability of ``self`` under the Plancherel probability
        measure on partitions of the same size.

        EXAMPLES::

            sage: Partition([]).plancherel_measure()
            1
            sage: Partition([1]).plancherel_measure()
            1
            sage: Partition([2]).plancherel_measure()
            1/2
            sage: [mu.plancherel_measure() for mu in Partitions(3)]
            [1/6, 2/3, 1/6]
            sage: Partition([5,4]).plancherel_measure()
            7/1440

        TESTS::

            sage: all(sum(mu.plancherel_measure() for mu in Partitions(n))==1 for n in range(10))
            True
        """
        return self.dimension()**2/factorial(self.size())

    def outline(self, variable=var("x")):
        r"""
        Return the outline of the partition ``self``.

        This is a piecewise linear function, normalized so that the area
        under the partition ``[1]`` is 2.

        INPUT:

        - variable -- a variable (default: ``'x'`` in the symbolic ring)

        EXAMPLES::

            sage: [Partition([5,4]).outline()(x=i) for i in range(-10,11)]
            [10, 9, 8, 7, 6, 5, 6, 5, 6, 5, 4, 3, 2, 3, 4, 5, 6, 7, 8, 9, 10]

            sage: Partition([]).outline()
            abs(x)

            sage: Partition([1]).outline()
            abs(x + 1) + abs(x - 1) - abs(x)

            sage: y=sage.symbolic.ring.var("y")
            sage: Partition([6,5,1]).outline(variable=y)
            abs(y + 6) - abs(y + 5) + abs(y + 4) - abs(y + 3) + abs(y - 1) - abs(y - 2) + abs(y - 3)

        TESTS::

            sage: integrate(Partition([1]).outline()-abs(x),(x,-10,10))
            2
        """
        outside_contents = [self.content(*c) for c in self.outside_corners()]
        inside_contents = [self.content(*c) for c in self.corners()]
        return sum(abs(variable+c) for c in outside_contents)\
                       -sum(abs(variable+c) for c in inside_contents)

from sage.misc.superseded import deprecated_function_alias
Partition_class = deprecated_function_alias(13605, Partition)

##############
# Partitions #
##############

class Partitions(UniqueRepresentation, Parent):
    r"""
    ``Partitions(n, **kwargs)`` returns the combinatorial class of
    integer partitions of `n` subject to the constraints given by the
    keywords.

    Valid keywords are: ``starting``, ``ending``, ``min_part``,
    ``max_part``, ``max_length``, ``min_length``, ``length``,
    ``max_slope``, ``min_slope``, ``inner``, ``outer``, and
    ``parts_in``. They have the following meanings:

    - ``starting=p`` specifies that the partitions should all be less
      than or equal to `p` in lex order. This argument cannot be combined
      with any other (see :trac:`15467`).

    - ``ending=p`` specifies that the partitions should all be greater than
      or equal to `p` in lex order. This argument cannot be combined with any
      other (see :trac:`15467`).

    - ``length=k`` specifies that the partitions have
      exactly `k` parts.

    - ``min_length=k`` specifies that the partitions have
      at least `k` parts.

    - ``min_part=k`` specifies that all parts of the
      partitions are at least `k`.

    - ``inner=p`` specifies that the partitions must contain the
      partition `p`.

    - ``outer=p`` specifies that the partitions
      be contained inside the partition `p`.

    - ``min_slope=k`` specifies that the partitions have slope at least
      `k`; the slope is the difference between successive parts.

    - ``parts_in=S`` specifies that the partitions have parts in the set
      `S`, which can be any sequence of pairwise distinct positive
      integers. This argument cannot be combined with any other
      (see :trac:`15467`).

    EXAMPLES:

    If no arguments are passed, then the combinatorial class
    of all integer partitions is returned::

        sage: Partitions()
        Partitions
        sage: [2,1] in Partitions()
        True

    If an integer `n` is passed, then the combinatorial class of integer
    partitions of `n` is returned::

        sage: Partitions(3)
        Partitions of the integer 3
        sage: Partitions(3).list()
        [[3], [2, 1], [1, 1, 1]]

    If ``starting=p`` is passed, then the combinatorial class of partitions
    greater than or equal to `p` in lexicographic order is returned::

        sage: Partitions(3, starting=[2,1])
        Partitions of the integer 3 starting with [2, 1]
        sage: Partitions(3, starting=[2,1]).list()
        [[2, 1], [1, 1, 1]]

    If ``ending=p`` is passed, then the combinatorial class of
    partitions at most `p` in lexicographic order is returned::

        sage: Partitions(3, ending=[2,1])
        Partitions of the integer 3 ending with [2, 1]
        sage: Partitions(3, ending=[2,1]).list()
        [[3], [2, 1]]

    Using ``max_slope=-1`` yields partitions into distinct parts -- each
    part differs from the next by at least 1. Use a different
    ``max_slope`` to get parts that differ by, say, 2::

        sage: Partitions(7, max_slope=-1).list()
        [[7], [6, 1], [5, 2], [4, 3], [4, 2, 1]]
        sage: Partitions(15, max_slope=-1).cardinality()
        27

    The number of partitions of `n` into odd parts equals the number of
    partitions into distinct parts. Let's test that for `n` from 10 to 20::

        sage: test = lambda n: Partitions(n, max_slope=-1).cardinality() == Partitions(n, parts_in=[1,3..n]).cardinality()
        sage: all(test(n) for n in [10..20])
        True

    The number of partitions of `n` into distinct parts that differ by
    at least 2 equals the number of partitions into parts that equal 1
    or 4 modulo 5; this is one of the Rogers-Ramanujan identities::

        sage: test = lambda n: Partitions(n, max_slope=-2).cardinality() == Partitions(n, parts_in=([1,6..n] + [4,9..n])).cardinality()
        sage: all(test(n) for n in [10..20])
        True

    Here are some more examples illustrating ``min_part``, ``max_part``,
    and ``length``::

        sage: Partitions(5,min_part=2)
        Partitions of the integer 5 satisfying constraints min_part=2
        sage: Partitions(5,min_part=2).list()
        [[5], [3, 2]]

    ::

        sage: Partitions(3,max_length=2).list()
        [[3], [2, 1]]

    ::

        sage: Partitions(10, min_part=2, length=3).list()
        [[6, 2, 2], [5, 3, 2], [4, 4, 2], [4, 3, 3]]


    Here are some further examples using various constraints::

        sage: [x for x in Partitions(4)]
        [[4], [3, 1], [2, 2], [2, 1, 1], [1, 1, 1, 1]]
        sage: [x for x in Partitions(4, length=2)]
        [[3, 1], [2, 2]]
        sage: [x for x in Partitions(4, min_length=2)]
        [[3, 1], [2, 2], [2, 1, 1], [1, 1, 1, 1]]
        sage: [x for x in Partitions(4, max_length=2)]
        [[4], [3, 1], [2, 2]]
        sage: [x for x in Partitions(4, min_length=2, max_length=2)]
        [[3, 1], [2, 2]]
        sage: [x for x in Partitions(4, max_part=2)]
        [[2, 2], [2, 1, 1], [1, 1, 1, 1]]
        sage: [x for x in Partitions(4, min_part=2)]
        [[4], [2, 2]]
        sage: [x for x in Partitions(4, outer=[3,1,1])]
        [[3, 1], [2, 1, 1]]
        sage: [x for x in Partitions(4, outer=[infinity, 1, 1])]
        [[4], [3, 1], [2, 1, 1]]
        sage: [x for x in Partitions(4, inner=[1,1,1])]
        [[2, 1, 1], [1, 1, 1, 1]]
        sage: [x for x in Partitions(4, max_slope=-1)]
        [[4], [3, 1]]
        sage: [x for x in Partitions(4, min_slope=-1)]
        [[4], [2, 2], [2, 1, 1], [1, 1, 1, 1]]
        sage: [x for x in Partitions(11, max_slope=-1, min_slope=-3, min_length=2, max_length=4)]
        [[7, 4], [6, 5], [6, 4, 1], [6, 3, 2], [5, 4, 2], [5, 3, 2, 1]]
        sage: [x for x in Partitions(11, max_slope=-1, min_slope=-3, min_length=2, max_length=4, outer=[6,5,2])]
        [[6, 5], [6, 4, 1], [6, 3, 2], [5, 4, 2]]

    Note that if you specify ``min_part=0``, then it will treat the minimum
    part as being 1 (see :trac:`13605`)::

        sage: [x for x in Partitions(4, length=3, min_part=0)]
        [[2, 1, 1]]
        sage: [x for x in Partitions(4, min_length=3, min_part=0)]
        [[2, 1, 1], [1, 1, 1, 1]]

    Except for very special cases, counting is done by brute force iteration
    through all the partitions. However the iteration itself has a reasonable
    complexity (constant memory, constant amortized time), which allow for
    manipulating large partitions::

        sage: Partitions(1000, max_length=1).list()
        [[1000]]

    In particular, getting the first element is also constant time::

        sage: Partitions(30, max_part=29).first()
        [29, 1]

    TESTS::

        sage: TestSuite(Partitions(0)).run()
        sage: TestSuite(Partitions(5)).run()
        sage: TestSuite(Partitions(5, min_part=2)).run() # Not tested: todo - IntegerListsLex needs to pickle properly

        sage: repr( Partitions(5, min_part=2) )
        'Partitions of the integer 5 satisfying constraints min_part=2'

        sage: P = Partitions(5, min_part=2)
        sage: P.first().parent()
        Partitions...
        sage: [2,1] in P
        False
        sage: [2,2,1] in P
        False
        sage: [3,2] in P
        True

        sage: Partitions(5, inner=[2,1], min_length=3).list()
        [[3, 1, 1], [2, 2, 1], [2, 1, 1, 1]]
        sage: Partitions(5, inner=[2,0,0,0,0,0]).list()
        [[5], [4, 1], [3, 2], [3, 1, 1], [2, 2, 1], [2, 1, 1, 1]]
        sage: Partitions(6, length=2, max_slope=-1).list()
        [[5, 1], [4, 2]]

        sage: Partitions(length=2, max_slope=-1).list()
        Traceback (most recent call last):
        ...
        ValueError: the size must be specified with any keyword argument

        sage: Partitions(max_part = 3)
        3-Bounded Partitions

    Check that trac:`14145` has been fixed::

        sage: 1 in Partitions()
        False

    Check :trac:`15467`::

        sage: Partitions(5,parts_in=[1,2,3,4], length=4)
        Traceback (most recent call last):
        ...
        ValueError: The parameters 'parts_in', 'starting' and 'ending' cannot be combined with anything else.
        sage: Partitions(5,starting=[3,2], length=2)
        Traceback (most recent call last):
        ...
        ValueError: The parameters 'parts_in', 'starting' and 'ending' cannot be combined with anything else.
        sage: Partitions(5,ending=[3,2], length=2)
        Traceback (most recent call last):
        ...
        ValueError: The parameters 'parts_in', 'starting' and 'ending' cannot be combined with anything else.
        sage: Partitions(NN, length=2)
        Traceback (most recent call last):
        ...
        ValueError: the size must be specified with any keyword argument
        sage: Partitions(('la','la','laaaa'), max_part=8)
        Traceback (most recent call last):
        ...
        ValueError: n must be an integer or be equal to one of None, NN, NonNegativeIntegers()
    """
    @staticmethod
    def __classcall_private__(cls, n=None, **kwargs):
        """
        Return the correct parent based upon the input.

        TESTS::

            sage: P = Partitions()
            sage: P2 = Partitions(NN)
            sage: P is P2
            True
            sage: P2 = Partitions(NonNegativeIntegers())
            sage: P is P2
            True
            sage: P = Partitions(4)
            sage: P2 = Partitions(int(4))
            sage: P is P2
            True
        """
        if n == infinity:
            raise ValueError("n cannot be infinite")
        if n is None or n is NN or n is NonNegativeIntegers():
            if len(kwargs) > 0:
                if len(kwargs) == 1 and 'max_part' in kwargs:
                    return Partitions_all_bounded(kwargs['max_part'])
                else:
                    raise ValueError("the size must be specified with any keyword argument")
            else:
                return Partitions_all()
        elif isinstance(n, (int,Integer)):
            if len(kwargs) == 0:
                return Partitions_n(n)

            if len(kwargs) == 1 and 'max_part' in kwargs:
                return PartitionsGreatestLE(n, kwargs['max_part'])

            if (len(kwargs) > 1 and
                ('parts_in' in kwargs or
                 'starting' in kwargs or
                 'ending'   in kwargs)):
                raise ValueError("The parameters 'parts_in', 'starting' and "+
                                 "'ending' cannot be combined with anything else.")

            if 'parts_in' in kwargs:
                 return Partitions_parts_in(n, kwargs['parts_in'])
            elif 'starting' in kwargs:
                return Partitions_starting(n, kwargs['starting'])
            elif 'ending' in kwargs:
                return Partitions_ending(n, kwargs['ending'])

            # FIXME: should inherit from IntegerListLex, and implement repr, or _name as a lazy attribute
            kwargs['name'] = "Partitions of the integer %s satisfying constraints %s"%(n, ", ".join( ["%s=%s"%(key, kwargs[key]) for key in sorted(kwargs.keys())] ))

            # min_part is at least 1, and it is 1 by default
            kwargs['min_part']  = max(1,kwargs.get('min_part',1))

            # max_slope is at most 0, and it is 0 by default
            kwargs['max_slope'] = min(0,kwargs.get('max_slope',0))

            if 'outer' in kwargs:
                if 'max_length' in kwargs:
                    kwargs['max_length'] = min(len(kwargs['outer']), kwargs['max_length'])
                else:
                    kwargs['max_length'] = len(kwargs['outer'])

                kwargs['ceiling'] = kwargs['outer']
                del kwargs['outer']

            if 'inner' in kwargs:
                inner = [x for x in kwargs['inner'] if x > 0]
                kwargs['floor'] = lambda i: inner[i] if i < len(inner) else 1
                if 'min_length' in kwargs:
                    kwargs['min_length'] = max( len(inner), kwargs['min_length'])
                else:
                    kwargs['min_length'] = len(inner)
                del kwargs['inner']

            kwargs['element_class'] = Partition
            kwargs['global_options'] = Partitions.global_options
            return IntegerListsLex(n, **kwargs)
        else:
            raise ValueError("n must be an integer or be equal to one of "+
                             "None, NN, NonNegativeIntegers()")

    def __init__(self, is_infinite=False):
        """
        Initialize ``self``.

        INPUT:

        - ``is_infinite`` -- (Default: ``False``) If ``True``, then the number
          of partitions in this set is infinite.

        EXAMPLES::

            sage: Partitions()
            Partitions
            sage: Partitions(2)
            Partitions of the integer 2
        """
        if is_infinite:
            Parent.__init__(self, category=InfiniteEnumeratedSets())
        else:
            Parent.__init__(self, category=FiniteEnumeratedSets())

    Element = Partition
    global_options = PartitionOptions

    def __reversed__(self):
        """
        A reversed iterator.

        EXAMPLES::

            sage: [x for x in reversed(Partitions(4))]
            [[1, 1, 1, 1], [2, 1, 1], [2, 2], [3, 1], [4]]
        """
        if not self.is_finite():
            raise NotImplementedError("The set is infinite. This needs a custom reverse iterator")

        for i in reversed(range(self.cardinality())):
            yield self[i]

    def _element_constructor_(self, lst):
        """
        Construct an element with ``self`` as parent.

        EXAMPLES::

            sage: P = Partitions()
            sage: P([3,3,1]) # indirect doctest
            [3, 3, 1]
        """
        if isinstance(lst, Partition):
            if lst.parent() is self:
                return lst
        if lst in self:
            # Trailing zeros are removed in the element constructor
            return self.element_class(self, lst)

        raise ValueError('%s is not an element of %s'%(lst, self))

    def __contains__(self, x):
        """
        Check if ``x`` is contained in ``self``.

        TESTS::

            sage: P = Partitions()
            sage: Partition([2,1]) in P
            True
            sage: [2,1] in P
            True
            sage: [3,2,1] in P
            True
            sage: [1,2] in P
            False
            sage: [] in P
            True
            sage: [0] in P
            True

        Check that types that represent integers are not excluded::

            sage: P = Partitions()
            sage: [3/1, 2/2] in P
            True
            sage: Partition([3/1, 2]) in P
            True
        """
        if isinstance(x, Partition):
            return True
        if isinstance(x, (list, tuple)):
            return len(x) == 0 or (x[-1] in NN and
                                   all(x[i] in NN and x[i] >= x[i+1] for i in xrange(len(x)-1)))

    def from_frobenius_coordinates(self, frobenius_coordinates):
        """
        Returns a partition from a pair of sequences of Frobenius coordinates.

        EXAMPLES::

            sage: Partitions().from_frobenius_coordinates(([],[]))
            []
            sage: Partitions().from_frobenius_coordinates(([0],[0]))
            [1]
            sage: Partitions().from_frobenius_coordinates(([1],[1]))
            [2, 1]
            sage: Partitions().from_frobenius_coordinates(([6,3,2],[4,1,0]))
            [7, 5, 5, 1, 1]
        """
        if len(frobenius_coordinates) != 2:
            raise ValueError('%s is not a valid partition, two sequences of coordinates are needed'%str(frobenius_coordinates))
        else:
            a = frobenius_coordinates[0]
            b = frobenius_coordinates[1]
            if len(a) != len(b):
                raise ValueError('%s is not a valid partition, the sequences of coordinates need to be the same length'%str(frobenius_coordinates))
                # should add tests to see if a and b are sorted down, nonnegative and strictly decreasing
        r = len(a)
        if r == 0:
            return self.element_class(self, [])
        tmp = [a[i]+i+1 for i in range(r)]
        # should check that a is strictly decreasing
        if a[-1] < 0:
            raise ValueError('%s is not a partition, no coordinate can be negative'%str(frobenius_coordinates))
        if b[-1] >= 0:
            tmp.extend([r]*b[r-1])
        else:
            raise ValueError('%s is not a partition, no coordinate can be negative'%str(frobenius_coordinates))
        for i in xrange(r-1,0,-1):
            if b[i-1]-b[i] > 0:
                tmp.extend([i]*(b[i-1]-b[i]-1))
            else:
                raise ValueError('%s is not a partition, the coordinates need to be strictly decreasing'%str(frobenius_coordinates))
        return self.element_class(self, tmp)

    def from_beta_numbers(self, beta):
        r"""
        Return a partition corresponding to a sequence of beta numbers.

        A sequence of beta numbers is a strictly increasing sequence
        `0 \leq b_1 < \cdots < b_k` of non-negative integers. The
        corresponding partition `\mu = (\mu_k, \ldots, \mu_1)` is
        given by `\mu_i = [1,i) \setminus \{ b_1, \ldots, b_i \}`. This gives
        a bijection from the set of partitions with at most `k` non-zero parts
        to the set of strictly increasing sequences of non-negative integers
        of length `k`.

        EXAMPLES::

            sage: Partitions().from_beta_numbers([0,1,2,4,5,8])
            [3, 1, 1]
            sage: Partitions().from_beta_numbers([0,2,3,6])
            [3, 1, 1]
        """
        beta.sort()  # put them into increasing order just in case
        offset = 0
        while offset < len(beta)-1 and beta[offset] == offset:
            offset+=1
        beta = beta[offset:]
        mu = [beta[i]-offset-i for i in range(len(beta))]
        return self.element_class(self, list(reversed(mu)))

    def from_exp(self, exp):
        """
        Returns a partition from its list of multiplicities.

        EXAMPLES::

            sage: Partitions().from_exp([2,2,1])
            [3, 2, 2, 1, 1]
        """
        p = []
        for i in reversed(range(len(exp))):
            p += [i+1]*exp[i]
        return self.element_class(self, p)

    def from_zero_one(self, seq):
        r"""
        Return a partition from its `0-1` sequence.

        The full `0-1` sequence is the sequence (infinite in both
        directions) indicating the steps taken when following the
        outer rim of the diagram of the partition. We use the convention
        that in English convention, a 1 corresponds to an East step, and
        a 0 corresponds to a North step.

        Note that every full `0-1` sequence starts with infinitely many 0's and
        ends with infinitely many 1's.

        .. SEEALSO::

            :meth:`Partition.zero_one_sequence()`

        INPUT:

        The input should be a finite sequence of 0's and 1's. The
        heading 0's and trailing 1's will be discarded.

        EXAMPLES::

            sage: Partitions().from_zero_one([])
            []
            sage: Partitions().from_zero_one([1,0])
            [1]
            sage: Partitions().from_zero_one([1, 1, 1, 1, 0, 1, 0])
            [5, 4]

        Heading 0's and trailing 1's are correctly handled::

            sage: Partitions().from_zero_one([0,0,1,1,1,1,0,1,0,1,1,1])
            [5, 4]

        TESTS::

            sage: all(Partitions().from_zero_one(mu.zero_one_sequence()) == mu for n in range(10) for mu in Partitions(n))
            True
        """
        tmp = [i for i in range(len(seq)) if seq[i] == 0]
        return self.element_class(self,[tmp[i]-i for i in range(len(tmp)-1,-1,-1)])

    def from_core_and_quotient(self, core, quotient):
        """
        Returns a partition from its core and quotient.

        Algorithm from mupad-combinat.

        EXAMPLES::

            sage: Partitions().from_core_and_quotient([2,1], [[2,1],[3],[1,1,1]])
            [11, 5, 5, 3, 2, 2, 2]

        TESTS:

            sage: Partitions().from_core_and_quotient([2,1], [[2,1],[2,3,1],[1,1,1]])
            Traceback (most recent call last):
            ...
            ValueError: the quotient [[2, 1], [2, 3, 1], [1, 1, 1]] must be a tuple of partitions

        We check that :trac:`11412` is actually fixed::

            sage: test = lambda x, k: x == Partition(core=x.core(k),
            ...                                      quotient=x.quotient(k))
            sage: all(test(mu,k) for k in range(1,5)
            ...       for n in range(10) for mu in Partitions(n))
            True
            sage: test2 = lambda core, mus: (
            ...       Partition(core=core, quotient=mus).core(mus.level()) == core
            ...       and
            ...       Partition(core=core, quotient=mus).quotient(mus.level()) == mus)
            sage: all(test2(core,mus)  # long time (5s on sage.math, 2011)
            ...       for k in range(1,10)
            ...       for n_core in range(10-k)
            ...       for core in Partitions(n_core)
            ...       if core.core(k) == core
            ...       for n_mus in range(10-k)
            ...       for mus in PartitionTuples(k,n_mus))
            True
        """
        from partition_tuple import PartitionTuple, PartitionTuples
        if not quotient in PartitionTuples():
            raise ValueError('the quotient %s must be a tuple of partitions'%quotient)
        components = PartitionTuple(quotient).components()
        length = len(components)
        k = length*max(len(q) for q in components) + len(core)
        # k needs to be large enough. this seems to me like the smallest it can be
        v = [core[i]-i for i in range(len(core))] + [ -i for i in range(len(core),k) ]
        w = [ filter(lambda x: (x-i) % length == 0, v) for i in range(1, length+1) ]
        new_w = []
        for i in range(length):
            lw = len(w[i])
            lq = len(components[i])
            # k needs to be chosen so lw >= lq
            new_w += [ w[i][j] + length*components[i][j] for j in range(lq)]
            new_w += [ w[i][j] for j in range(lq,lw)]
        new_w.sort(reverse=True)
        return self.element_class(self, [new_w[i]+i for i in range(len(new_w))])

    def subset(self, *args, **kwargs):
        r"""
        Return ``self`` if no arguments are given, otherwise raises a
        ``ValueError``.

        EXAMPLES::

            sage: P = Partitions(5, starting=[3,1]); P
            Partitions of the integer 5 starting with [3, 1]
            sage: P.subset()
            Partitions of the integer 5 starting with [3, 1]
            sage: P.subset(ending=[3,1])
            Traceback (most recent call last):
            ...
            ValueError: Invalid combination of arguments
        """
        if len(args) != 0 or len(kwargs) != 0:
            raise ValueError("Invalid combination of arguments")
        return self

class Partitions_all(Partitions):
    """
    Class of all partitions.

    TESTS::

        sage: TestSuite( sage.combinat.partition.Partitions_all() ).run()
    """

    def __init__(self):
        """
        Initialize ``self``.

        TESTS::

            sage: P = Partitions()
            sage: P.category()
            Category of infinite enumerated sets
            sage: Partitions().cardinality()
            +Infinity
            sage: TestSuite(P).run()
        """
        Partitions.__init__(self, is_infinite=True)

    def subset(self, size=None, **kwargs):
        """
        Returns the subset of partitions of a given size and additional
        keyword arguments.

        EXAMPLES::

            sage: P = Partitions()
            sage: P.subset(4)
            Partitions of the integer 4
        """
        if size is None:
            return self
        return Partitions(size, **kwargs)

    def _repr_(self):
        """
        Return a string representation of ``self``.

        TESTS::

            sage: Partitions() # indirect doctest
            Partitions
        """
        return "Partitions"

    def __iter__(self):
        """
        An iterator for all partitions.

        EXAMPLES::

            sage: p = Partitions()
            sage: it = p.__iter__()
            sage: [it.next() for i in range(10)]
            [[], [1], [2], [1, 1], [3], [2, 1], [1, 1, 1], [4], [3, 1], [2, 2]]
        """
        n = 0
        while True:
            for p in ZS1_iterator(n):
                yield self.element_class(self, p)
            n += 1

    def __reversed__(self):
        """
        A reversed iterator for all partitions.

        This reverse iterates through partitions of fixed `n` and incrementing
        `n` after reaching the end.

        EXAMPLES::

            sage: p = Partitions()
            sage: revit = p.__reversed__()
            sage: [revit.next() for i in range(10)]
            [[], [1], [1, 1], [2], [1, 1, 1], [2, 1], [3], [1, 1, 1, 1], [2, 1, 1], [2, 2]]
        """
        n = 0
        while True:
            for p in reversed(list(ZS1_iterator(n))):
                yield self.element_class(self, p)
            n += 1

class Partitions_all_bounded(Partitions):

    def __init__(self, k):
        """
        TESTS::

            sage: TestSuite( sage.combinat.partition.Partitions_all_bounded(3) ).run()
        """
        self.k = k
        Partitions.__init__(self, is_infinite=True)

    def __contains__(self, x):
        """
        TESTS::

            sage: P = Partitions(max_part=3)
            sage: Partition([2,1]) in P
            True
            sage: [2,1] in P
            True
            sage: [3,2,1] in P
            True
            sage: [1,2] in P
            False
            sage: [5,1] in P
            False
            sage: [0] in P
            True
            sage: [] in P
            True
        """
        return len(x) == 0 or (x[0] <= self.k and Partitions.__contains__(self, x))

    def _repr_(self):
        """
        TESTS::

            sage: from sage.combinat.partition import Partitions_all_bounded
            sage: Partitions_all_bounded(3)
            3-Bounded Partitions
        """
        return "%d-Bounded Partitions"%self.k

    def __iter__(self):
        """
        An iterator for all `k`-bounded partitions.

        EXAMPLES::

            sage: p = Partitions(max_part=3)
            sage: it = p.__iter__()
            sage: [it.next() for i in range(10)]
            [[], [1], [2], [1, 1], [3], [2, 1], [1, 1, 1], [3, 1], [2, 2], [2, 1, 1]]
        """
        n = 0
        while True:
            for p in Partitions(n, max_part=self.k):
                yield self.element_class(self, p)
            n += 1


class Partitions_n(Partitions):
    """
    Partitions of the integer `n`.

    TESTS::

        sage: TestSuite( sage.combinat.partition.Partitions_n(0) ).run()
        sage: TestSuite( sage.combinat.partition.Partitions_n(0) ).run()
    """

    def __init__(self, n):
        """
        Initialze ``self``.

        TESTS::

            sage: TestSuite(  Partitions(5) ).run()
        """
        Partitions.__init__(self)
        self.n = n

    def __contains__(self, x):
        """
        Check if ``x`` is contained in ``self``.

        TESTS::

            sage: p = Partitions(5)
            sage: [2,1] in p
            False
            sage: [2,2,1] in p
            True
            sage: [3,2] in p
            True
            sage: [2,3] in p
            False
        """
        return x in _Partitions and sum(x) == self.n

    def _repr_(self):
        """
        Return a string representation of ``self``.

        TESTS::

            sage: Partitions(5) # indirect doctest
            Partitions of the integer 5
        """
        return "Partitions of the integer %s"%self.n

    def _an_element_(self):
        """
        Returns a partition in ``self``.

        EXAMPLES::

            sage: Partitions(4).an_element()  # indirect doctest
            [3, 1]
            sage: Partitions(0).an_element()
            []
            sage: Partitions(1).an_element()
            [1]
        """
        if self.n == 0:
            lst = []
        elif self.n == 1:
            lst = [1]
        else:
            lst = [self.n-1, 1]
        return self.element_class(self, lst)

    def cardinality(self, algorithm='flint'):
        r"""
        Returns the number of partitions of the specified size.

        INPUT:

        - ``algorithm``  - (default: ``'flint'``)

          - ``'flint'`` -- use FLINT (currently the fastest)
          - ``'bober'`` -- Use Jonathan Bober's implementation (*very* fast)
          - ``'gap'`` -- use GAP (VERY *slow*)
          - ``'pari'`` -- use PARI. Speed seems the same as GAP until
            `n` is in the thousands, in which case PARI is faster.

        Use the function :meth:`partitions` to return a generator over all
        partitions of `n`.

        It is possible to associate with every partition of the integer `n` a
        conjugacy class of permutations in the symmetric group on `n` points
        and vice versa. Therefore the number of partitions `p_n` is the number
        of conjugacy classes of the symmetric group on `n` points.

        EXAMPLES::

            sage: v = Partitions(5).list(); v
            [[5], [4, 1], [3, 2], [3, 1, 1], [2, 2, 1], [2, 1, 1, 1], [1, 1, 1, 1, 1]]
            sage: len(v)
            7
            sage: Partitions(5).cardinality(algorithm='gap')
            7
            sage: Partitions(5).cardinality(algorithm='pari')
            7
            sage: Partitions(5).cardinality(algorithm='bober')
            7
            sage: number_of_partitions(5, algorithm='flint')
            7

        The input must be a nonnegative integer or a ``ValueError`` is raised.

        ::

            sage: Partitions(10).cardinality()
            42
            sage: Partitions(3).cardinality()
            3
            sage: Partitions(10).cardinality()
            42
            sage: Partitions(3).cardinality(algorithm='pari')
            3
            sage: Partitions(10).cardinality(algorithm='pari')
            42
            sage: Partitions(40).cardinality()
            37338
            sage: Partitions(100).cardinality()
            190569292

        A generating function for `p_n` is given by the reciprocal of
        Euler's function:

        .. MATH::

           \sum_{n=0}^{\infty} p_n x^n = \prod_{k=1}^{\infty} \left( \frac{1}{1-x^k} \right).

        We use Sage to verify that the first several coefficients do
        indeed agree::

            sage: q = PowerSeriesRing(QQ, 'q', default_prec=9).gen()
            sage: prod([(1-q^k)^(-1) for k in range(1,9)])  ## partial product of
            1 + q + 2*q^2 + 3*q^3 + 5*q^4 + 7*q^5 + 11*q^6 + 15*q^7 + 22*q^8 + O(q^9)
            sage: [Partitions(k).cardinality() for k in range(2,10)]
            [2, 3, 5, 7, 11, 15, 22, 30]

        REFERENCES:

        - :wikipedia:`Partition\_(number\_theory)`
        """
        if algorithm == 'flint':
            return cached_number_of_partitions(self.n)

        elif algorithm == 'bober':
            return bober_number_of_partitions(self.n)

        elif algorithm == 'gap':
            return ZZ(gap.eval("NrPartitions(%s)" % (ZZ(self.n))))

        elif algorithm == 'pari':
            return ZZ(pari(ZZ(self.n)).numbpart())

        raise ValueError("unknown algorithm '%s'" % algorithm)

    def random_element(self, measure = 'uniform'):
        """
        Return a random partitions of `n` for the specified measure.

        INPUT:

        - ``measure`` -- ``'uniform'`` or ``'Plancherel'``
          (default: ``'uniform'``)

        .. SEEALSO::

            - :meth:`random_element_uniform`
            - :meth:`random_element_plancherel`

        EXAMPLES::

            sage: Partitions(5).random_element() # random
            [2, 1, 1, 1]
            sage: Partitions(5).random_element(measure='Plancherel') # random
            [2, 1, 1, 1]
        """
        if measure == 'uniform':
            return self.random_element_uniform()
        elif measure == 'Plancherel':
            return self.random_element_plancherel()
        else:
            raise ValueError("Unkown measure: %s"%(measure))

    def random_element_uniform(self):
        """
        Return a random partition of `n` with uniform probability.

        EXAMPLES::

            sage: Partitions(5).random_element_uniform()  # random
            [2, 1, 1, 1]
            sage: Partitions(20).random_element_uniform() # random
            [9, 3, 3, 2, 2, 1]

        TESTS::

            sage: all(Part.random_element_uniform() in Part
            ....:     for Part in map(Partitions, range(10)))
            True

        ALGORITHM:

         - It is a python Implementation of RANDPAR, see [nw]_.  The
           complexity is unknown, there may be better algorithms.

           .. TODO::

               Check in Knuth AOCP4.

         - There is also certainly a lot of room for optimizations, see
           comments in the code.

        REFERENCES:

        .. [nw] Nijenhuis, Wilf, Combinatorial Algorithms, Academic Press
           (1978).

        AUTHOR:

        - Florent Hivert (2009-11-23)
        """
        n = self.n
        res = [] # A dictionary of multiplicities could be faster.
        while n > 0:
            # Choose a pair d,j = 1,2..., with d*j <= n with probability
            #        d*numpart(n-d*j) / n / numpart(n)
            # and add d^j to the result partition. The resulting partitions is
            # equiprobable.

            # The following could be made faster by a clever use of floats
            rand = randrange(0, n*cached_number_of_partitions(n))  # cached number_of_partition

            # It is better to start by the j = 1 pairs because they are the
            # most probable. Maybe there is an even more clever order.
            for j in range(1, n+1):
                d = 1
                r = n-j        # n - d*j
                while  r >= 0:
                    rand -= d * cached_number_of_partitions(r)
                    if rand < 0: break
                    d +=1
                    r -= j
                else:
                    continue
                break
            res.extend([d]*j)
            n = r
        res.sort(reverse=True)
        return Partition(res)

    def random_element_plancherel(self):
        r"""
        Return a random partition of `n`.

        EXAMPLES::

            sage: Partitions(5).random_element_plancherel()   # random
            [2, 1, 1, 1]
            sage: Partitions(20).random_element_plancherel()  # random
            [9, 3, 3, 2, 2, 1]

        TESTS::

            sage: all(Part.random_element_plancherel() in Part
            ...       for Part in map(Partitions, range(10)))
            True

        ALGORITHM:

        - insert by Robinson-Schensted a uniform random permutations of n and
          returns the shape of the resulting tableau. The complexity is
          `O(n\ln(n))` which is likely optimal. However, the implementation
          could be optimized.

        AUTHOR:

        - Florent Hivert (2009-11-23)
        """
        return permutation.Permutations(self.n).random_element().left_tableau().shape()

    def first(self):
        """
        Returns the lexicographically first partition of a positive integer
        `n`. This is the partition ``[n]``.

        EXAMPLES::

            sage: Partitions(4).first()
            [4]
        """
        return self.element_class(self, [self.n])

    def next(self, p):
        """
        Return the lexicographically next partition after the partition ``p``.

        EXAMPLES::

            sage: Partitions(4).next([4])
            [3, 1]
            sage: Partitions(4).next([1,1,1,1]) is None
            True
        """
        found = False
        for i in self:
            if found:
                return i
            if i == p:
                found = True
        return None

    def last(self):
        """
        Return the lexicographically last partition of the positive
        integer `n`. This is the all-ones partition.

        EXAMPLES::

            sage: Partitions(4).last()
            [1, 1, 1, 1]
        """
        return self.element_class(self, [1]*self.n)

    def __iter__(self):
        """
        An iterator for the partitions of `n`.

        EXAMPLES::

            sage: [x for x in Partitions(4)]
            [[4], [3, 1], [2, 2], [2, 1, 1], [1, 1, 1, 1]]
        """
        for p in ZS1_iterator(self.n):
            yield self.element_class(self, p)

    def subset(self, **kwargs):
        r"""
        Return a subset of ``self`` with the additional optional arguments.

        EXAMPLES::

            sage: P = Partitions(5); P
            Partitions of the integer 5
            sage: P.subset(starting=[3,1])
            Partitions of the integer 5 starting with [3, 1]
        """
        return Partitions(self.n, **kwargs)

class Partitions_parts_in(Partitions):
    """
    Partitions of `n` with parts in a given set `S`.

    This is invoked indirectly when calling
    ``Partitions(n, parts_in=parts)``, where ``parts`` is a list of
    pairwise distinct integers.

    TESTS::

        sage: TestSuite( sage.combinat.partition.Partitions_parts_in(6, parts=[2,1]) ).run()
    """

    @staticmethod
    def __classcall_private__(cls, n, parts):
        """
        Normalize the input to ensure a unique representation.

        TESTS::

            sage: P = Partitions(4, parts_in=[2,1])
            sage: P2 = Partitions(4, parts_in=(1,2))
            sage: P is P2
            True
        """
        parts = tuple(sorted(parts))
        return super(Partitions_parts_in, cls).__classcall__(cls, Integer(n), parts)

    def __init__(self, n, parts):
        """
        Initialize ``self``.

        TESTS::

            sage: TestSuite(Partitions(5, parts_in=[1,2,3])).run()
        """
        Partitions.__init__(self)
        self.n = n
        self.parts = list(parts)

    def __contains__(self, x):
        """
        TESTS::

            sage: p = Partitions(5, parts_in=[1,2])
            sage: [2,1,1,1] in p
            True
            sage: [4,1] in p
            False
        """
        return (x in _Partitions and sum(x) == self.n and
                all(p in self.parts for p in x))

    def _repr_(self):
        """
        TESTS::

            sage: Partitions(5, parts_in=[1,2,3]) # indirect doctest
            Partitions of the integer 5 with parts in [1, 2, 3]
        """
        return "Partitions of the integer %s with parts in %s" % (self.n, self.parts)

    def cardinality(self):
        r"""
        Return the number of partitions with parts in ``self``. Wraps GAP's
        ``NrRestrictedPartitions``.

        EXAMPLES::

            sage: Partitions(15, parts_in=[2,3,7]).cardinality()
            5

        If you can use all parts 1 through `n`, we'd better get `p(n)`::

            sage: Partitions(20, parts_in=[1..20]).cardinality() == Partitions(20).cardinality()
            True

        TESTS:

        Let's check the consistency of GAP's function and our own
        algorithm that actually generates the partitions::

            sage: ps = Partitions(15, parts_in=[1,2,3])
            sage: ps.cardinality() == len(ps.list())
            True
            sage: ps = Partitions(15, parts_in=[])
            sage: ps.cardinality() == len(ps.list())
            True
            sage: ps = Partitions(3000, parts_in=[50,100,500,1000])
            sage: ps.cardinality() == len(ps.list())
            True
            sage: ps = Partitions(10, parts_in=[3,6,9])
            sage: ps.cardinality() == len(ps.list())
            True
            sage: ps = Partitions(0, parts_in=[1,2])
            sage: ps.cardinality() == len(ps.list())
            True
        """
        # GAP complains if you give it an empty list
        if self.parts:
            return ZZ(gap.eval("NrRestrictedPartitions(%s,%s)" % (ZZ(self.n), self.parts)))
        else:
            return Integer(self.n == 0)

    def first(self):
        """
        Return the lexicographically first partition of a positive
        integer `n` with the specified parts, or ``None`` if no such
        partition exists.

        EXAMPLES::

            sage: Partitions(9, parts_in=[3,4]).first()
            [3, 3, 3]
            sage: Partitions(6, parts_in=[1..6]).first()
            [6]
            sage: Partitions(30, parts_in=[4,7,8,10,11]).first()
            [11, 11, 8]
        """
        try:
            return self.element_class(self, self._findfirst(self.n, self.parts[:]))
        except TypeError:
            return None

    def _findfirst(self, n, parts):
        """
        TESTS::

            sage: p = Partitions(9, parts_in=[3,4])
            sage: p._findfirst(p.n, p.parts[:])
            [3, 3, 3]
            sage: p._findfirst(0, p.parts[:])
            []
            sage: p._findfirst(p.n, [10])

        """
        if n == 0:
            return []
        else:
            while parts:
                p = parts.pop()
                for k in range(n.quo_rem(p)[0], 0, -1):
                    try:
                        return k * [p] + self._findfirst(n - k * p, parts[:])
                    except TypeError:
                        pass

    def last(self):
        """
        Return the lexicographically last partition of the positive
        integer `n` with the specified parts, or ``None`` if no such
        partition exists.

        EXAMPLES::

            sage: Partitions(15, parts_in=[2,3]).last()
            [3, 2, 2, 2, 2, 2, 2]
            sage: Partitions(30, parts_in=[4,7,8,10,11]).last()
            [7, 7, 4, 4, 4, 4]
            sage: Partitions(10, parts_in=[3,6]).last() is None
            True
            sage: Partitions(50, parts_in=[11,12,13]).last()
            [13, 13, 12, 12]
            sage: Partitions(30, parts_in=[4,7,8,10,11]).last()
            [7, 7, 4, 4, 4, 4]

        TESTS::

            sage: Partitions(6, parts_in=[1..6]).last()
            [1, 1, 1, 1, 1, 1]
            sage: Partitions(0, parts_in=[]).last()
            []
            sage: Partitions(50, parts_in=[11,12]).last() is None
            True
        """
        try:
            return self.element_class(self, self._findlast(self.n, self.parts))
        except TypeError:
            return None

    def _findlast(self, n, parts):
        """
        Return the lexicographically largest partition of `n` using the
        given parts, or ``None`` if no such partition exists. This function
        is not intended to be called directly.

        INPUT:

        - ``n`` -- nonnegative integer

        - ``parts`` -- a sorted list of positive integers.

        OUTPUT:

        A list of integers in weakly decreasing order, or ``None``. The
        output is just a list, not a partition object.

        EXAMPLES::

            sage: ps = Partitions(1, parts_in=[1])
            sage: ps._findlast(15, [2,3])
            [3, 2, 2, 2, 2, 2, 2]
            sage: ps._findlast(9, [2,4]) is None
            True
            sage: ps._findlast(0, [])
            []
            sage: ps._findlast(100, [9,17,31])
            [31, 17, 17, 17, 9, 9]
        """
        if n < 0:
            return None
        elif n == 0:
            return []
        elif parts != []:
            p = parts[0]
            q, r = n.quo_rem(p)
            if r == 0:
                return [p] * q
            # If the smallest part doesn't divide n, try using the next
            # largest part
            else:
                for i, p in enumerate(parts[1:]):
                    rest = self._findlast(n - p, parts[:i+2])
                    if rest is not None:
                        return [p] + rest
        # If we get to here, nothing ever worked, so there's no such
        # partitions, and we return None.
        return None


    def __iter__(self):
        """
        An iterator through the partitions of `n` with all parts belonging
        to a particular set.

        EXAMPLES::

            sage: [x for x in Partitions(4)]
            [[4], [3, 1], [2, 2], [2, 1, 1], [1, 1, 1, 1]]
        """
        for p in self._fast_iterator(self.n, self.parts[:]):
            yield self.element_class(self, p)

    def _fast_iterator(self, n, parts):
        """
        A fast iterator for the partitions of ``n`` which returns lists and
        not partition types. This function is not intended to be called
        directly.

        INPUT:

        - ``n`` -- nonnegative integer.

        - ``parts`` -- a list of parts to use. This list will be
          destroyed, so pass things here with ``foo[:]`` (or something
          equivalent) if you want to preserve your list. In particular,
          the ``__iter__`` method needs to use ``self.parts[:]``, or else we
          forget which parts we're using!

        OUTPUT:

        A generator object for partitions of `n` with parts in
        ``parts``.

        If the parts in ``parts`` are sorted in increasing order, this
        function returns weakly decreasing lists. If ``parts`` is not
        sorted, your lists won't be, either.

        EXAMPLES::

            sage: P = Partitions(4, parts_in=[2,4])
            sage: it = P._fast_iterator(4, [2,4])
            sage: it.next()
            [4]
            sage: type(_)
            <type 'list'>
        """
        if n == 0:
            yield []
        else:
            while parts:
                p = parts.pop()
                for k in range(n.quo_rem(p)[0], 0, -1):
                    for q in self._fast_iterator(n - k * p, parts[:]):
                        yield k * [p] + q

class Partitions_starting(Partitions):
    """
    All partitions with a given start.
    """

    @staticmethod
    def __classcall_private__(cls, n, starting_partition):
        """
        Normalize the input to ensure a unique representation.

        TESTS::

            sage: P = Partitions(4, starting=[2,1])
            sage: P2 = Partitions(4, starting=[2,1])
            sage: P is P2
            True
        """
        starting_partition = Partition(starting_partition)
        return super(Partitions_starting, cls).__classcall__(cls, Integer(n),
                                                             starting_partition)

    def __init__(self, n, starting_partition):
        """
        Initilizes ``self``.

        EXAMPLES::

            sage: Partitions(3, starting=[2,1])
            Partitions of the integer 3 starting with [2, 1]
            sage: Partitions(3, starting=[2,1]).list()
            [[2, 1], [1, 1, 1]]

        TESTS::

            sage: p = Partitions(3, starting=[2,1])
            sage: TestSuite(p).run()
        """
        Partitions.__init__(self)
        self.n = n
        self._starting = starting_partition

    def _repr_(self):
        """
        Return a string representation of ``self``.

        EXAMPLES::

            sage: Partitions(3, starting=[2,1]) # indirect doctest
            Partitions of the integer 3 starting with [2, 1]
        """
        return "Partitions of the integer %s starting with %s"%(self.n, self._starting)

    def __contains__(self, x):
        """
        Checks if ``x`` is contained in ``self``.

        EXAMPLES::

            sage: p = Partitions(3, starting=[2,1])
            sage: [1,1] in p
            False
            sage: [2,1] in p
            True
            sage: [1,1,1] in p
            True
            sage: [3] in p
            False
        """
        return x in Partitions_n(self.n) and x <= self._starting

    def first(self):
        """
        Return the first partition in ``self``.

        EXAMPLES::

            sage: Partitions(3, starting=[2,1]).first()
            [2, 1]
        """
        return self._starting

    def next(self, part):
        """
        Return the next partition after ``part`` in ``self``.

        EXAMPLES::

            sage: Partitions(3, starting=[2,1]).next(Partition([2,1]))
            [1, 1, 1]
        """
        return part.next()

class Partitions_ending(Partitions):
    """
    All partitions with a given ending.
    """

    @staticmethod
    def __classcall_private__(cls, n, ending_partition):
        """
        Normalize the input to ensure a unique representation.

        TESTS::

            sage: P = Partitions(4)
            sage: P2 = Partitions(4)
            sage: P is P2
            True
        """
        ending_partition = Partition(ending_partition)
        return super(Partitions_ending, cls).__classcall__(cls, Integer(n),
                                                           ending_partition)

    def __init__(self, n, ending_partition):
        """
        Initializes ``self``.

        EXAMPLES::

            sage: Partitions(4, ending=[1,1,1,1]).list()
            [[4], [3, 1], [2, 2], [2, 1, 1], [1, 1, 1, 1]]
            sage: Partitions(4, ending=[2,2]).list()
            [[4], [3, 1], [2, 2]]
            sage: Partitions(4, ending=[4]).list()
            [[4]]

        TESTS::

            sage: p = Partitions(4, ending=[1,1,1,1])
            sage: TestSuite(p).run()
        """
        Partitions.__init__(self)
        self.n = n
        self._ending = ending_partition

    def _repr_(self):
        """
        Return a string representation of ``self``.

        EXAMPLES::

            sage: Partitions(4, ending=[1,1,1,1]) # indirect doctest
            Partitions of the integer 4 ending with [1, 1, 1, 1]
        """
        return "Partitions of the integer %s ending with %s"%(self.n, self._ending)

    def __contains__(self, x):
        """
        Checks if ``x`` is contained in ``self``.

        EXAMPLES::

            sage: p = Partitions(4, ending=[2,2])
            sage: [4] in p
            True
            sage: [2,1,1] in p
            False
            sage: [2,1] in p
            False
        """
        return x in Partitions_n(self.n) and x >= self._ending

    def first(self):
        """
        Return the first partition in ``self``.

        EXAMPLES::

            sage: Partitions(4, ending=[1,1,1,1]).first()
            [4]
        """
        return self.element_class(self, [self.n])

    def next(self, part):
        """
        Return the next partition after ``part`` in ``self``.

        EXAMPLES::

            sage: Partitions(4, ending=[1,1,1,1]).next(Partition([4]))
            [3, 1]
            sage: Partitions(4, ending=[1,1,1,1]).next(Partition([1,1,1,1])) is None
            True
        """
        if part == self._ending:
            return None
        else:
            return part.next()

class PartitionsInBox(Partitions):
    r"""
    All partitions which fit in an `h \times w` box.

    EXAMPLES::

        sage: PartitionsInBox(2,2)
        Integer partitions which fit in a 2 x 2 box
        sage: PartitionsInBox(2,2).list()
        [[], [1], [1, 1], [2], [2, 1], [2, 2]]
    """

    def __init__(self, h, w):
        """
        Initialize ``self``.

        TESTS::

            sage: p = PartitionsInBox(2,2)
            sage: TestSuite(p).run()
        """
        Partitions.__init__(self)
        self.h = h
        self.w = w

    def _repr_(self):
        """
        Return a string representation of ``self``.

        EXAMPLES::

            sage: PartitionsInBox(2,2) # indirect doctest
            Integer partitions which fit in a 2 x 2 box
        """
        return "Integer partitions which fit in a %s x %s box" % (self.h, self.w)

    def __contains__(self, x):
        """
        Checks if ``x`` is contained in ``self``.

        EXAMPLES::

            sage: [] in PartitionsInBox(2,2)
            True
            sage: [2,1] in PartitionsInBox(2,2)
            True
            sage: [3,1] in PartitionsInBox(2,2)
            False
            sage: [2,1,1] in PartitionsInBox(2,2)
            False
            sage: [3,1] in PartitionsInBox(3, 2)
            False
            sage: [3,1] in PartitionsInBox(2, 3)
            True
        """
        return x in _Partitions and len(x) <= self.h \
               and (len(x) == 0 or x[0] <= self.w)

    def list(self):
        """
        Return a list of all the partitions inside a box of height `h` and
        width `w`.

        EXAMPLES::

            sage: PartitionsInBox(2,2).list()
            [[], [1], [1, 1], [2], [2, 1], [2, 2]]
            sage: PartitionsInBox(2,3).list()
            [[], [1], [1, 1], [2], [2, 1], [2, 2], [3], [3, 1], [3, 2], [3, 3]]

        TESTS:

        Check :trac:`10890`::

            sage: type(PartitionsInBox(0,0)[0])
            <class 'sage.combinat.partition.PartitionsInBox_with_category.element_class'>
        """
        h = self.h
        w = self.w
        if h == 0:
            return [self.element_class(self, [])]
        else:
            l = [[i] for i in range(0, w+1)]
            add = lambda x: [ x+[i] for i in range(0, x[-1]+1)]
            for i in range(h-1):
                new_list = []
                for element in l:
                    new_list += add(element)
                l = new_list

            return [self.element_class(self, filter(lambda x: x!=0, p)) for p in l]

def PartitionsInBox_hw(h, w):
    """
    For unpickling ``PartitionsInBox_hw`` objects created before
    :trac:`13605`. See :class:`OrderedPartitions`.

    EXAMPLES::

        sage: sage.combinat.partition.PartitionsInBox_hw(3, 2)
        doctest:1: DeprecationWarning: this class is deprecated. Use PartitionsInBox instead
        See http://trac.sagemath.org/13605 for details.
        Integer partitions which fit in a 3 x 2 box
    """
    from sage.misc.superseded import deprecation
    deprecation(13605,'this class is deprecated. Use PartitionsInBox instead')
    return PartitionsInBox(h, w)

class Partitions_constraints(IntegerListsLex):
    """
    For unpickling old constrained ``Partitions_constraints`` objects created
    with sage <= 3.4.1. See :class:`Partitions`.
    """
    def __setstate__(self, data):
        r"""
        TESTS::

            sage: dmp = 'x\x9ck`J.NLO\xd5K\xce\xcfM\xca\xccK,\xd1+H,*\xc9,\xc9\xcc\xcf\xe3\n\x80\xb1\x8a\xe3\x93\x81DIQbf^I1W!\xa3fc!Sm!\xb3F(7\x92x!Km!k(GnbE<\xc8\x88B6\x88\xb9E\x99y\xe9\xc5z@\x05\xa9\xe9\xa9E\\\xb9\x89\xd9\xa9\xf10N!{(\xa3QkP!Gq(c^\x06\x90c\x0c\xe4p\x96&\xe9\x01\x00\xc2\xe53\xfd'
            sage: sp = loads(dmp); sp
            Integer lists of sum 3 satisfying certain constraints
            sage: sp.list()
            [[2, 1], [1, 1, 1]]
        """
        n = data['n']
        self.__class__ = IntegerListsLex
        constraints = {'max_slope' : 0,
                       'min_part' : 1,
                       'element_class' : Partition,
                       'global_options' : Partitions.global_options}
        constraints.update(data['constraints'])
        self.__init__(n, **constraints)


######################
# Ordered Partitions #
######################

class OrderedPartitions(Partitions):
    """
    The class of ordered partitions of `n`. If `k` is specified, then this
    contains only the ordered partitions of length `k`.

    .. NOTE::

       It is recommended that you use :meth:`Compositions` instead as
       :meth:`OrderedPartitions` wraps GAP. See also
       :class:`ordered_partitions`.

    EXAMPLES::

        sage: OrderedPartitions(3)
        Ordered partitions of 3
        sage: OrderedPartitions(3).list()
        [[3], [2, 1], [1, 2], [1, 1, 1]]
        sage: OrderedPartitions(3,2)
        Ordered partitions of 3 of length 2
        sage: OrderedPartitions(3,2).list()
        [[2, 1], [1, 2]]
    """

    @staticmethod
    def __classcall_private__(cls, n, k=None):
        """
        Normalize the input to ensure a unique representation.

        TESTS::

            sage: P = OrderedPartitions(3,2)
            sage: P2 = OrderedPartitions(3,2)
            sage: P is P2
            True
        """
        if k is not None:
            k = Integer(k)
        return super(OrderedPartitions, cls).__classcall__(cls, Integer(n), k)

    def __init__(self, n, k):
        """
        Initialize ``self``.

        EXAMPLES::

            sage: o = OrderedPartitions(4,2)

        TESTS::

            sage: TestSuite( OrderedPartitions(5,3) ).run()
        """
        Partitions.__init__(self)
        self.n = n
        self.k = k

    def __contains__(self, x):
        """
        Check to see if ``x`` is an element of ``self``.

        EXAMPLES::

            sage: o = OrderedPartitions(4,2)
            sage: [2,1] in o
            False
            sage: [2,2] in o
            True
            sage: [1,2,1] in o
            False
        """
        C = composition.Compositions(self.n, length=self.k)
        return C(x) in composition.Compositions(self.n, length=self.k)

    def _repr_(self):
        """
        Return a string representation of ``self``.

        EXAMPLES::

            sage: OrderedPartitions(3) # indirect doctest
            Ordered partitions of 3
            sage: OrderedPartitions(3,2) # indirect doctest
            Ordered partitions of 3 of length 2
        """
        string = "Ordered partitions of %s"%self.n
        if self.k is not None:
            string += " of length %s"%self.k
        return string

    def list(self):
        """
        Return a list of partitions in ``self``.

        EXAMPLES::

            sage: OrderedPartitions(3).list()
            [[3], [2, 1], [1, 2], [1, 1, 1]]
            sage: OrderedPartitions(3,2).list()
            [[2, 1], [1, 2]]
        """
        n = self.n
        k = self.k
        if self.k is None:
            ans=gap.eval("OrderedPartitions(%s)"%(ZZ(n)))
        else:
            ans=gap.eval("OrderedPartitions(%s,%s)"%(ZZ(n),ZZ(k)))
        result = eval(ans.replace('\n',''))
        result.reverse()
        return result

    def cardinality(self):
        """
        Return the cardinality of ``self``.

        EXAMPLES::

            sage: OrderedPartitions(3).cardinality()
            4
            sage: OrderedPartitions(3,2).cardinality()
            2
        """
        n = self.n
        k = self.k
        if k is None:
            ans=gap.eval("NrOrderedPartitions(%s)"%(n))
        else:
            ans=gap.eval("NrOrderedPartitions(%s,%s)"%(n,k))
        return ZZ(ans)

def OrderedPartitions_nk(n, k):
    """
    For unpickling ``OrderedPartitions_nk`` objects created before
    :trac:`13605`. See :class:`OrderedPartitions`.

    EXAMPLES::

        sage: sage.combinat.partition.OrderedPartitions_nk(3, 2)
        doctest:1: DeprecationWarning: this class is deprecated. Use OrderedPartitions instead
        See http://trac.sagemath.org/13605 for details.
        Ordered partitions of 3 of length 2
    """
    from sage.misc.superseded import deprecation
    deprecation(13605,'this class is deprecated. Use OrderedPartitions instead')
    return OrderedPartitions(n, k)

##########################
# Partitions Greatest LE #
##########################

class PartitionsGreatestLE(UniqueRepresentation, IntegerListsLex):
    """
    The class of all (unordered) "restricted" partitions of the integer `n`
    having parts less than or equal to the integer `k`.

    EXAMPLES::

        sage: PartitionsGreatestLE(10,2)
        Partitions of 10 having parts less than or equal to 2
        sage: PartitionsGreatestLE(10,2).list()
        [[2, 2, 2, 2, 2],
         [2, 2, 2, 2, 1, 1],
         [2, 2, 2, 1, 1, 1, 1],
         [2, 2, 1, 1, 1, 1, 1, 1],
         [2, 1, 1, 1, 1, 1, 1, 1, 1],
         [1, 1, 1, 1, 1, 1, 1, 1, 1, 1]]

        sage: [4,3,2,1] in PartitionsGreatestLE(10,2)
        False
        sage: [2,2,2,2,2] in PartitionsGreatestLE(10,2)
        True
        sage: PartitionsGreatestLE(10,2).first().parent()
        Partitions...
    """

    def __init__(self, n, k):
        """
        Initialize ``self``.

        TESTS::

            sage: p = PartitionsGreatestLE(10,2)
            sage: p.n, p.k
            (10, 2)
            sage: TestSuite(p).run()
        """
        IntegerListsLex.__init__(self, n, max_slope = 0, min_part=1, max_part = k)
        self.n = n
        self.k = k

    def _repr_(self):
        """
        Return a string representation of ``self``.

        TESTS::

            sage: PartitionsGreatestLE(10, 2) # indirect doctest
            Partitions of 10 having parts less than or equal to 2
        """
        return "Partitions of %s having parts less than or equal to %s"%(self.n, self.k)

    Element = Partition
    global_options = PartitionOptions

def PartitionsGreatestLE_nk(n, k):
    """
    For unpickling ``PartitionsGreatestLE`` objects created with sage <= 3.4.1.
    See :class:`PartitionsGreatestLE`.

    EXAMPLES::

        sage: sage.combinat.partition.PartitionsGreatestLE_nk(10, 2)
        doctest:1: DeprecationWarning: this class is deprecated. Use PartitionsGreatestLE instead
        See http://trac.sagemath.org/13605 for details.
        Partitions of 10 having parts less than or equal to 2
    """
    from sage.misc.superseded import deprecation
    deprecation(13605,'this class is deprecated. Use PartitionsGreatestLE instead')
    return PartitionsGreatestLE(n, k)

##########################
# Partitions Greatest EQ #
##########################

class PartitionsGreatestEQ(IntegerListsLex, UniqueRepresentation):
    """
    The class of all (unordered) "restricted" partitions of the integer `n`
    having its greatest part equal to the integer `k`.

    EXAMPLES::

        sage: PartitionsGreatestEQ(10,2)
        Partitions of 10 having greatest part equal to 2
        sage: PartitionsGreatestEQ(10,2).list()
        [[2, 2, 2, 2, 2],
         [2, 2, 2, 2, 1, 1],
         [2, 2, 2, 1, 1, 1, 1],
         [2, 2, 1, 1, 1, 1, 1, 1],
         [2, 1, 1, 1, 1, 1, 1, 1, 1]]

        sage: [4,3,2,1] in PartitionsGreatestEQ(10,2)
        False
        sage: [2,2,2,2,2] in PartitionsGreatestEQ(10,2)
        True
        sage: [1]*10 in PartitionsGreatestEQ(10,2)
        False

        sage: PartitionsGreatestEQ(10,2).first().parent()
        Partitions...
    """

    def __init__(self, n, k):
        """
        Initialize ``self``.

        TESTS::

            sage: p = PartitionsGreatestEQ(10,2)
            sage: p.n, p.k
            (10, 2)
            sage: TestSuite(p).run()
        """
        IntegerListsLex.__init__(self, n, max_slope = 0, max_part=k, floor = [k])
        self.k = k

    def _repr_(self):
        """
        Return a string representation of ``self``.

        TESTS::

            sage: PartitionsGreatestEQ(10,2) # indirect doctest
            Partitions of 10 having greatest part equal to 2
        """
        return "Partitions of %s having greatest part equal to %s"%(self.n, self.k)

    Element = Partition
    global_options = PartitionOptions

def PartitionsGreatestEQ_nk(n, k):
    """
    EXAMPLES::

        sage: sage.combinat.partition.PartitionsGreatestEQ_nk(10, 2)
        doctest:1: DeprecationWarning: this class is deprecated. Use PartitionsGreatestEQ instead
        See http://trac.sagemath.org/13605 for details.
        Partitions of 10 having greatest part equal to 2
    """
    from sage.misc.superseded import deprecation
    deprecation(13605,'this class is deprecated. Use PartitionsGreatestEQ instead')
    return PartitionsGreatestEQ(n, k)

#########################
# Restricted Partitions #
#########################

def RestrictedPartitions(n, S, k=None):
    r"""
    This function has been deprecated and will be removed in a
    future version of Sage; use :class:`Partitions` with the ``parts_in``
    keyword. Note, however, that the current implementation of
    :class:`Partitions` does not allow the ``parts_in`` keyword to be combined
    with keywords such as ``max_length``; see :trac:`13072` and :trac:`12278`
    for more details. This class should not be removed until this problem
    has been fixed.

    Original docstring follows.

    A restricted partition is, like an ordinary partition, an unordered
    sum `n = p_1+p_2+\ldots+p_k` of positive integers and is
    represented by the list `p = [p_1,p_2,\ldots,p_k]`, in
    nonincreasing order. The difference is that here the `p_i`
    must be elements from the set `S`, while for ordinary
    partitions they may be elements from `[1..n]`.

    Returns the list of all restricted partitions of the positive
    integer n into sums with `k` summands with the summands of the
    partition coming from the set `S`. If `k` is not given all restricted
    partitions for all `k` are returned.

    Wraps GAP's ``RestrictedPartitions``.

    EXAMPLES::

        sage: RestrictedPartitions(5,[3,2,1])
        doctest:1: DeprecationWarning: RestrictedPartitions is deprecated; use Partitions with the parts_in keyword instead.
        See http://trac.sagemath.org/13072 for details.
        doctest:...: DeprecationWarning: RestrictedPartitions_nsk is deprecated; use Partitions with the parts_in keyword instead.
        See http://trac.sagemath.org/13072 for details.
        Partitions of 5 restricted to the values [1, 2, 3]
        sage: RestrictedPartitions(5,[3,2,1]).list()
        [[3, 2], [3, 1, 1], [2, 2, 1], [2, 1, 1, 1], [1, 1, 1, 1, 1]]
        sage: RestrictedPartitions(5,[3,2,1],4)
        Partitions of 5 restricted to the values [1, 2, 3] of length 4
        sage: RestrictedPartitions(5,[3,2,1],4).list()
        [[2, 1, 1, 1]]
    """
    from sage.misc.superseded import deprecation
    deprecation(13072, 'RestrictedPartitions is deprecated; use Partitions with the parts_in keyword instead.')
    return RestrictedPartitions_nsk(n, S, k)

class RestrictedPartitions_nsk(CombinatorialClass):
    r"""
    We are deprecating :meth:`RestrictedPartitions`, so this class should
    be deprecated too. See :trac:`13072`.
    """
    def __init__(self, n, S, k=None):
        """
        Initialize ``self``.

        TESTS::

            sage: r = RestrictedPartitions(5,[3,2,1])
            doctest:1: DeprecationWarning: RestrictedPartitions is deprecated; use Partitions with the parts_in keyword instead.
            See http://trac.sagemath.org/13072 for details.
            sage: r == loads(dumps(r))
            True
        """
        from sage.misc.superseded import deprecation
        deprecation(13072, 'RestrictedPartitions_nsk is deprecated; use Partitions with the parts_in keyword instead.')
        self.n = n
        self.S = S
        self.S.sort()
        self.k = k

    Element = Partition
    global_options = PartitionOptions

    def __contains__(self, x):
        """
        Check to see if ``x`` is in ``self``.

        EXAMPLES::

            sage: [4,1] in RestrictedPartitions(5,[3,2,1])
            doctest:...: DeprecationWarning: RestrictedPartitions is deprecated; use Partitions with the parts_in keyword instead.
            See http://trac.sagemath.org/13072 for details.
            False
            sage: [3,2] in RestrictedPartitions(5,[3,2,1])
            True
            sage: [3,2] in RestrictedPartitions(5,[3,2,1],4)
            False
            sage: [2,1,1,1] in RestrictedPartitions(5,[3,2,1],4)
            True
        """
        return x in Partitions_n(self.n) and all(i in self.S for i in x) \
               and (self.k is None or len(x) == self.k)

    def _repr_(self):
        """
        Return a string representation of ``self``.

        EXAMPLES::

            sage: RestrictedPartitions(5,[3,2,1]).__repr__()
            doctest:1: DeprecationWarning: RestrictedPartitions is deprecated; use Partitions with the parts_in keyword instead.
            See http://trac.sagemath.org/13072 for details.
            'Partitions of 5 restricted to the values [1, 2, 3]'
        """
        string = "Partitions of %s restricted to the values %s"%(self.n, self.S)
        if self.k is not None:
            string += " of length %s" % self.k
        return string

    def list(self):
        r"""
        Returns the list of all restricted partitions of the positive
        integer `n` into sums with `k` summands with the summands of the
        partition coming from the set `S`. If `k` is not given all
        restricted partitions for all `k` are returned.

        Wraps GAP's RestrictedPartitions.

        EXAMPLES::

            sage: RestrictedPartitions(8,[1,3,5,7]).list()
            doctest:...: DeprecationWarning: RestrictedPartitions is deprecated; use Partitions with the parts_in keyword instead.
            See http://trac.sagemath.org/13072 for details.
            [[7, 1], [5, 3], [5, 1, 1, 1], [3, 3, 1, 1], [3, 1, 1, 1, 1, 1], [1, 1, 1, 1, 1, 1, 1, 1]]
            sage: RestrictedPartitions(8,[1,3,5,7],2).list()
            [[7, 1], [5, 3]]
        """
        n = self.n
        k = self.k
        S = self.S
        if k is None:
            ans=gap.eval("RestrictedPartitions(%s,%s)"%(n,S))
        else:
            ans=gap.eval("RestrictedPartitions(%s,%s,%s)"%(n,S,k))
        result = eval(ans)
        result.reverse()
        return [Partition(p) for p in result]

    def cardinality(self):
        """
        Returns the size of ``self``.

        Wraps GAP's NrRestrictedPartitions.

        EXAMPLES::

            sage: RestrictedPartitions(8,[1,3,5,7]).cardinality()
            doctest:...: DeprecationWarning: RestrictedPartitions is deprecated; use Partitions with the parts_in keyword instead.
            See http://trac.sagemath.org/13072 for details.
            6
            sage: RestrictedPartitions(8,[1,3,5,7],2).cardinality()
            2
        """
        n = self.n
        k = self.k
        S = self.S
        if k is None:
            ans=gap.eval("NrRestrictedPartitions(%s,%s)"%(ZZ(n),S))
        else:
            ans=gap.eval("NrRestrictedPartitions(%s,%s,%s)"%(ZZ(n),S,ZZ(k)))
        return ZZ(ans)


#########################################################################

#### partitions

def number_of_partitions(n, algorithm='default'):
    r"""
    Returns the number of partitions of `n` with, optionally, at most `k`
    parts.

    The options of :meth:`number_of_partitions()` are being deprecated
    :trac:`13072` in favour of :meth:`Partitions_n.cardinality()` so that
    :meth:`number_of_partitions()` can become a stripped down version of
    the fastest algorithm available (currently this is using FLINT).

    INPUT:

    -  ``n`` -- an integer

    -  ``algorithm`` -- (default: 'default')
       [Will be deprecated except in Partition().cardinality() ]

       -  ``'default'`` -- If ``k`` is not ``None``, then use Gap (very slow).
          If  ``k`` is ``None``, use FLINT.

       -  ``'flint'`` -- use FLINT

       -  ``'bober'`` -- use Jonathan Bober's implementation

    EXAMPLES::

        sage: v = Partitions(5).list(); v
        [[5], [4, 1], [3, 2], [3, 1, 1], [2, 2, 1], [2, 1, 1, 1], [1, 1, 1, 1, 1]]
        sage: len(v)
        7
       sage: number_of_partitions(5, algorithm='bober')
        7

    The input must be a nonnegative integer or a ``ValueError`` is raised.

    ::

        sage: number_of_partitions(-5)
        Traceback (most recent call last):
        ...
        ValueError: n (=-5) must be a nonnegative integer

    ::
        sage: number_of_partitions(10)
        42
        sage: number_of_partitions(3)
        3
        sage: number_of_partitions(10)
        42
        sage: number_of_partitions(40)
        37338
        sage: number_of_partitions(100)
        190569292
        sage: number_of_partitions(100000)
        27493510569775696512677516320986352688173429315980054758203125984302147328114964173055050741660736621590157844774296248940493063070200461792764493033510116079342457190155718943509725312466108452006369558934464248716828789832182345009262853831404597021307130674510624419227311238999702284408609370935531629697851569569892196108480158600569421098519

    A generating function for the number of partitions `p_n` is given by the
    reciprocal of Euler's function:

    .. MATH::

        \sum_{n=0}^{\infty} p_n x^n = \prod_{k=1}^{\infty} \left(
        \frac{1}{1-x^k} \right).

    We use Sage to verify that the first several coefficients do
    instead agree::

        sage: q = PowerSeriesRing(QQ, 'q', default_prec=9).gen()
        sage: prod([(1-q^k)^(-1) for k in range(1,9)])  ## partial product of
        1 + q + 2*q^2 + 3*q^3 + 5*q^4 + 7*q^5 + 11*q^6 + 15*q^7 + 22*q^8 + O(q^9)
        sage: [number_of_partitions(k) for k in range(2,10)]
        [2, 3, 5, 7, 11, 15, 22, 30]

    REFERENCES:

    - :wikipedia:`Partition\_(number\_theory)`

    TESTS::

        sage: n = 500 + randint(0,500)
        sage: number_of_partitions( n - (n % 385) + 369) % 385 == 0
        True
        sage: n = 1500 + randint(0,1500)
        sage: number_of_partitions( n - (n % 385) + 369) % 385 == 0
        True
        sage: n = 1000000 + randint(0,1000000)
        sage: number_of_partitions( n - (n % 385) + 369) % 385 == 0
        True
        sage: n = 1000000 + randint(0,1000000)
        sage: number_of_partitions( n - (n % 385) + 369) % 385 == 0
        True
        sage: n = 1000000 + randint(0,1000000)
        sage: number_of_partitions( n - (n % 385) + 369) % 385 == 0
        True
        sage: n = 1000000 + randint(0,1000000)
        sage: number_of_partitions( n - (n % 385) + 369) % 385 == 0
        True
        sage: n = 1000000 + randint(0,1000000)
        sage: number_of_partitions( n - (n % 385) + 369) % 385 == 0
        True
        sage: n = 1000000 + randint(0,1000000)
        sage: number_of_partitions( n - (n % 385) + 369) % 385 == 0
        True
        sage: n = 100000000 + randint(0,100000000)
        sage: number_of_partitions( n - (n % 385) + 369) % 385 == 0  # long time (4s on sage.math, 2011)
        True

    """
    from sage.misc.superseded import deprecation
    n = ZZ(n)
    if n < 0:
        raise ValueError("n (=%s) must be a nonnegative integer"%n)
    elif n == 0:
        return ZZ.one()

    if algorithm == 'default':
        algorithm = 'flint'

    if algorithm == 'flint':
        return cached_number_of_partitions(n)

    elif algorithm == 'bober':
        return bober_number_of_partitions(n)

    raise ValueError("unknown algorithm '%s'"%algorithm)

##########
# trac 14225: Partitions() is frequently used, but only weakly cached. Hence,
# establish a strong reference to it.

_Partitions = Partitions()

# Rather than caching an under-used function I have cached the default
# number_of_partitions functions which is currently using FLINT.
# AM :trac:`13072`
cached_number_of_partitions = cached_function( flint_number_of_partitions )

# October 2012: fixing outdated pickles which use classes being deprecated
from sage.structure.sage_object import register_unpickle_override
from sage.combinat.partition_tuple import PartitionTuples_level_size
register_unpickle_override('sage.combinat.partition', 'PartitionTuples_nk', PartitionTuples_level_size)
register_unpickle_override('sage.combinat.partition', 'Partition_class', Partition)
register_unpickle_override('sage.combinat.partition', 'OrderedPartitions_nk', OrderedPartitions)
register_unpickle_override('sage.combinat.partition', 'PartitionsInBox_hw', PartitionsInBox)
register_unpickle_override('sage.combinat.partition', 'PartitionsGreatestLE_nk', PartitionsGreatestLE)
register_unpickle_override('sage.combinat.partition', 'PartitionsGreatestEQ_nk', PartitionsGreatestEQ)<|MERGE_RESOLUTION|>--- conflicted
+++ resolved
@@ -1782,18 +1782,6 @@
 
         If `\lambda = (\lambda_1, \lambda_2, \lambda_3, \ldots)` is a
         partition and `t` is an integer greater or equal to
-<<<<<<< HEAD
-        `\left| \lambda \right| + \lambda_1`, then the *`t`-completion of
-        `\lambda`* is defined as the partition
-        `(t - \left| \lambda \right|, \lambda_1, \lambda_2, \lambda_3,
-        \ldots)` of `t`. This partition is denoted by `\lambda[t]` in
-        [BOR09]_, by `\lambda_{[t]}` in [BdVO12]_ and by `\lambda(t)` in
-        [CO10]_.
-
-        REFERENCES:
-
-        .. [BOR09] Emmanuel Briand, Rosa Orellana, Mercedes Rosas,
-=======
         `\left\lvert \lambda \right\rvert + \lambda_1`, then the
         `t`-*completion of* `\lambda` is defined as the partition
         `(t - \left\lvert \lambda \right\rvert, \lambda_1, \lambda_2,
@@ -1804,20 +1792,10 @@
         REFERENCES:
 
         .. [BOR09] Emmanuel Briand, Rosa Orellana, Mercedes Rosas.
->>>>>>> c98d3006
            *The stability of the Kronecker products of Schur
            functions*.
            :arxiv:`0907.4652v2`.
 
-<<<<<<< HEAD
-        .. [CO10] Jonathan Comes, Viktor Ostrik,
-           *On blocks of Deligne's category
-           `\underline{\mathrm{Rep}}(S_t)`*.
-           :arxiv:`0910.5695v2`,
-           http://pages.uoregon.edu/jcomes/blocks.pdf
-
-        .. [BdVO12] Christopher Bowman, Maud De Visscher, Rosa Orellana,
-=======
         .. [CO10] Jonathan Comes, Viktor Ostrik.
            *On blocks of Deligne's category*
            `\underline{\mathrm{Rep}}(S_t)`.
@@ -1825,7 +1803,6 @@
            http://pages.uoregon.edu/jcomes/blocks.pdf
 
         .. [BdVO12] Christopher Bowman, Maud De Visscher, Rosa Orellana.
->>>>>>> c98d3006
            *The partition algebra and the Kronecker coefficients*.
            :arXiv:`1210.5579v6`.
 
@@ -1850,14 +1827,6 @@
             sage: Partition([4, 2, 2, 1]).t_completion(10)
             Traceback (most recent call last):
             ...
-<<<<<<< HEAD
-            ValueError: [1, 4, 2, 2, 1] is not an element of Partitions
-            sage: Partition([4, 2, 2, 1]).t_completion(5)
-            Traceback (most recent call last):
-            ...
-            ValueError: [-4, 4, 2, 2, 1] is not an element of Partitions
-        """
-=======
             ValueError: 5-completion is not defined
             sage: Partition([4, 2, 2, 1]).t_completion(5)
             Traceback (most recent call last):
@@ -1866,7 +1835,6 @@
         """
         if not self._list and t <= self.size() + self._list[0]:
             raise ValueError("{}-completion is not defined".format(t))
->>>>>>> c98d3006
         return Partition([t - self.size()] + self._list)
 
     def larger_lex(self, rhs):
@@ -2036,17 +2004,10 @@
             True
         """
         from sage.combinat.dyck_word import DyckWord
-<<<<<<< HEAD
-        if self == []:
-            if n is None:
-                return DyckWord([])
-            return DyckWord([1 for _ in range(n)] + [0 for _ in range(n)])
-=======
         if not self._list:
             if n is None:
                 return DyckWord([])
             return DyckWord([1]*n + [0]*n)
->>>>>>> c98d3006
         list_of_word = []
         if n is None:
             n = max(i + l + 1 for (i, l) in enumerate(self))
