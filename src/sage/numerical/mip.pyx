--- conflicted
+++ resolved
@@ -237,9 +237,10 @@
 
 from copy import copy
 from sage.structure.parent cimport Parent
+from sage.structure.element cimport Element
+from sage.structure.element import is_Matrix
 from sage.misc.cachefunc import cached_method
 from sage.misc.superseded import deprecation
-from sage.matrix.matrix import is_Matrix
 
 cdef class MixedIntegerLinearProgram(SageObject):
     r"""
@@ -3228,96 +3229,3 @@
         V = FreeModule(self._p.base_ring(), m.nrows())
         T = self._p.linear_functions_parent().tensor(V)
         return T(result)
-<<<<<<< HEAD
-=======
-
-    cpdef _acted_upon_(self, mat, bint self_on_left):
-        """
-        Act with matrices on MIPVariables.
-
-        EXAMPLES::
-
-            sage: p = MixedIntegerLinearProgram(solver='GLPK')
-            sage: v = p.new_variable()
-            sage: m = matrix([[1,2], [3,4]])
-            sage: v * m
-            (1.0, 2.0)*x_0 + (3.0, 4.0)*x_1
-            sage: m * v
-            (1.0, 3.0)*x_0 + (2.0, 4.0)*x_1
-        """
-        from sage.structure.element import is_Matrix
-        if is_Matrix(mat):
-            return self._matrix_rmul_impl(mat) if self_on_left else self._matrix_lmul_impl(mat)
-
-
-cdef class MIPVariableParent(Parent):
-    """
-    Parent for :class:`MIPVariable`.
-
-    .. warning::
-
-        This class is for internal use. You should not instantiate it
-        yourself. Use :meth:`MixedIntegerLinearProgram.new_variable`
-        to generate mip variables.
-    """
-
-    Element = MIPVariable
-
-    def _repr_(self):
-        r"""
-        Return representation of self.
-
-        OUTPUT:
-
-        String.
-
-        EXAMPLES::
-
-            sage: mip.<v> = MixedIntegerLinearProgram(solver='GLPK')
-            sage: v.parent()
-            Parent of MIPVariables
-        """
-        return 'Parent of MIPVariables'
-
-    def _an_element_(self):
-        """
-        Construct a MIP variable.
-
-        OUTPUT:
-
-        This is required for the coercion framework. We raise a
-        ``TypeError`` to abort search for any coercion to another
-        parent for binary operations. The only interesting operations
-        involving :class:`MIPVariable` elements are actions by
-        matrices.
-
-        EXAMPLES::
-
-            sage: mip.<x> = MixedIntegerLinearProgram(solver='GLPK')
-            sage: parent = x.parent()
-            sage: parent.an_element()    # indirect doctest
-            Traceback (most recent call last):
-            ...
-            TypeError: disallow coercion
-        """
-        raise TypeError('disallow coercion')
-
-    def _element_constructor_(self, mip, vtype, name="", lower_bound=0, upper_bound=None):
-        """
-        The Element constructor
-
-        INPUT/OUTPUT:
-
-        See :meth:`MIPVariable.__init__`.
-
-        EXAMPLES::
-
-            sage: mip = MixedIntegerLinearProgram(solver='GLPK')
-            sage: mip.new_variable()    # indirect doctest
-            MIPVariable of dimension 1
-        """
-        return self.element_class(self, mip, vtype, name, lower_bound, upper_bound)
-
-
-mip_variable_parent = MIPVariableParent()
->>>>>>> 8d59a704
