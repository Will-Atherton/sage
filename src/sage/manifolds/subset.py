--- conflicted
+++ resolved
@@ -67,14 +67,10 @@
 # (at your option) any later version.
 #                  http://www.gnu.org/licenses/
 #*****************************************************************************
-<<<<<<< HEAD
 from __future__ import annotations
 from typing import Optional
-=======
-
 from collections import defaultdict
 import itertools
->>>>>>> cc60cfeb
 from sage.structure.parent import Parent
 from sage.structure.unique_representation import UniqueRepresentation
 from sage.misc.superseded import deprecation
@@ -2158,11 +2154,7 @@
             res._def_chart = self._def_chart
         return res
 
-<<<<<<< HEAD
-    def intersection(self, other: ManifoldSubset, name: Optional[str] = None, latex_name: Optional[str] = None) -> ManifoldSubset:
-=======
-    def intersection(self, *others, name=None, latex_name=None):
->>>>>>> cc60cfeb
+    def intersection(self, *others: ManifoldSubset, name: Optional[str] = None, latex_name: Optional[str] = None) -> ManifoldSubset:
         r"""
         Return the intersection of the current subset with other subsets.
 
