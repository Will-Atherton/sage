--- conflicted
+++ resolved
@@ -106,21 +106,11 @@
 
     The components of a mixed form ``B`` can then be set as follows::
 
-<<<<<<< HEAD
-        sage: B = M.mixed_form(name='B')
-        sage: B[:] = [f, omega, eta]
-        sage: B.display()
-        B = f + omega + eta
-        sage: B.display_expansion()
-        B = [x] + [x*y dx] + [x*y^2 dx/\dy]
-        sage: B[0]
-=======
         sage: A[:] = [f, omega, eta]; A.display() # display names
         A = f + omega + eta
         sage: A.display_expansion() # display in coordinates
         A = x + x*y dx + x*y^2 dx∧dy
         sage: A[0]
->>>>>>> d87d09b7
         Scalar field f on the 2-dimensional differentiable manifold M
         sage: B[1]
         1-form omega on the 2-dimensional differentiable manifold M
@@ -191,24 +181,13 @@
         sage: A = M.mixed_form(name='A')
         sage: A[0].set_expr(x, c_xy)
         sage: A[0].display()
-<<<<<<< HEAD
-        A_0: M --> R
-        on U: (x, y) |--> x
-        on W: (u, v) |--> 1/2*u + 1/2*v
-=======
-        f: M → ℝ
+        A_0: M → R
         on U: (x, y) ↦ x
         on W: (u, v) ↦ 1/2*u + 1/2*v
-        sage: A[1].set_name('omega')
->>>>>>> d87d09b7
         sage: A[1][0] = y*x; A[1].display(e_xy)
         A_1 = x*y dx
         sage: A[2][e_uv,0,1] = u*v^2; A[2].display(e_uv)
-<<<<<<< HEAD
-        A_2 = u*v^2 du/\dv
-=======
-        eta = u*v^2 du∧dv
->>>>>>> d87d09b7
+        A_2 = u*v^2 du∧dv
         sage: A.add_comp_by_continuation(e_uv, W, c_uv)
         sage: A.display_expansion(e_uv)
         A = 1/2*u + 1/2*v + (1/8*u^2 - 1/8*v^2) du + (1/8*u^2 - 1/8*v^2) dv + u*v^2 du∧dv
@@ -1220,8 +1199,6 @@
             sage: A is B
             False
 
-<<<<<<< HEAD
-=======
         Notice, that changes in the differential forms usually cause changes in
         the original instance. But for the copy of a mixed form, the components
         are copied as well::
@@ -1233,7 +1210,6 @@
             sage: B.display_expansion(e_xy)
             x + x dx
 
->>>>>>> d87d09b7
         """
         resu = self._new_instance()
         resu._comp = [form.copy() for form in self]
