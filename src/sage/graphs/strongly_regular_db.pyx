# -*- coding: utf-8 -*-
r"""
Database of strongly regular graphs

This module manages a database associating to a set of four integers
`(v,k,\lambda,\mu)` a strongly regular graphs with these parameters, when one
exists.

Using Andries Brouwer's `database of strongly regular graphs
<http://www.win.tue.nl/~aeb/graphs/srg/srgtab.html>`__, it can also return
non-existence results. Note that some constructions are missing, and that some
strongly regular graphs that exist in the database cannot be automatically built
by Sage. Help us if you know any.

.. NOTE::

    Any missing/incorrect information in the database must be reported to
    `Andries E. Brouwer <http://www.win.tue.nl/~aeb/>`__ directly, in order to
    have a unique and updated source of information.

REFERENCES:

.. [BvL84] A. Brouwer, J van Lint,
   Strongly regular graphs and partial geometries,
   Enumeration and design,
   (Waterloo, Ont., 1982) (1984): 85-122.
   http://oai.cwi.nl/oai/asset/1817/1817A.pdf

Functions
---------
"""
from sage.categories.sets_cat import EmptySetError
from sage.misc.unknown import Unknown
from sage.arith.all import is_square, is_prime_power, divisors
from sage.misc.cachefunc import cached_function
from sage.combinat.designs.orthogonal_arrays import orthogonal_array
from sage.combinat.designs.bibd import balanced_incomplete_block_design
from sage.graphs.graph import Graph
from libc.math cimport sqrt, floor
from sage.matrix.constructor import Matrix
from sage.rings.finite_rings.constructor import FiniteField as GF
from sage.coding.linear_code import LinearCode
from sage.rings.sum_of_squares cimport two_squares_c
from libc.stdint cimport uint_fast32_t

cdef dict _brouwer_database = None
_small_srg_database = None

@cached_function
def is_paley(int v,int k,int l,int mu):
    r"""
    Test whether some Paley graph is `(v,k,\lambda,\mu)`-strongly regular.

    INPUT:

    - ``v,k,l,mu`` (integers)

    OUTPUT:

    A tuple ``t`` such that ``t[0](*t[1:])`` builds the requested graph if one
    exists, and ``None`` otherwise.

    EXAMPLES::

        sage: from sage.graphs.strongly_regular_db import is_paley
        sage: t = is_paley(13,6,2,3); t
        (..., 13)
        sage: g = t[0](*t[1:]); g
        Paley graph with parameter 13: Graph on 13 vertices
        sage: g.is_strongly_regular(parameters=True)
        (13, 6, 2, 3)
        sage: t = is_paley(5,5,5,5); t
    """
    if (v%4 == 1 and is_prime_power(v) and
        k   == (v-1)/2 and
        l   == (v-5)/4 and
        mu  == (v-1)/4):
        from sage.graphs.generators.families import PaleyGraph
        return (PaleyGraph,v)

@cached_function
def is_mathon_PC_srg(int v,int k,int l,int mu):
    r"""
    Test whether some Mathon's Pseudocyclic s.r.g. is `(v,k,\lambda,\mu)`-strongly regular.

    INPUT:

    - ``v,k,l,mu`` (integers)

    OUTPUT:

    A tuple ``t`` such that ``t[0](*t[1:])`` builds the requested graph if one
    exists, and ``None`` otherwise.

    .. TODO::

        The current implementation only gives a subset of all possible graphs that can be
        obtained using this construction. A  full implementation should rely on a database
        of conference matrices (or, equivalently, on a database of s.r.g.'s with parameters
        `(4t+1,2t,t-1,t)`. Currently we make an extra assumtion that `4t+1` is a prime power.
        The first case where we miss a construction is `t=11`, where we could (recursively)
        use the graph for `t=1` to construct a graph on 83205 vertices.

    EXAMPLES::

        sage: from sage.graphs.strongly_regular_db import is_mathon_PC_srg
        sage: t = is_mathon_PC_srg(45,22,10,11); t
        (..., 1)
        sage: g = t[0](*t[1:]); g
        Mathon's PC SRG on 45 vertices: Graph on 45 vertices
        sage: g.is_strongly_regular(parameters=True)
        (45, 22, 10, 11)

    TESTS::

        sage: t = is_mathon_PC_srg(5,5,5,5); t
        sage: mu = 1895  # t=5 case -- the construction cannot work
        sage: t = is_mathon_PC_srg(4*mu+1,2*mu,mu-1,mu); t
    """
    cdef int t
    if (v%4 == 1 and
        k   == (v-1)/2 and
        l   == (v-5)/4 and
        mu  == (v-1)/4):
        from sage.rings.integer_ring import ZZ
        K = ZZ['x']
        x = K.gen()
        rpoly = filter(lambda w: w[0]>0, (x*(4*x*(4*x-1)-1)-mu).roots())
        if rpoly != []:
            t = rpoly[0][0]
            if (is_prime_power(4*t-1) and
                is_prime_power(4*t+1)): # extra assumption in TODO!
                from sage.graphs.generators.families import \
                                    MathonPseudocyclicStronglyRegularGraph
                return (MathonPseudocyclicStronglyRegularGraph,t)

@cached_function
def is_orthogonal_array_block_graph(int v,int k,int l,int mu):
    r"""
    Test whether some (pseudo)Orthogonal Array graph is `(v,k,\lambda,\mu)`-strongly regular.

    We know how to construct graphs with parameters of an Orthogonal Array (`OA(m,n)`),
    also known as Latin squares graphs `L_m(n)`, in several cases where no orthogonal
    array is known, or even in some cases for which they are known not to exist.

    Such graphs are usually called pseudo-Latin squares graphs. Namely, Sage
    can construct a graph with parameters of an `OA(m,n)`-graph whenever there
    exists a skew-Hadamard matrix of order `n+1`, and `m=(n+1)/2` or `m=(n-1)/2`.
    The construction in the former case is due to Goethals-Seidel [BvL84]_, and in the
    latter case due to Pasechnik [Pa92]_.

    INPUT:

    - ``v,k,l,mu`` (integers)

    OUTPUT:

    A tuple ``t`` such that ``t[0](*t[1:])`` builds the requested graph if one
    exists, and ``None`` otherwise.

    EXAMPLES::

        sage: from sage.graphs.strongly_regular_db import is_orthogonal_array_block_graph
        sage: t = is_orthogonal_array_block_graph(64, 35, 18, 20); t
        (..., 5, 8)
        sage: g = t[0](*t[1:]); g
        OA(5,8): Graph on 64 vertices
        sage: g.is_strongly_regular(parameters=True)
        (64, 35, 18, 20)
        sage: t=is_orthogonal_array_block_graph(225,98,43,42); t
        (..., 4)
        sage: g = t[0](*t[1:]); g
        Pasechnik Graph_4: Graph on 225 vertices
        sage: g.is_strongly_regular(parameters=True)
        (225, 98, 43, 42)
        sage: t=is_orthogonal_array_block_graph(225,112,55,56); t
        (..., 4)
        sage: g = t[0](*t[1:]); g
        skewhad^2_4: Graph on 225 vertices
        sage: g.is_strongly_regular(parameters=True)
        (225, 112, 55, 56)

        sage: t = is_orthogonal_array_block_graph(5,5,5,5); t

    REFERENCE:

    .. [Pa92] D. V. Pasechnik,
      Skew-symmetric association schemes with two classes and strongly
      regular graphs of type `L_{2n-1}(4n- 1)`,
      Acta Applicandaie Math. 29(1992), 129-138
    """
    # notations from
    # http://www.win.tue.nl/~aeb/graphs/OA.html
    from sage.combinat.matrices.hadamard_matrix import skew_hadamard_matrix
    try:
        m, n = latin_squares_graph_parameters(v,k,l,mu)
    except:
        return
    if orthogonal_array(m,n,existence=True):
        from sage.graphs.generators.intersection import OrthogonalArrayBlockGraph
        return (lambda m,n : OrthogonalArrayBlockGraph(m, n), m,n)

    elif n>2 and skew_hadamard_matrix(n+1, existence=True):
        if m==(n+1)/2:
            from sage.graphs.generators.families import SquaredSkewHadamardMatrixGraph as G
        elif m==(n-1)/2:
            from sage.graphs.generators.families import PasechnikGraph as G
        else:
            return
        return (G, (n+1)/4)

@cached_function
def is_johnson(int v,int k,int l,int mu):
    r"""
    Test whether some Johnson graph is `(v,k,\lambda,\mu)`-strongly regular.

    INPUT:

    - ``v,k,l,mu`` (integers)

    OUTPUT:

    A tuple ``t`` such that ``t[0](*t[1:])`` builds the requested graph if one
    exists, and ``None`` otherwise.

    EXAMPLES::

        sage: from sage.graphs.strongly_regular_db import is_johnson
        sage: t = is_johnson(10,6,3,4); t
        (..., 5)
        sage: g = t[0](*t[1:]); g
        Johnson graph with parameters 5,2: Graph on 10 vertices
        sage: g.is_strongly_regular(parameters=True)
        (10, 6, 3, 4)

        sage: t = is_johnson(5,5,5,5); t
    """
    # Using notations of http://www.win.tue.nl/~aeb/graphs/Johnson.html
    #
    # J(n,m) has parameters v = m(m – 1)/2, k = 2(m – 2), λ = m – 2, μ = 4.
    m = l + 2
    if (mu == 4 and
        k  == 2*(m-2) and
        v  == m*(m-1)/2):
        from sage.graphs.generators.families import JohnsonGraph
        return (lambda m: JohnsonGraph(m,2), m)

@cached_function
def is_steiner(int v,int k,int l,int mu):
    r"""
    Test whether some Steiner graph is `(v,k,\lambda,\mu)`-strongly regular.

    A Steiner graph is the intersection graph of a Steiner set system. For more
    information, see http://www.win.tue.nl/~aeb/graphs/S.html.

    INPUT:

    - ``v,k,l,mu`` (integers)

    OUTPUT:

    A tuple ``t`` such that ``t[0](*t[1:])`` builds the requested graph if one
    exists, and ``None`` otherwise.

    EXAMPLES::

        sage: from sage.graphs.strongly_regular_db import is_steiner
        sage: t = is_steiner(26,15,8,9); t
        (..., 13, 3)
        sage: g = t[0](*t[1:]); g
        Intersection Graph: Graph on 26 vertices
        sage: g.is_strongly_regular(parameters=True)
        (26, 15, 8, 9)

        sage: t = is_steiner(5,5,5,5); t
    """
    # Using notations from http://www.win.tue.nl/~aeb/graphs/S.html
    #
    # The block graph of a Steiner 2-design S(2,m,n) has parameters:
    # v = n(n-1)/m(m-1), k = m(n-m)/(m-1), λ = (m-1)^2 + (n-1)/(m–1)–2, μ = m^2.
    if mu <= 1 or not is_square(mu):
        return
    m = int(sqrt(mu))
    n = (k*(m-1))//m+m
    if (v == (n*(n-1))/(m*(m-1)) and
        k == m*(n-m)/(m-1) and
        l == (m-1)**2 + (n-1)/(m-1)-2 and
        balanced_incomplete_block_design(n,m,existence=True)):
        from sage.graphs.generators.intersection import IntersectionGraph
        return (lambda n,m: IntersectionGraph(map(frozenset,balanced_incomplete_block_design(n,m))),n,m)

@cached_function
def is_affine_polar(int v,int k,int l,int mu):
    r"""
    Test whether some Affine Polar graph is `(v,k,\lambda,\mu)`-strongly regular.

    For more information, see http://www.win.tue.nl/~aeb/graphs/VO.html.

    INPUT:

    - ``v,k,l,mu`` (integers)

    OUTPUT:

    A tuple ``t`` such that ``t[0](*t[1:])`` builds the requested graph if one
    exists, and ``None`` otherwise.

    EXAMPLES::

        sage: from sage.graphs.strongly_regular_db import is_affine_polar
        sage: t = is_affine_polar(81,32,13,12); t
        (..., 4, 3)
        sage: g = t[0](*t[1:]); g
        Affine Polar Graph VO^+(4,3): Graph on 81 vertices
        sage: g.is_strongly_regular(parameters=True)
        (81, 32, 13, 12)

        sage: t = is_affine_polar(5,5,5,5); t
    """
    # Using notations from http://www.win.tue.nl/~aeb/graphs/VO.html
    #
    # VO+(2e,q) has parameters: v = q^(2e), k = (q^(e−1) + 1)(q^e − 1), λ =
    # q(q^(e−2) + 1)(q^(e−1) − 1) + q − 2, μ = q^(e−1)(q^(e−1) + 1)
    #
    # VO−(2e,q) has parameters v = q^(2e), k = (q^(e−1) - 1)(q^e + 1), λ =
    # q(q^(e−2) - 1)(q^(e−1) + 1) + q − 2, μ = q^(e−1)(q^(e−1) - 1)
    if (not is_square(v) or
        not is_prime_power(v)):
        return
    prime,power = is_prime_power(v,get_data=True)
    if power%2:
        return
    for e in divisors(power/2):
        q = prime**(power//(2*e))
        assert v == q**(2*e)
        if (k == (q**(e-1) + 1)*(q**e-1) and
            l == q*(q**(e-2) + 1)*(q**(e-1)-1)+q-2 and
            mu== q**(e-1)*(q**(e-1) + 1)):
            from sage.graphs.generators.classical_geometries import AffineOrthogonalPolarGraph
            return (lambda d,q : AffineOrthogonalPolarGraph(d,q,sign='+'),2*e,q)
        if (k == (q**(e-1) - 1)*(q**e+1) and
            l == q*(q**(e-2)- 1)*(q**(e-1)+1)+q-2 and
            mu== q**(e-1)*(q**(e-1) - 1)):
            from sage.graphs.generators.classical_geometries import AffineOrthogonalPolarGraph
            return (lambda d,q : AffineOrthogonalPolarGraph(d,q,sign='-'),2*e,q)

@cached_function
def is_orthogonal_polar(int v,int k,int l,int mu):
    r"""
    Test whether some Orthogonal Polar graph is `(v,k,\lambda,\mu)`-strongly regular.

    For more information, see http://www.win.tue.nl/~aeb/graphs/srghub.html.

    INPUT:

    - ``v,k,l,mu`` (integers)

    OUTPUT:

    A tuple ``t`` such that ``t[0](*t[1:])`` builds the requested graph if one
    exists, and ``None`` otherwise.

    EXAMPLES::

        sage: from sage.graphs.strongly_regular_db import is_orthogonal_polar
        sage: t = is_orthogonal_polar(85, 20, 3, 5); t
        (<function OrthogonalPolarGraph at ...>, 5, 4, '')
        sage: g = t[0](*t[1:]); g
        Orthogonal Polar Graph O(5, 4): Graph on 85 vertices
        sage: g.is_strongly_regular(parameters=True)
        (85, 20, 3, 5)

        sage: t = is_orthogonal_polar(5,5,5,5); t

    TESTS:

    All of ``O(2m+1,q)``, ``O^+(2m,q)`` and ``O^-(2m,q)`` appear::

        sage: is_orthogonal_polar(85, 20, 3, 5)
        (<function OrthogonalPolarGraph at ...>, 5, 4, '')
        sage: is_orthogonal_polar(119,54,21,27)
        (<function OrthogonalPolarGraph at ...>, 8, 2, '-')
        sage: is_orthogonal_polar(130,48,20,16)
        (<function OrthogonalPolarGraph at ...>, 6, 3, '+')

    """
    r,s = eigenvalues(v,k,l,mu)
    if r is None:
        return
    q_pow_m_minus_one = -s-1 if abs(s) > r else r+1

    if is_prime_power(q_pow_m_minus_one):
        prime,power = is_prime_power(q_pow_m_minus_one,get_data=True)
        for d in divisors(power):
            q = prime**d
            m = (power//d)+1

            # O(2m+1,q)
            if (v == (q**(2*m)-1)/(q-1)              and
                k == q*(q**(2*m-2)-1)/(q-1)          and
                l == q**2*(q**(2*m-4)-1)/(q-1) + q-1 and
                mu== (q**(2*m-2)-1)/(q-1)):
                from sage.graphs.generators.classical_geometries import OrthogonalPolarGraph
                return (OrthogonalPolarGraph, 2*m+1, q, "")

            # O^+(2m,q)
            if (v ==   (q**(2*m-1)-1)/(q-1) + q**(m-1)   and
                k == q*(q**(2*m-3)-1)/(q-1) + q**(m-1) and
                k == q**(2*m-3) + l + 1                  and
                mu== k/q):
                from sage.graphs.generators.classical_geometries import OrthogonalPolarGraph
                return (OrthogonalPolarGraph, 2*m, q, "+")

            # O^+(2m+1,q)
            if (v ==   (q**(2*m-1)-1)/(q-1) - q**(m-1)   and
                k == q*(q**(2*m-3)-1)/(q-1) - q**(m-1) and
                k == q**(2*m-3) + l + 1                  and
                mu== k/q):
                from sage.graphs.generators.classical_geometries import OrthogonalPolarGraph
                return (OrthogonalPolarGraph, 2*m, q, "-")

@cached_function
def is_goethals_seidel(int v,int k,int l,int mu):
    r"""
    Test whether some
    :func:`~sage.graphs.graph_generators.GraphGenerators.GoethalsSeidelGraph` graph is
    `(v,k,\lambda,\mu)`-strongly regular.

    INPUT:

    - ``v,k,l,mu`` (integers)

    OUTPUT:

    A tuple ``t`` such that ``t[0](*t[1:])`` builds the requested graph if one
    exists, and ``None`` otherwise.

    EXAMPLES::

        sage: from sage.graphs.strongly_regular_db import is_goethals_seidel
        sage: t = is_goethals_seidel(28, 15, 6, 10); t
        [<function GoethalsSeidelGraph at ...>, 3, 3]
        sage: g = t[0](*t[1:]); g
        Graph on 28 vertices
        sage: g.is_strongly_regular(parameters=True)
        (28, 15, 6, 10)

        sage: t = is_goethals_seidel(256, 135, 70, 72); t
        [<function GoethalsSeidelGraph at ...>, 2, 15]
        sage: g = t[0](*t[1:]); g
        Graph on 256 vertices
        sage: g.is_strongly_regular(parameters=True)
        (256, 135, 70, 72)

        sage: t = is_goethals_seidel(5,5,5,5); t

    TESTS::

        sage: for p in [(16, 9, 4, 6), (28, 15, 6, 10), (64, 35, 18, 20), (120, 63, 30, 36),
        ....:           (144, 77, 40, 42), (256, 135, 70, 72), (400, 209, 108, 110),
        ....:           (496, 255, 126, 136), (540, 275, 130, 150), (576, 299, 154, 156),
        ....:           (780, 399, 198, 210), (784, 405, 208, 210), (976, 495, 238, 264)]:
        ....:     print is_goethals_seidel(*p)
        [<function GoethalsSeidelGraph at ...>, 2, 3]
        [<function GoethalsSeidelGraph at ...>, 3, 3]
        [<function GoethalsSeidelGraph at ...>, 2, 7]
        [<function GoethalsSeidelGraph at ...>, 3, 7]
        [<function GoethalsSeidelGraph at ...>, 2, 11]
        [<function GoethalsSeidelGraph at ...>, 2, 15]
        [<function GoethalsSeidelGraph at ...>, 2, 19]
        [<function GoethalsSeidelGraph at ...>, 3, 15]
        [<function GoethalsSeidelGraph at ...>, 5, 11]
        [<function GoethalsSeidelGraph at ...>, 2, 23]
        [<function GoethalsSeidelGraph at ...>, 3, 19]
        [<function GoethalsSeidelGraph at ...>, 2, 27]
        [<function GoethalsSeidelGraph at ...>, 5, 15]
    """
    from sage.combinat.designs.bibd import balanced_incomplete_block_design
    from sage.combinat.matrices.hadamard_matrix import hadamard_matrix

    # here we guess the parameters v_bibd,k_bibd and r_bibd of the block design
    #
    # - the number of vertices v is equal to v_bibd*(r_bibd+1)
    # - the degree k of the graph is equal to k=(v+r_bibd-1)/2

    r_bibd = k - (v-1-k)
    v_bibd = v//(r_bibd+1)
    k_bibd = (v_bibd-1)/r_bibd + 1 if r_bibd>0 else -1

    if (v   == v_bibd*(r_bibd+1)                  and
        2*k == v+r_bibd-1                         and
        4*l == -2*v + 6*k -v_bibd -k_bibd         and
        hadamard_matrix(r_bibd+1, existence=True) and
        balanced_incomplete_block_design(v_bibd, k_bibd, existence = True)):
        from sage.graphs.generators.families import GoethalsSeidelGraph
        return [GoethalsSeidelGraph, k_bibd, r_bibd]

@cached_function
def is_NOodd(int v,int k,int l,int mu):
    r"""
    Test whether some NO^e(2n+1,q) graph is `(v,k,\lambda,\mu)`-strongly regular.

    Here `q>2`, for in the case `q=2` this graph is complete. For more
    information, see
    :func:`sage.graphs.graph_generators.GraphGenerators.NonisotropicOrthogonalPolarGraph`
    and Sect. 7.C of [BvL84]_.

    INPUT:

    - ``v,k,l,mu`` (integers)

    OUTPUT:

    A tuple ``t`` such that ``t[0](*t[1:])`` builds the requested graph if one
    exists, and ``None`` otherwise.

    EXAMPLES::

        sage: from sage.graphs.strongly_regular_db import is_NOodd
        sage: t = is_NOodd(120, 51, 18, 24); t
        (<function NonisotropicOrthogonalPolarGraph at ...>, 5, 4, '-')
        sage: g = t[0](*t[1:]); g
        NO^-(5, 4): Graph on 120 vertices
        sage: g.is_strongly_regular(parameters=True)
        (120, 51, 18, 24)

    TESTS:

    All of ``NO^+(2m+1,q)`` and ``NO^-(2m+1,q)`` appear::

        sage: t = is_NOodd(120, 51, 18, 24); t
        (<function NonisotropicOrthogonalPolarGraph at ...>, 5, 4, '-')
        sage: t = is_NOodd(136, 75, 42, 40); t
        (<function NonisotropicOrthogonalPolarGraph at ...>, 5, 4, '+')
        sage: t=is_NOodd(378, 260, 178, 180); t
        (<function NonisotropicOrthogonalPolarGraph at ...>, 7, 3, '+')
        sage: t=is_NOodd(45, 32, 22, 24); t
        (<function NonisotropicOrthogonalPolarGraph at ...>, 5, 3, '+')
        sage: t=is_NOodd(351, 224, 142, 144); t
        (<function NonisotropicOrthogonalPolarGraph at ...>, 7, 3, '-')
        sage: t = is_NOodd(325, 144, 68, 60); t
        (<function NonisotropicOrthogonalPolarGraph at ...>, 5, 5, '+')
        sage: t = is_NOodd(300, 104, 28, 40); t
        (<function NonisotropicOrthogonalPolarGraph at ...>, 5, 5, '-')
        sage: t = is_NOodd(5,5,5,5); t
    """
    cdef int n, q
    r,s = eigenvalues(v,k,l,mu) # -eq^(n-1)-1 and eq^(n-1)(q-2)-1; q=3 is special case
    if r is None:
        return
    r += 1
    s += 1
    if abs(r)>abs(s):
        (r,s) = (s,r) # r=-eq^(n-1) s= eq^(n-1)(q-2)
    q = 2 - s/r
    p, t = is_prime_power(q, get_data=True)
    pp, kk = is_prime_power(abs(r), get_data=True)
    if p == pp and t != 0:
        n  = kk/t + 1
        e = 1 if v  == (q**n)*(q**n+1)/2 else -1
        if (v  == (q**n)*(q**n+e)/2                 and
            k  == (q**n-e)*(q**(n-1)+e)             and
            l  == 2*(q**(2*n-2)-1)+e*q**(n-1)*(q-1) and
            mu == 2*q**(n-1)*(q**(n-1)+e)):
            from sage.graphs.generators.classical_geometries import NonisotropicOrthogonalPolarGraph
            return (NonisotropicOrthogonalPolarGraph, 2*n+1, q, '+' if e==1 else '-')

@cached_function
def is_NOperp_F5(int v,int k,int l,int mu):
    r"""
    Test whether some NO^e,perp(2n+1,5) graph is `(v,k,\lambda,\mu)`-strongly regular.

    For more information, see
    :func:`sage.graphs.graph_generators.GraphGenerators.NonisotropicOrthogonalPolarGraph`
    and Sect. 7.D of [BvL84]_.

    INPUT:

    - ``v,k,l,mu`` (integers)

    OUTPUT:

    A tuple ``t`` such that ``t[0](*t[1:])`` builds the requested graph if one
    exists, and ``None`` otherwise.

    EXAMPLES::

        sage: from sage.graphs.strongly_regular_db import is_NOperp_F5
        sage: t = is_NOperp_F5(10, 3, 0, 1); t
        (<function NonisotropicOrthogonalPolarGraph at ...>, 3, 5, '-', 1)
        sage: g = t[0](*t[1:]); g
        NO^-,perp(3, 5): Graph on 10 vertices
        sage: g.is_strongly_regular(parameters=True)
        (10, 3, 0, 1)

    TESTS:

    All of ``NO^+,perp(2m+1,5)`` and ``NO^-,perp(2m+1,5)`` appear::

        sage: t = is_NOperp_F5(325, 60, 15, 10); t
        (<function NonisotropicOrthogonalPolarGraph at ...>, 5, 5, '+', 1)
        sage: t = is_NOperp_F5(300, 65, 10, 15); t
        (<function NonisotropicOrthogonalPolarGraph at ...>, 5, 5, '-', 1)
        sage: t = is_NOperp_F5(5,5,5,5); t
    """
    cdef int n
    r,s = eigenvalues(v,k,l,mu) # 2*e*5**(n-1), -e*5**(n-1); note exceptional case n=1
    if r is None:
        return
    if abs(r)<abs(s):
        (r,s) = (s,r)
    e = 1 if s<0 else -1
    p, n = is_prime_power(abs(s), get_data=True)
    if (5 == p and n != 0) or (abs(r)==2 and abs(s)==1):
        n += 1
        if (v  == (5**n)*(5**n+e)/2           and
            k  == (5**n-e)*5**(n-1)/2         and
            l  == 5**(n-1)*(5**(n-1)+e)/2     and
            mu == 5**(n-1)*(5**(n-1)-e)/2):
            from sage.graphs.generators.classical_geometries import NonisotropicOrthogonalPolarGraph
            return (NonisotropicOrthogonalPolarGraph, 2*n+1, 5, '+' if e==1 else '-', 1)

@cached_function
def is_NO_F2(int v,int k,int l,int mu):
    r"""
    Test whether some NO^e,perp(2n,2) graph is `(v,k,\lambda,\mu)`-strongly regular.

    For more information, see
    :func:`sage.graphs.graph_generators.GraphGenerators.NonisotropicOrthogonalPolarGraph`.

    INPUT:

    - ``v,k,l,mu`` (integers)

    OUTPUT:

    A tuple ``t`` such that ``t[0](*t[1:])`` builds the requested graph if one
    exists, and ``None`` otherwise.

    EXAMPLES::

        sage: from sage.graphs.strongly_regular_db import is_NO_F2
        sage: t = is_NO_F2(10, 3, 0, 1); t
        (<function NonisotropicOrthogonalPolarGraph at ...>, 4, 2, '-')
        sage: g = t[0](*t[1:]); g
        NO^-(4, 2): Graph on 10 vertices
        sage: g.is_strongly_regular(parameters=True)
        (10, 3, 0, 1)

    TESTS:

    All of ``NO^+(2m,2)`` and ``NO^-(2m,2)`` appear::

        sage: t = is_NO_F2(36, 15, 6, 6); t
        (<function NonisotropicOrthogonalPolarGraph at ...>, 6, 2, '-')
        sage: t = is_NO_F2(28, 15, 6, 10); t
        (<function NonisotropicOrthogonalPolarGraph at ...>, 6, 2, '+')
        sage: t = is_NO_F2(5,5,5,5); t
    """
    cdef int n, e, p
    p, n = is_prime_power(k+1, get_data=True) # k+1==2**(2*n-2)
    if 2 == p and n != 0 and n % 2 == 0:
        n = (n+2)/2
        e = (2**(2*n-1)-v)/2**(n-1)
        if (abs(e) == 1                           and
            v  == 2**(2*n-1)-e*2**(n-1)           and
            k  == 2**(2*n-2)-1                    and
            l  == 2**(2*n-3)-2                    and
            mu == 2**(2*n-3)+e*2**(n-2)):
            from sage.graphs.generators.classical_geometries import NonisotropicOrthogonalPolarGraph
            return (NonisotropicOrthogonalPolarGraph, 2*n, 2, '+' if e==1 else '-')

@cached_function
def is_NO_F3(int v,int k,int l,int mu):
    r"""
    Test whether some NO^e,perp(2n,3) graph is `(v,k,\lambda,\mu)`-strongly regular.

    For more information, see
    :func:`sage.graphs.graph_generators.GraphGenerators.NonisotropicOrthogonalPolarGraph`.

    INPUT:

    - ``v,k,l,mu`` (integers)

    OUTPUT:

    A tuple ``t`` such that ``t[0](*t[1:])`` builds the requested graph if one
    exists, and ``None`` otherwise.

    EXAMPLES::

        sage: from sage.graphs.strongly_regular_db import is_NO_F3
        sage: t = is_NO_F3(15, 6, 1, 3); t
        (<function NonisotropicOrthogonalPolarGraph at ...>, 4, 3, '-')
        sage: g = t[0](*t[1:]); g
        NO^-(4, 3): Graph on 15 vertices
        sage: g.is_strongly_regular(parameters=True)
        (15, 6, 1, 3)

    TESTS:

    All of ``NO^+(2m,3)`` and ``NO^-(2m,3)`` appear::

        sage: t = is_NO_F3(126, 45, 12, 18); t
        (<function NonisotropicOrthogonalPolarGraph at ...>, 6, 3, '-')
        sage: t = is_NO_F3(117, 36, 15, 9); t
        (<function NonisotropicOrthogonalPolarGraph at ...>, 6, 3, '+')
        sage: t = is_NO_F3(5,5,5,5); t
    """
    cdef int n, e, p
    r,s = eigenvalues(v,k,l,mu) # e*3**(n-1), -e*3**(n-2)
    if r is None:
        return
    if abs(r)<abs(s):
        (r,s) = (s,r)
    e = 1 if r>0 else -1
    p, n = is_prime_power(abs(r), get_data=True)
    if (3 == p and n != 0):
        n += 1
        if (v  == 3**(n-1)*(3**n-e)/2           and
            k  == 3**(n-1)*(3**(n-1)-e)/2           and
            l  == 3**(n-2)*(3**(n-1)+e)/2           and
            mu == 3**(n-1)*(3**(n-2)-e)/2):
            from sage.graphs.generators.classical_geometries import NonisotropicOrthogonalPolarGraph
            return (NonisotropicOrthogonalPolarGraph, 2*n, 3, '+' if e==1 else '-')

@cached_function
def is_NU(int v,int k,int l,int mu):
    r"""
    Test whether some NU(n,q)-graph, is `(v,k,\lambda,\mu)`-strongly regular.

    Note that n>2; for n=2 there is no s.r.g. For more information, see
    :func:`sage.graphs.graph_generators.GraphGenerators.NonisotropicUnitaryPolarGraph`
    and series C14 in [Hu75]_.

    INPUT:

    - ``v,k,l,mu`` (integers)

    OUTPUT:

    A tuple ``t`` such that ``t[0](*t[1:])`` builds the requested graph if one
    exists, and ``None`` otherwise.

    EXAMPLES::

        sage: from sage.graphs.strongly_regular_db import is_NU
        sage: t = is_NU(40, 27, 18, 18); t
        (<function NonisotropicUnitaryPolarGraph at ...>, 4, 2)
        sage: g = t[0](*t[1:]); g
        NU(4, 2): Graph on 40 vertices
        sage: g.is_strongly_regular(parameters=True)
        (40, 27, 18, 18)

    TESTS::

        sage: t = is_NU(176, 135, 102, 108); t
        (<function NonisotropicUnitaryPolarGraph at ...>, 5, 2)
        sage: t = is_NU(540, 224, 88, 96); t
        (<function NonisotropicUnitaryPolarGraph at ...>, 4, 3)
        sage: t = is_NU(208, 75, 30, 25); t
        (<function NonisotropicUnitaryPolarGraph at ...>, 3, 4)
        sage: t = is_NU(5,5,5,5); t
    """
    cdef int n, q, e               # special cases: n=3 or q=2
    r,s = eigenvalues(v,k,l,mu) #r,s = eq^{n-2} - 1, -e(q^2-q-1)q^{n-3} - 1, e=(-1)^n
    if r is None:
        return
    r += 1
    s += 1
    if abs(r)>abs(s):
        (r,s) = (s,r)
    p, t = is_prime_power(abs(r), get_data=True)
    if p==2: # it can be that q=2, then we'd have r>s now
        pp, kk = is_prime_power(abs(s), get_data=True)
        if pp==2 and kk>0:
            (r,s) = (s,r)
            p, t = is_prime_power(abs(r), get_data=True)
    if r==1:
        return
    kr = k/(r-1) # eq^{n-1}+1
    e = 1 if kr>0 else -1
    q = (kr-1)/r
    pp, kk = is_prime_power(q, get_data=True)
    if p == pp and kk != 0:
        n  = t/kk + 2
        if (v  == q**(n-1)*(q**n - e)/(q + 1)               and
            k  == (q**(n-1) + e)*(q**(n-2) - e)             and
            l  == q**(2*n-5)*(q+1) - e*q**(n-2)*(q-1) - 2  and
            mu == q**(n-3)*(q + 1)*(q**(n-2) - e)):
            from sage.graphs.generators.classical_geometries import NonisotropicUnitaryPolarGraph
            return (NonisotropicUnitaryPolarGraph, n, q)

@cached_function
<<<<<<< HEAD
=======
def is_haemers(int v,int k,int l,int mu):
    r"""
    Test whether some HaemersGraph graph is `(v,k,\lambda,\mu)`-strongly regular.

    For more information, see
    :func:`~sage.graphs.graph_generators.GraphGenerators.HaemersGraph`.

    INPUT:

    - ``v,k,l,mu`` (integers)

    OUTPUT:

    A tuple ``t`` such that ``t[0](*t[1:])`` builds the requested graph if one
    exists, and ``None`` otherwise.

    EXAMPLES::

        sage: from sage.graphs.strongly_regular_db import is_haemers
        sage: t = is_haemers(96, 19, 2, 4); t
        (<function HaemersGraph at ...>, 4)
        sage: g = t[0](*t[1:]); g
        Haemers(4): Graph on 96 vertices
        sage: g.is_strongly_regular(parameters=True)
        (96, 19, 2, 4)

    TESTS::

        sage: t = is_haemers(5,5,5,5); t
    """
    cdef int q, n, p
    p, n = is_prime_power(mu, get_data=True)
    q = mu
    if 2 == p and n != 0:
        if (v  == q**2*(q+2)     and
            k  == q*(q+1)-1      and
            l  == q-2):
            from sage.graphs.generators.classical_geometries import HaemersGraph
            return (HaemersGraph, q)

@cached_function
def is_cossidente_penttila(int v,int k,int l,int mu):
    r"""
    Test whether some CossidentePenttilaGraph graph is `(v,k,\lambda,\mu)`-strongly regular.

    For more information, see
    :func:`~sage.graphs.graph_generators.GraphGenerators.CossidentePenttilaGraph`.

    INPUT:

    - ``v,k,l,mu`` (integers)

    OUTPUT:

    A tuple ``t`` such that ``t[0](*t[1:])`` builds the requested graph if one
    exists, and ``None`` otherwise.

    EXAMPLES::

        sage: from sage.graphs.strongly_regular_db import is_cossidente_penttila
        sage: t =  is_cossidente_penttila(378, 52, 1, 8); t
        (<function CossidentePenttilaGraph at ...>, 5)
        sage: g = t[0](*t[1:]); g                      # optional - gap_packages
        CossidentePenttila(5): Graph on 378 vertices
        sage: g.is_strongly_regular(parameters=True)   # optional - gap_packages
        (378, 52, 1, 8)

    TESTS::

        sage: t =  is_cossidente_penttila(56,10,0,2); t
        (<function CossidentePenttilaGraph at ...>, 3)
        sage: t =  is_cossidente_penttila(1376,150,2,18); t
        (<function CossidentePenttilaGraph at ...>, 7)
        sage: t = is_cossidente_penttila(5,5,5,5); t
    """
    cdef int q, n, p
    q = 2*l+3
    p, n = is_prime_power(q, get_data=True)
    if 2 < p and n != 0:
        if (v  == (q**3+1)*(q+1)/2     and
            k  == (q**2+1)*(q-1)/2      and
            mu  == (q-1)**2/2):
            from sage.graphs.generators.classical_geometries import CossidentePenttilaGraph
            return (CossidentePenttilaGraph, q)

@cached_function
def is_complete_multipartite(int v,int k,int l,int mu):
    r"""
    Test whether some complete multipartite graph is `(v,k,\lambda,\mu)`-strongly regular.

    Any complete multipartite graph with parts of the same size is strongly regular.

    INPUT:

    - ``v,k,l,mu`` (integers)

    OUTPUT:

    A tuple ``t`` such that ``t[0](*t[1:])`` builds the requested graph if one
    exists, and ``None`` otherwise.

    EXAMPLES::

        sage: from sage.graphs.strongly_regular_db import is_complete_multipartite
        sage: t = is_complete_multipartite(12,8,4,8); t
        (<cyfunction is_complete_multipartite.<locals>.CompleteMultipartiteSRG at ...>,
         3,
         4)
        sage: g = t[0](*t[1:]); g
        Multipartite Graph with set sizes [4, 4, 4]: Graph on 12 vertices
        sage: g.is_strongly_regular(parameters=True)
        (12, 8, 4, 8)

    TESTS::

        sage: t = is_complete_multipartite(5,5,5,5); t
        sage: t = is_complete_multipartite(11,8,4,8); t
        sage: t = is_complete_multipartite(20,16,12,16);
        sage: g = t[0](*t[1:]); g
        Multipartite Graph with set sizes [4, 4, 4, 4, 4]: Graph on 20 vertices
        sage: g.is_strongly_regular(parameters=True)
        (20, 16, 12, 16)
    """
    if v>k:
        r = v/(v-k) # number of parts (of size v-k each)
        if l==(v-k)*(r-2) and k==mu and v == r*(v-k):
            from sage.graphs.generators.basic import CompleteMultipartiteGraph
            def CompleteMultipartiteSRG(nparts, partsize):
                return CompleteMultipartiteGraph([partsize]*nparts)
            return (CompleteMultipartiteSRG, r, v-k)

@cached_function
>>>>>>> 4d80eb34
def is_polhill(int v,int k,int l,int mu):
    r"""
    Test whether some graph from [Polhill09]_ is `(1024,k,\lambda,\mu)`-strongly regular.

    .. NOTE::

        This function does not actually explore *all* strongly regular graphs
        produced in [Polhill09]_, but only those on 1024 vertices.

        John Polhill offered his help if we attempt to write a code to guess,
        given `(v,k,\lambda,\mu)`, which of his construction must be applied to
        find the graph.

    INPUT:

    - ``v,k,l,mu`` (integers)

    OUTPUT:

    A tuple ``t`` such that ``t[0](*t[1:])`` builds the requested graph if the
    parameters match, and ``None`` otherwise.

    EXAMPLES::

        sage: from sage.graphs.strongly_regular_db import is_polhill
        sage: t = is_polhill(1024, 231,  38,  56); t
        [<cyfunction is_polhill.<locals>.<lambda> at ...>]
        sage: g = t[0](*t[1:]); g                    # not tested (too long)
        Graph on 1024 vertices
        sage: g.is_strongly_regular(parameters=True) # not tested (too long)
        (1024, 231, 38, 56)
        sage: t = is_polhill(1024, 264,  56,  72); t
        [<cyfunction is_polhill.<locals>.<lambda> at ...>]
        sage: t = is_polhill(1024, 297,  76,  90); t
        [<cyfunction is_polhill.<locals>.<lambda> at ...>]
        sage: t = is_polhill(1024, 330,  98, 110); t
        [<cyfunction is_polhill.<locals>.<lambda> at ...>]
        sage: t = is_polhill(1024, 462, 206, 210); t
        [<cyfunction is_polhill.<locals>.<lambda> at ...>]

    REFERENCE:

    .. [Polhill09] J. Polhill,
       Negative Latin square type partial difference sets and
       amorphic association schemes with Galois rings,
       Journal of Combinatorial Designs 17, no. 3 (2009): 266-282.
       http://onlinelibrary.wiley.com/doi/10.1002/jcd.20206/abstract
    """
    if (v,k,l,mu) not in [(1024, 231,  38,  56),
                          (1024, 264,  56,  72),
                          (1024, 297,  76,  90),
                          (1024, 330,  98, 110),
                          (1024, 462, 206, 210)]:
        return

    from itertools import product
    from sage.categories.cartesian_product import cartesian_product
    from sage.rings.finite_rings.integer_mod_ring import IntegerModRing
    from copy import copy

    def additive_cayley(vertices):
        g = Graph()
        g.add_vertices(vertices[0].parent())
        edges = [(x,x+vv)
                 for vv in set(vertices)
                 for x in g]
        g.add_edges(edges)
        g.relabel()
        return g

    # D is a Partial Difference Set of (Z4)^2, see section 2.
    G = cartesian_product([IntegerModRing(4),IntegerModRing(4)])
    D = [
        [(2,0),(0,1),(0,3),(1,1),(3,3)],
        [(1,0),(3,0),(0,2),(1,3),(3,1)],
        [(1,2),(3,2),(2,1),(2,3),(2,2)]
        ]
    D = [map(G,x) for x in D]

    # The K_i are hyperplanes partitionning the nonzero elements of
    # GF(2^s)^2. See section 6.
    s = 3
    G1 = GF(2**s,'x')
    Gp = cartesian_product([G1,G1])
    K = [Gp((x,1)) for x in G1]+[Gp((1,0))]
    K = [[x for x in Gp if x[0]*uu+x[1]*vv == 0] for (uu,vv) in K]

    # We now define the P_{i,j}. see section 6.

    P = {}
    P[0,1] = range((-1) + 1                  , 2**(s-2)+1)
    P[1,1] = range((-1) + 2**(s-2)+2         , 2**(s-1)+1)
    P[2,1] = range((-1) + 2**(s-1)+2         , 2**(s-1)+2**(s-2)+1)
    P[3,1] = range((-1) + 2**(s-1)+2**(s-2)+2, 2**(s)+1)

    P[0,2] = range((-1) + 2**(s-2)+2         , 2**(s-1)+2)
    P[1,2] = range((-1) + 2**(s-1)+3         , 2**(s-1)+2**(s-2)+2)
    P[2,2] = range((-1) + 2**(s-1)+2**(s-2)+3, 2**(s)+1) + [0]
    P[3,2] = range((-1) + 2                  , 2**(s-2)+1)

    P[0,3] = range((-1) + 2**(s-1)+3         , 2**(s-1)+2**(s-2)+3)
    P[1,3] = range((-1) + 2**(s-1)+2**(s-2)+4, 2**(s)+1) + [0,1]
    P[2,3] = range((-1) + 3                  , 2**(s-2)+2)
    P[3,3] = range((-1) + 2**(s-2)+3         , 2**(s-1)+2)

    P[0,4] = range((-1) + 2**(s-1)+2**(s-2)+4, 2**(s)+1)
    P[1,4] = range((-1) + 3                  , 2**(s-2)+1) + [2**(s-1)+1,2**(s-1)+2**(s-2)+2]
    P[2,4] = range((-1) + 2**(s-2)+3         , 2**(s-1)+1) + [2**(s-1)+2**(s-2)+1,1]
    P[3,4] = range((-1) + 2**(s-1)+3         , 2**(s-1)+2**(s-2)+1) + [2**(s-2)+1,0]

    R = {x:copy(P[x]) for x in P}

    for x in P:
        P[x] = [K[i] for i in P[x]]
        P[x] = set(sum(P[x],[])).difference([Gp((0,0))])

    P[1,4].add(Gp((0,0)))
    P[2,4].add(Gp((0,0)))
    P[3,4].add(Gp((0,0)))

    # We now define the R_{i,j}. see *end* of section 6.

    R[0,3] = range((-1) + 2**(s-1)+3         , 2**(s-1)+2**(s-2)+2)
    R[1,3] = range((-1) + 2**(s-1)+2**(s-2)+4, 2**(s)+1) + [0,1,2**(s-1)+2**(s-2)+2]
    R[0,4] = range((-1) + 2**(s-1)+2**(s-2)+4, 2**(s)+1) + [2**(s-1)+2**(s-2)+2]
    R[1,4] = range((-1) + 3                  , 2**(s-2)+1) + [2**(s-1)+1]

    for x in R:
        R[x] = [K[i] for i in R[x]]
        R[x] = set(sum(R[x],[])).difference([Gp((0,0))])

    R[1,3].add(Gp((0,0)))
    R[2,4].add(Gp((0,0)))
    R[3,4].add(Gp((0,0)))

    # Dabcd = Da, Db, Dc, Dd (cf. p273)
    # D1234 = D1, D2, D3, D4 (cf. p276)
    Dabcd = []
    D1234 = []

    Gprod = cartesian_product([G,Gp])
    for DD,PQ in [(Dabcd,P), (D1234,R)]:
        for i in range(1,5):
            Dtmp = [product([G.zero()],PQ[0,i]),
                    product(D[0],PQ[1,i]),
                    product(D[1],PQ[2,i]),
                    product(D[2],PQ[3,i])]
            Dtmp = map(set,Dtmp)
            Dtmp = map(Gprod,sum(map(list,Dtmp),[]))
            DD.append(Dtmp)

    # Now that we have the data, we can return the graphs.
    if k == 231:
        return [lambda :additive_cayley(Dabcd[0])]
    if k == 264:
        return [lambda :additive_cayley(D1234[2])]
    if k == 297:
        return [lambda :additive_cayley(D1234[0]+D1234[1]+D1234[2]).complement()]
    if k == 330:
        return [lambda :additive_cayley(Dabcd[0]+Dabcd[1]+Dabcd[2]).complement()]
    if k == 462:
        return [lambda :additive_cayley(Dabcd[0]+Dabcd[1])]

def is_RSHCD(int v,int k,int l,int mu):
    r"""
    Test whether some RSHCD graph is `(v,k,\lambda,\mu)`-strongly regular.

    For more information, see :func:`SRG_from_RSHCD`.

    INPUT:

    - ``v,k,l,mu`` (integers)

    OUTPUT:

    A tuple ``t`` such that ``t[0](*t[1:])`` builds the requested graph if one
    exists, and ``None`` otherwise.

    EXAMPLES::

        sage: from sage.graphs.strongly_regular_db import is_RSHCD
        sage: t = is_RSHCD(64,27,10,12); t
        [<built-in function SRG_from_RSHCD>, 64, 27, 10, 12]
        sage: g = t[0](*t[1:]); g
        Graph on 64 vertices
        sage: g.is_strongly_regular(parameters=True)
        (64, 27, 10, 12)

    """
    if SRG_from_RSHCD(v,k,l,mu,existence=True):
        return [SRG_from_RSHCD,v,k,l,mu]

def SRG_from_RSHCD(v,k,l,mu, existence=False,check=True):
    r"""
    Return a `(v,k,l,mu)`-strongly regular graph from a RSHCD

    This construction appears in 8.D of [BvL84]_. For more information, see
    :func:`~sage.combinat.matrices.hadamard_matrix.regular_symmetric_hadamard_matrix_with_constant_diagonal`.

    INPUT:

    - ``v,k,l,mu`` (integers)

    - ``existence`` (boolean) -- whether to return a graph or to test if Sage
      can build such a graph.

    - ``check`` (boolean) -- whether to check that output is correct before
      returning it. As this is expected to be useless (but we are cautious
      guys), you may want to disable it whenever you want speed. Set to ``True``
      by default.

    EXAMPLES::

        sage: from sage.graphs.strongly_regular_db import SRG_from_RSHCD
        sage: SRG_from_RSHCD(784, 0, 14, 38, existence=True)
        False
        sage: SRG_from_RSHCD(784, 377, 180, 182, existence=True)
        True
        sage: SRG_from_RSHCD(144, 65, 28, 30)
        Graph on 144 vertices

    TESTS::

        sage: SRG_from_RSHCD(784, 0, 14, 38)
        Traceback (most recent call last):
        ...
        ValueError: I do not know how to build a (784, 0, 14, 38)-SRG from a RSHCD

    """
    from sage.combinat.matrices.hadamard_matrix import regular_symmetric_hadamard_matrix_with_constant_diagonal
    sgn = lambda x: 1 if x>=0 else -1
    n = v
    a = (n-4*mu)//2
    e = 2*k - n + 1 + a
    t = abs(a//2)

    if (e**2 == 1              and
        k == (n-1-a+e)/2       and
        l == (n-2*a)/4 - (1-e) and
        mu== (n-2*a)/4         and
        regular_symmetric_hadamard_matrix_with_constant_diagonal(n,sgn(a)*e,existence=True)):
        if existence:
            return True
        from sage.matrix.constructor import identity_matrix as I
        from sage.matrix.constructor import ones_matrix     as J

        H = regular_symmetric_hadamard_matrix_with_constant_diagonal(n,sgn(a)*e)
        if list(H.column(0)[1:]).count(1) == k:
            H = -H
        G = Graph((J(n)-I(n)-H+H[0,0]*I(n))/2,loops=False,multiedges=False,format="adjacency_matrix")
        if check:
            assert G.is_strongly_regular(parameters=True) == (v,k,l,mu)
        return G

    if existence:
        return False
    raise ValueError("I do not know how to build a {}-SRG from a RSHCD".format((v,k,l,mu)))

@cached_function
def is_unitary_polar(int v,int k,int l,int mu):
    r"""
    Test whether some Unitary Polar graph is `(v,k,\lambda,\mu)`-strongly regular.

    For more information, see http://www.win.tue.nl/~aeb/graphs/srghub.html.

    INPUT:

    - ``v,k,l,mu`` (integers)

    OUTPUT:

    A tuple ``t`` such that ``t[0](*t[1:])`` builds the requested graph if one
    exists, and ``None`` otherwise.

    EXAMPLES::

        sage: from sage.graphs.strongly_regular_db import is_unitary_polar
        sage: t = is_unitary_polar(45, 12, 3, 3); t
        (<function UnitaryPolarGraph at ...>, 4, 2)
        sage: g = t[0](*t[1:]); g
        Unitary Polar Graph U(4, 2); GQ(4, 2): Graph on 45 vertices
        sage: g.is_strongly_regular(parameters=True)
        (45, 12, 3, 3)

        sage: t = is_unitary_polar(5,5,5,5); t

    TESTS:

    All the ``U(n,q)`` appear::

        sage: t = is_unitary_polar(45, 12, 3, 3); t
        (<function UnitaryPolarGraph at ...>, 4, 2)
        sage: t = is_unitary_polar(165, 36, 3, 9); t
        (<function UnitaryPolarGraph at ...>, 5, 2)
        sage: t = is_unitary_polar(693, 180, 51, 45); t
        (<function UnitaryPolarGraph at ...>, 6, 2)
        sage: t = is_unitary_polar(1105, 80, 15, 5); t
        (<function UnitaryPolarGraph at ...>, 4, 4)
    """
    r,s = eigenvalues(v,k,l,mu)
    if r is None:
        return
    q = k/mu
    if q*mu != k or q < 2:
        return
    p,t = is_prime_power(q, get_data=True)
    if p**t != q or t % 2 != 0:
        return
    # at this point we know that we should have U(n,q) for some n and q=p^t, t even
    if r > 0:
        q_pow_d_minus_one = r+1
    else:
        q_pow_d_minus_one = -s-1
    ppp,ttt = is_prime_power(q_pow_d_minus_one, get_data=True)
    d = ttt/t + 1
    if ppp != p or (d-1)*t != ttt:
        return
    t /= 2
    # U(2d+1,q); write q^(1/2) as p^t
    if (v == (q**d - 1)*((q**d)*p**t + 1)/(q - 1)               and
        k == q*(q**(d-1) - 1)*((q**d)/(p**t) + 1)/(q - 1)       and
        l == q*q*(q**(d-2)-1)*((q**(d-1))/(p**t) + 1)/(q - 1) + q - 1):
        from sage.graphs.generators.classical_geometries import UnitaryPolarGraph
        return (UnitaryPolarGraph, 2*d+1, p**t)

    # U(2d,q);
    if (v == (q**d - 1)*((q**d)/(p**t) + 1)/(q - 1)             and
        k == q*(q**(d-1) - 1)*((q**(d-1))/(p**t) + 1)/(q - 1)   and
        l == q*q*(q**(d-2)-1)*((q**(d-2))/(p**t) + 1)/(q - 1) + q - 1):
        from sage.graphs.generators.classical_geometries import UnitaryPolarGraph
        return (UnitaryPolarGraph, 2*d, p**t)

@cached_function
def is_unitary_dual_polar(int v,int k,int l,int mu):
    r"""
    Test whether some Unitary Dual Polar graph is `(v,k,\lambda,\mu)`-strongly regular.

    This must be the U_5(q) on totally isotropic lines.
    For more information, see http://www.win.tue.nl/~aeb/graphs/srghub.html.

    INPUT:

    - ``v,k,l,mu`` (integers)

    OUTPUT:

    A tuple ``t`` such that ``t[0](*t[1:])`` builds the requested graph if one
    exists, and ``None`` otherwise.

    EXAMPLES::

        sage: from sage.graphs.strongly_regular_db import is_unitary_dual_polar
        sage: t = is_unitary_dual_polar(297, 40, 7, 5); t
        (<function UnitaryDualPolarGraph at ...>, 5, 2)
        sage: g = t[0](*t[1:]); g
        Unitary Dual Polar Graph DU(5, 2); GQ(8, 4): Graph on 297 vertices
        sage: g.is_strongly_regular(parameters=True)
        (297, 40, 7, 5)
        sage: t = is_unitary_dual_polar(5,5,5,5); t

    TESTS::

        sage: is_unitary_dual_polar(6832, 270, 26, 10)
        (<function UnitaryDualPolarGraph at ...>, 5, 3)
    """
    r,s = eigenvalues(v,k,l,mu)
    if r is None:
        return
    q = mu - 1
    if q < 2:
        return
    p,t = is_prime_power(q, get_data=True)
    if p**t != q or t % 2 != 0:
        return
    if (r < 0 and q != -r - 1) or (s < 0 and q != -s - 1):
       return
    t /= 2
    # we have correct mu, negative eigenvalue, and q=p^(2t)
    if (v == (q**2*p**t + 1)*(q*p**t + 1)  and
        k == q*p**t*(q + 1)                and
        l == k - 1 - q**2*p**t):
        from sage.graphs.generators.classical_geometries import UnitaryDualPolarGraph
        return (UnitaryDualPolarGraph, 5, p**t)

@cached_function
def is_GQqmqp(int v,int k,int l,int mu):
    r"""
    Test whether some `GQ(q-1,q+1)` or `GQ(q+1,q-1)`-graph is `(v,k,\lambda,\mu)`-srg.

    INPUT:

    - ``v,k,l,mu`` (integers)

    OUTPUT:

    A tuple ``t`` such that ``t[0](*t[1:])`` builds the requested graph if one
    exists, and ``None`` otherwise.

    EXAMPLES::

        sage: from sage.graphs.strongly_regular_db import is_GQqmqp
        sage: t = is_GQqmqp(27,10,1,5); t
        (<function AhrensSzekeresGeneralizedQuadrangleGraph at ...>, 3, False)
        sage: g = t[0](*t[1:]); g
        AS(3); GQ(2, 4): Graph on 27 vertices
        sage: t = is_GQqmqp(45,12,3,3); t
        (<function AhrensSzekeresGeneralizedQuadrangleGraph at ...>, 3, True)
        sage: g = t[0](*t[1:]); g
        AS(3)*; GQ(4, 2): Graph on 45 vertices
        sage: g.is_strongly_regular(parameters=True)
        (45, 12, 3, 3)
        sage: t = is_GQqmqp(16,6,2,2); t
        (<function T2starGeneralizedQuadrangleGraph at ...>, 2, True)
        sage: g = t[0](*t[1:]); g
        T2*(O,2)*; GQ(3, 1): Graph on 16 vertices
        sage: g.is_strongly_regular(parameters=True)
        (16, 6, 2, 2)
        sage: t = is_GQqmqp(64,18,2,6); t
        (<function T2starGeneralizedQuadrangleGraph at ...>, 4, False)
        sage: g = t[0](*t[1:]); g
        T2*(O,4); GQ(3, 5): Graph on 64 vertices
        sage: g.is_strongly_regular(parameters=True)
        (64, 18, 2, 6)

    TESTS::

        sage: (S,T)=(127,129)
        sage: t = is_GQqmqp((S+1)*(S*T+1), S*(T+1), S-1, T+1); t
        (<function T2starGeneralizedQuadrangleGraph at ...>, 128, False)
        sage: (S,T)=(129,127)
        sage: t = is_GQqmqp((S+1)*(S*T+1), S*(T+1), S-1, T+1); t
        (<function T2starGeneralizedQuadrangleGraph at ...>, 128, True)
        sage: (S,T)=(124,126)
        sage: t = is_GQqmqp((S+1)*(S*T+1), S*(T+1), S-1, T+1); t
        (<function AhrensSzekeresGeneralizedQuadrangleGraph at ...>, 125, False)
        sage: (S,T)=(126,124)
        sage: t = is_GQqmqp((S+1)*(S*T+1), S*(T+1), S-1, T+1); t
        (<function AhrensSzekeresGeneralizedQuadrangleGraph at ...>, 125, True)
        sage: t = is_GQqmqp(5,5,5,5); t
    """
    # do we have GQ(s,t)? we must have mu=t+1, s=l+1,
    # v=(s+1)(st+1), k=s(t+1)
    S=l+1
    T=mu-1
    q = (S+T)//2
    p, w = is_prime_power(q, get_data=True)
    if (v == (S+1)*(S*T+1)      and
        k == S*(T+1)            and
        q == p**w               and
        (S+T)/2 == q):
        if p % 2 == 0:
            from sage.graphs.generators.classical_geometries\
                    import T2starGeneralizedQuadrangleGraph as F
        else:
            from sage.graphs.generators.classical_geometries\
                    import AhrensSzekeresGeneralizedQuadrangleGraph as F
        if (S,T) == (q-1, q+1):
            return (F, q, False)
        elif (S,T) == (q+1, q-1):
            return (F, q, True)

@cached_function
def is_twograph_descendant_of_srg(int v, int k0, int l, int mu):
    r"""
    Test whether some descendant graph of a s.r.g. is `(v,k_0,\lambda,\mu)`-s.r.g.

    We check whether there can exist `(v+1,k,\lambda^*,\mu^*)`-s.r.g. `G` so
    that ``self`` is a descendant graph of the regular two-graph specified
    by `G`.
    Specifically, we must have that `v+1=2(2k-\lambda^*-\mu^*)`, and
    `k_0=2(k-\mu^*)`, `\lambda=k+\lambda^*-2\mu^*`, `\mu=k-\mu^*`, which give 2
    independent linear conditions, say `k-\mu^*=\mu` and
    `\lambda^*-\mu^*=\lambda-\mu`.  Further, there is a quadratic relation
    `2 k^2-(v+1+4 \mu) k+ 2 v \mu=0`.

    If we can contruct such `G` then we return a function to build a
    `(v,k_0,\lambda,\mu)`-s.r.g.  For more information,
    see 10.3 in http://www.win.tue.nl/~aeb/2WF02/spectra.pdf

    INPUT:

    - ``v,k0,l,mu`` (integers)

    OUTPUT:

    A tuple ``t`` such that ``t[0](*t[1:])`` builds the requested graph if one
    exists and is known, and ``None`` otherwise.

    EXAMPLES::

        sage: from sage.graphs.strongly_regular_db import is_twograph_descendant_of_srg
        sage: t = is_twograph_descendant_of_srg(27, 10, 1, 5); t
        (<cyfunction is_twograph_descendant_of_srg.<locals>.la at...
        sage: g = t[0](*t[1:]); g
        descendant of complement(Johnson graph with parameters 8,2) at {5, 7}: Graph on 27 vertices
        sage: g.is_strongly_regular(parameters=True)
        (27, 10, 1, 5)
        sage: t = is_twograph_descendant_of_srg(5,5,5,5); t

    TESTS::

        sage: graphs.strongly_regular_graph(279, 150, 85, 75, existence=True)
        True
        sage: graphs.strongly_regular_graph(279, 150, 85, 75).is_strongly_regular(parameters=True) # optional - gap_packages internet
        (279, 150, 85, 75)
    """
    cdef int b, k, s
    if k0 != 2*mu or v % 2 == 0:
        return
    b = v+1+4*mu
    D = sqrt(b**2-16*v*mu)
    if int(D)==D:
        for kf in [(-D+b)/4, (D+b)/4]:
            k = int(kf)
            if k == kf and \
                strongly_regular_graph(v+1, k, l - 2*mu + k , k - mu,  existence=True):
                def la(vv):
                    from sage.combinat.designs.twographs import twograph_descendant
                    g = strongly_regular_graph(vv, k, l - 2*mu + k)
                    return twograph_descendant(g, g.vertex_iterator().next(), name=True)
                return(la, v+1)
    return

@cached_function
def is_taylor_twograph_srg(int v,int k,int l,int mu):
    r"""
    Test whether some Taylor two-graph SRG is `(v,k,\lambda,\mu)`-strongly regular.

    For more information, see §7E of [BvL84]_.

    INPUT:

    - ``v,k,l,mu`` (integers)

    OUTPUT:

    A tuple ``t`` such that ``t[0](*t[1:])`` builds the requested graph
    :func:`TaylorTwographSRG
    <sage.graphs.graph_generators.GraphGenerators.TaylorTwographSRG>` if the
    parameters match, and ``None`` otherwise.

    EXAMPLES::

        sage: from sage.graphs.strongly_regular_db import is_taylor_twograph_srg
        sage: t = is_taylor_twograph_srg(28, 15, 6, 10); t
        (<function TaylorTwographSRG at ...>, 3)
        sage: g = t[0](*t[1:]); g
        Taylor two-graph SRG: Graph on 28 vertices
        sage: g.is_strongly_regular(parameters=True)
        (28, 15, 6, 10)
        sage: t = is_taylor_twograph_srg(5,5,5,5); t

    TESTS::

        sage: is_taylor_twograph_srg(730, 369, 168, 205)
        (<function TaylorTwographSRG at ...>, 9)

    """
    r,s = eigenvalues(v,k,l,mu)
    if r is None:
        return
    p,t = is_prime_power(v-1, get_data=True)
    if p**t+1 != v or t % 3 != 0 or p % 2 == 0:
        return
    q = p**(t//3)
    if (k, l, mu) == (q*(q**2+1)/2, (q**2+3)*(q-1)/4, (q**2+1)*(q+1)/4):
        from sage.graphs.generators.classical_geometries import TaylorTwographSRG
        return (TaylorTwographSRG, q)
    return

def is_switch_skewhad(int v, int k, int l, int mu):
    r"""
    Test whether some `switch skewhad^2+*` is `(v,k,\lambda,\mu)`-strongly regular.

    The `switch skewhad^2+*` graphs appear on `Andries Brouwer's database
    <http://www.win.tue.nl/~aeb/graphs/srg/srgtab.html>`__ and are built by
    adding an isolated vertex to the complement of
    :func:`~sage.graphs.graph_generators.GraphGenerators.SquaredSkewHadamardMatrixGraph`,
    and a :meth:`Seidel switching <Graph.seidel_switching>` a set of disjoint
    `n`-cocliques.

    INPUT:

    - ``v,k,l,mu`` (integers)

    OUTPUT:

    A tuple ``t`` such that ``t[0](*t[1:])`` builds the requested graph if the
    parameters match, and ``None`` otherwise.

    EXAMPLES::

        sage: graphs.strongly_regular_graph(226, 105, 48, 49)
        switch skewhad^2+*_4: Graph on 226 vertices

    TESTS::

        sage: from sage.graphs.strongly_regular_db import is_switch_skewhad
        sage: t = is_switch_skewhad(5,5,5,5); t

    """
    from sage.combinat.matrices.hadamard_matrix import skew_hadamard_matrix
    from sage.graphs.generators.families import SwitchedSquaredSkewHadamardMatrixGraph
    cdef int n
    r,s = eigenvalues(v,k,l,mu)
    if r is None:
        return
    if r<s:
        r,s = s,r
    n = -s // 2
    if  int(r) == 2*n-1         and \
        v == (4*n-1)**2 + 1     and \
        k == (4*n-1)*(2*n-1)    and \
        skew_hadamard_matrix(4*n, existence=True):
            return (SwitchedSquaredSkewHadamardMatrixGraph, n)

def is_switch_OA_srg(int v, int k, int l, int mu):
    r"""
    Test whether some *switch* `OA(k,n)+*` is `(v,k,\lambda,\mu)`-strongly regular.

    The "switch* `OA(k,n)+*` graphs appear on `Andries Brouwer's database
    <http://www.win.tue.nl/~aeb/graphs/srg/srgtab.html>`__ and are built by
    adding an isolated vertex to a
    :meth:`~sage.graphs.graph_generators.GraphGenerators.OrthogonalArrayBlockGraph`,
    and a :meth:`Seidel switching <Graph.seidel_switching>` a set of disjoint
    `n`-cocliques.

    INPUT:

    - ``v,k,l,mu`` (integers)

    OUTPUT:

    A tuple ``t`` such that ``t[0](*t[1:])`` builds the requested graph if the
    parameters match, and ``None`` otherwise.

    EXAMPLES::

        sage: graphs.strongly_regular_graph(170, 78, 35, 36) # indirect doctest
        Graph on 170 vertices

    TESTS::

        sage: from sage.graphs.strongly_regular_db import is_switch_OA_srg
        sage: t = is_switch_OA_srg(5,5,5,5); t
        sage: t = is_switch_OA_srg(170, 78, 35, 36);
        sage: t[0](*t[1:]).is_strongly_regular(parameters=True)
        (170, 78, 35, 36)
        sage: t = is_switch_OA_srg(290, 136,  63,  64);
        sage: t[0](*t[1:]).is_strongly_regular(parameters=True)
        (290, 136, 63, 64)
        sage: is_switch_OA_srg(626, 300, 143, 144)
        (<cyfunction is_switch_OA_srg.<locals>.switch_OA_srg at ..., 12, 25)
        sage: is_switch_OA_srg(842, 406, 195, 196)
        (<cyfunction is_switch_OA_srg.<locals>.switch_OA_srg at ..., 14, 29)

    """
    cdef int n_2_p_1 = v
    cdef int n = <int> floor(sqrt(n_2_p_1-1))

    if n*n != n_2_p_1-1: # is it a square?
        return None

    cdef int c = k/n
    if (k % n                            or
        l != c*c-1                       or
        k != 1+(c-1)*(c+1)+(n-c)*(n-c-1) or
        not orthogonal_array(c+1,n,existence=True,resolvable=True)):
        return None

    def switch_OA_srg(c,n):
        from itertools import izip
        OA = map(tuple,orthogonal_array(c+1,n,resolvable=True))
        g = Graph([OA,lambda x,y: any(xx==yy for xx,yy in izip(x,y))],loops=False)
        g.add_vertex(0)
        g.seidel_switching(OA[:c*n])
        return g

    return (switch_OA_srg,c,n)

cdef eigenvalues(int v,int k,int l,int mu):
    r"""
    Return the eigenvalues of a (v,k,l,mu)-strongly regular graph.

    If the set of parameters is not feasible, or if they correspond to a
    conference graph, the function returns ``(None,None)``. Otherwise
    it returns the pair [r,s] of eigenvalues, satisfying r>s.

    INPUT:

    - ``v,k,l,mu`` (integers)

    """
    # See 1.3.1 of [Distance-regular graphs]
    b = (mu-l)
    c = (mu-k)
    D = b**2-4*c
    if not is_square(D):
        return [None,None]
    return [(-b+sqrt(D))/2.0,
            (-b-sqrt(D))/2.0]

def eigenmatrix(int v,int k,int l,int mu):
    r"""
    Return the 1st eigenmatrix of a `(v,k,l,mu)`-strongly regular graph.

    The adjacency matrix `A` of an s.r.g. commutes with the adacency matrix
    `A'=J-A-I` of its complement (here `J` is all-1 matrix, and `I` the identity
    matrix).  Thus, they can be simultaneously diagonalized and so `A` and `A'`
    share eigenspaces.

    The eigenvalues of `J` are `v` with multiplicity 1, and 0 with multiplicity
    `v-1`. Thus the eigenvalue of `A'` corresponding to the 1-dimension
    `k`-eigenspace of `A` is `v-k-1`.  Respecively, the eigenvalues of `A'`
    corresponding to `t`-eigenspace of `A`, with `t` unequal to `k`, equals
    `-t-1`. The 1st eigenmatrix `P` of the C-algebra `C[A]` generated by `A`
    encodes this eigenvalue information in its three colums; the 2nd (resp. 3rd)
    column contains distinct eigenvalues of `A` (resp. of `A'`), and the 1st
    column contains the corresponding eigenvalues of `I`. The matrix `vP^{-1}`
    is called the 2nd eigenvalue matrix of `C[A]`.

    The most interesting feature of `vP^{-1}` is that it is the 1st eigenmatrix
    of the dual of `C[A]` if the dual is generated by the adjacency matrix of a
    strongly regular graph. See [BH12]_ and [BI84]_ for details.

    If the set of parameters is not feasible, or if they correspond to a
    conference graph, the function returns ``None``. Its output is stable, assuming
    that the eigenvalues r,s used satisfy r>s; this holds for the current
    implementation of eigenvalues().

    INPUT:

    - ``v,k,l,mu`` (integers)

    EXAMPLES:

    Petersen's graph's C-algebra does not have a dual coming from an s.r.g.::

        sage: from sage.graphs.strongly_regular_db import eigenmatrix
        sage: P=eigenmatrix(10,3,0,1); P
        [ 1  3  6]
        [ 1  1 -2]
        [ 1 -2  1]
        sage: 10*P^-1
        [   1    5    4]
        [   1  5/3 -8/3]
        [   1 -5/3  2/3]

    The line graph of `K_{3,3}` is self-dual::

        sage: P=eigenmatrix(9,4,1,2); P
        [ 1  4  4]
        [ 1  1 -2]
        [ 1 -2  1]
        sage: 9*P^-1
        [ 1  4  4]
        [ 1  1 -2]
        [ 1 -2  1]

    A strongly regular graph with a non-isomorphic dual coming from another
    strongly regular graph::

        sage: graphs.strongly_regular_graph(243,220,199,200, existence=True)
        True
        sage: graphs.strongly_regular_graph(243,110,37,60, existence=True)
        True
        sage: P=eigenmatrix(243,220,199,200); P
        [  1 220  22]
        [  1   4  -5]
        [  1  -5   4]
        sage: 243*P^-1
        [  1 110 132]
        [  1   2  -3]
        [  1 -25  24]
        sage: 243*P^-1==eigenmatrix(243,110,37,60)
        True

    TESTS::

        sage: eigenmatrix(5,5,5,-5)

    REFERENCE:

    .. [BI84] Eiichi Bannai, Tatsuro Ito,
      Algebraic Combinatorics I: Association Schemes,
      Benjamin/Cummings, 1984
    """
    from sage.rings.integer_ring import ZZ
    r,s = eigenvalues(v,k,l,mu)
    if r is not None:
        return Matrix(ZZ, [[1,k,v-k-1],[1,r,-r-1],[1,s,-s-1]])

cpdef latin_squares_graph_parameters(int v,int k, int l,int mu):
    r"""
    Check whether (v,k,l,mu)-strongly regular graph has parameters of an `L_g(n)` s.r.g.

    Also known as pseudo-OA(n,g) case, i.e. s.r.g. with parameters of an OA(n,g)-graph.
    Return g and n, if they exist. See Sect. 9.1 of [BH12]_ for details.

    INPUT:

    - ``v,k,l,mu`` -- (integers) parameters of the graph

    OUTPUT:

    - ``(g, n)`` -- parameters of an `L_g(n)` graph, or `None`

    TESTS::

        sage: from sage.graphs.strongly_regular_db import latin_squares_graph_parameters
        sage: latin_squares_graph_parameters(9,4,1,2)
        (2, 3)
        sage: latin_squares_graph_parameters(5,4,1,2)
    """
    cdef int g, n
    r,s = eigenvalues(v,k,l,mu)
    if r is None:
        return
    if r < s:
        r, s = s, r
    g = -s
    n = r+g
    if v==n**2 and k==g*(n-1) and l==(g-1)*(g-2)+n-2 and mu==g*(g-1):
        return g, n
    return

def _H_3_cayley_graph(L):
    r"""
    return the `L`-Cayley graph of the group `H_3` from Prop. 12 in [JK03]_.

    INPUT:

    - the list of words for the generating set in the format ["abc",...,"xyz"] for
      a,b,...,z being integers between 0 and 4.

    TESTS::

        sage: from sage.graphs.strongly_regular_db import _H_3_cayley_graph
        sage: _H_3_cayley_graph(["100","110","130","140","200","230","240","300"])
        Graph on 100 vertices
    """
    from sage.groups.free_group import FreeGroup
    from sage.groups.finitely_presented import FinitelyPresentedGroup
    G = FreeGroup('x,y,z')
    x,y,z = G.gens()
    rels = (x**5,y**5,z**4,x*y*x**(-1)*y**(-1),z*x*z**(-1)*x**(-2),z*y*z**(-1)*y**(-2))
    G = FinitelyPresentedGroup(G,rels)
    x,y,z = G.gens()
    H = G.as_permutation_group()
    L = map(lambda x:map(int,x),L)
    x,y,z=(H.gen(0),H.gen(1),H.gen(2))
    L = [H(x**xx*y**yy*z**zz) for xx,yy,zz in L]
    return Graph(H.cayley_graph(generators=L, simple=True))

def SRG_100_44_18_20():
    r"""
    Return a `(100, 44, 18, 20)`-strongly regular graph.

    This graph is built as a Cayley graph, using the construction for `\Delta_1`
    with group `H_3` presented in Table 8.1 of [JK03]_

    EXAMPLE::

        sage: from sage.graphs.strongly_regular_db import SRG_100_44_18_20
        sage: G = SRG_100_44_18_20()                 # long time
        sage: G.is_strongly_regular(parameters=True) # long time
        (100, 44, 18, 20)

    REFERENCES:

    .. [JK03] L. K. Jørgensen, M. Klin, M.,
      Switching of edges in strongly regular graphs.
      I. A family of partial difference sets on 100 vertices,
      Electronic Journal of Combinatorics 10(1), 2003.
    """
    return _H_3_cayley_graph(["100","110","130","140","200","230","240","300",
             "310","320","400","410","420","440","041","111","221","231","241",
             "321","331","401","421","441","002","042","112","122","142","212",
             "232","242","322","342","033","113","143","223","303","333","343",
             "413","433","443"])

def SRG_100_45_20_20():
    r"""
    Return a `(100, 45, 20, 20)`-strongly regular graph.

    This graph is built as a Cayley graph, using the construction for `\Gamma_3`
    with group `H_3` presented in Table 8.1 of [JK03]_.

    EXAMPLE::

        sage: from sage.graphs.strongly_regular_db import SRG_100_45_20_20
        sage: G = SRG_100_45_20_20()              # long time
        sage: G.is_strongly_regular(parameters=True) # long time
        (100, 45, 20, 20)
    """
    return _H_3_cayley_graph(["120","140","200","210","201","401","411","321",
             "002","012","022","042","303","403","013","413","240","031","102",
             "323","300","231","132","133","310","141","142","233","340","241",
             "202","333","410","341","222","433","430","441","242","302","312",
             "322","332","442","143"])


def SRG_105_32_4_12():
    r"""
    Return a `(105, 32, 4, 12)`-strongly regular graph.

    The vertices are the flags of the projective plane of order 4. Two flags
    `(a,A)` and `(b,B)` are adjacent if the point `a` is on the line `B` or
    the point `b` is  on the line `A`, and `a \neq b`, `A \neq B`. See
    Theorem 2.7 in [GS70]_, and [Co06]_.

    EXAMPLE::

        sage: from sage.graphs.strongly_regular_db import SRG_105_32_4_12
        sage: G = SRG_105_32_4_12(); G
        Graph on 105 vertices
        sage: G.is_strongly_regular(parameters=True)
        (105, 32, 4, 12)

    REFERENCES:

    .. [GS70] J.-M. Goethals and J. J. Seidel,
       Strongly regular graphs derived from combinatorial designs,
       Can. J. Math. 22 (1970) 597-614.
       http://dx.doi.org/10.4153/CJM-1970-067-9

    .. [Co06] K. Coolsaet,
       The uniqueness of the strongly regular graph srg(105,32,4,12),
       Bull. Belg. Math. Soc. 12(2006), 707-718.
       http://projecteuclid.org/euclid.bbms/1136902608
    """
    from sage.combinat.designs.block_design import ProjectiveGeometryDesign
    P = ProjectiveGeometryDesign(2,1,GF(4,'a'))
    IG = P.incidence_graph().line_graph()
    a = IG.automorphism_group()
    h = a.stabilizer(a.domain()[0])
    o = filter(lambda x: len(x)==32, h.orbits())[0][0]
    e = a.orbit((a.domain()[0],o),action="OnSets")
    G = Graph()
    G.add_edges(e)
    return G

def SRG_120_77_52_44():
    r"""
    Return a `(120,77,52,44)`-strongly regular graph.

    To build this graph, we first build a `2-(21,7,12)` design, by removing two
    points from the :func:`~sage.combinat.designs.block_design.WittDesign` on 23
    points. We then build the intersection graph of blocks with intersection
    size 3.

    EXAMPLE::

        sage: from sage.graphs.strongly_regular_db import SRG_120_77_52_44
        sage: G = SRG_120_77_52_44()                 # optional - gap_packages
        sage: G.is_strongly_regular(parameters=True) # optional - gap_packages
        (120, 77, 52, 44)
    """
    from sage.combinat.designs.block_design import WittDesign
    from sage.combinat.designs.incidence_structures import IncidenceStructure
    W = WittDesign(23)
    H = IncidenceStructure([x for x in W if 22 not in x and 21 not in x])
    return H.intersection_graph(3)

def SRG_144_39_6_12():
    r"""
    Return a `(144,39,6,12)`-strongly regular graph.

    This graph is obtained as an orbit of length 2808 on sets of cardinality 2
    (among 2 such orbits) of the group `PGL_3(3)` acting on the (right) cosets of
    a subgroup of order 39.

    EXAMPLE::

        sage: from sage.graphs.strongly_regular_db import SRG_144_39_6_12
        sage: G = SRG_144_39_6_12()
        sage: G.is_strongly_regular(parameters=True)
        (144, 39, 6, 12)
    """

    from sage.libs.gap.libgap import libgap
    g=libgap.ProjectiveGeneralLinearGroup(3,3)
    ns=g.Normalizer(g.SylowSubgroup(13))
    G=g.Action(g.RightCosets(ns),libgap.OnRight)
    H=G.Stabilizer(1)
    for o in filter(lambda x: len(x)==39, H.Orbits()):
        h = Graph()
        h.add_edges(G.Orbit([1,o[0]],libgap.OnSets))
        if h.is_strongly_regular():
            h.relabel()
            return h

def SRG_176_49_12_14():
    r"""
    Return a `(176,49,12,14)`-strongly regular graph.

    This graph is built from the symmetric Higman-Sims design. In
    [BrouwerPolarities82]_, it is explained that there exists an involution
    `\sigma` exchanging the points and blocks of the Higman-Sims design, such
    that each point is mapped on a block that contains it (i.e. `\sigma` is a
    'polarity with all universal points'). The graph is then built by making two
    vertices `u,v` adjacent whenever `v\in \sigma(u)`.

    EXAMPLE::

        sage: from sage.graphs.strongly_regular_db import SRG_176_49_12_14
        sage: G = SRG_176_49_12_14()                 # optional - gap_packages # long time
        sage: G.is_strongly_regular(parameters=True) # optional - gap_packages # long time
        (176, 49, 12, 14)

    REFERENCE:

    .. [BrouwerPolarities82] A. Brouwer,
       Polarities of G. Higman's symmetric design and a strongly regular graph on 176 vertices,
       Aequationes mathematicae 25, no. 1 (1982): 77-82.
    """
    from sage.combinat.designs.database import HigmanSimsDesign
    d = HigmanSimsDesign()
    g = d.incidence_graph(labels=True)
    ag=g.automorphism_group().conjugacy_classes_representatives()

    # Looking for an involution that maps a point of the design to one of the
    # blocks that contains it. It is called a polarity with only absolute
    # points in
    for aut in ag:
        try:
            0 in aut(0)
        except TypeError:
            continue
        if (aut.order() == 2 and
            all(i in aut(i) for i in d.ground_set())):
            g = Graph()
            g.add_edges((u,v) for u in d.ground_set() for v in aut(u))
            return g

def SRG_176_105_68_54():
    r"""
    Return a `(176, 105, 68, 54)`-strongly regular graph.

    To build this graph, we first build a `2-(22,7,16)` design, by removing one
    point from the :func:`~sage.combinat.designs.block_design.WittDesign` on 23
    points. We then build the intersection graph of blocks with intersection
    size 3. Known as S.7 in [Hu75]_.

    EXAMPLE::

        sage: from sage.graphs.strongly_regular_db import SRG_176_105_68_54
        sage: G = SRG_176_105_68_54()                # optional - gap_packages
        sage: G.is_strongly_regular(parameters=True) # optional - gap_packages
        (176, 105, 68, 54)
    """
    from sage.combinat.designs.block_design import WittDesign
    from sage.combinat.designs.incidence_structures import IncidenceStructure
    W = WittDesign(23)
    H = IncidenceStructure([x for x in W if 22 not in x])
    return H.intersection_graph(3)

def SRG_210_99_48_45():
    r"""
    Return a strongly regular graph with parameters `(210, 99, 48, 45)`

    This graph is from Example 4.2 in [KPRWZ10]_. One considers the action of
    the symmetric group `S_7` on the 210 digraphs isomorphic to the
    disjoint union of `K_1` and the circulant 6-vertex digraph
    ``digraphs.Circulant(6,[1,4])``. It has 16 orbitals; the package [COCO]_
    found a megring of them, explicitly described in [KPRWZ10]_, resulting in
    this graph.

    EXAMPLE::

        sage: from sage.graphs.strongly_regular_db import SRG_210_99_48_45
        sage: g=SRG_210_99_48_45()
        sage: g.is_strongly_regular(parameters=True)
        (210, 99, 48, 45)

    REFERENCES:

    .. [KPRWZ10] M. H. Klin, C. Pech, S. Reichard, A. Woldar, M. Zvi-Av,
       Examples of computer experimentation in algebraic combinatorics,
       ARS MATHEMATICA CONTEMPORANEA 3 (2010) 237–258
       http://amc-journal.eu/index.php/amc/article/viewFile/119/118

    .. [COCO] I. A. Faradjev and M. H. Klin,
       Computer package for computations with coherent configurations,
       Proc. ISSAC-91, ACM Press, Bonn, 1991, pages 219–223;
       code, by I.A.Faradjev (with contributions by A.E.Brouwer, D.V.Pasechnik)
       https://github.com/dimpase/coco

    """
    from sage.libs.gap.libgap import libgap
    from sage.combinat.permutation import Permutation
    def ekg(g0): # return arcs of the Cayley digraph of <g> on {g,g^4}
        g = Permutation(g0)
        return libgap.Set(map(lambda x: (x,g(x)), range(1,8))\
                        + map(lambda x: (x,g(g(g(g(x))))), range(1,8)))

    kd=map(ekg,
        [(7, 1, 2, 3, 4, 5), (7, 1, 3, 4, 5, 6),
        (7, 3, 4, 5, 6, 2), (7, 1, 4, 3, 5, 6),
        (7, 3, 1, 4, 5, 6), (7, 2, 4, 3, 5, 6),
        (7, 3, 2, 4, 5, 1), (7, 2, 4, 3, 5, 1)])
    s=libgap.SymmetricGroup(7)
    O=s.Orbit(kd[0],libgap.OnSetsTuples)
    sa=s.Action(O,libgap.OnSetsTuples)
    G=Graph()
    for g in kd[1:]:
        G.add_edges(libgap.Orbit(sa,[libgap.Position(O,kd[0]),\
                                     libgap.Position(O,g)],libgap.OnSets))
    return G

def SRG_243_110_37_60():
    r"""
    Return a `(243, 110, 37, 60)`-strongly regular graph.

    Consider the orthogonal complement of the
    :func:`~sage.coding.code_constructions.TernaryGolayCode`, which has 243
    words. On them we define a graph, in which two words are adjacent
    whenever their Hamming distance is 9. This construction appears in [GS75]_.

    .. NOTE::

        A strongly regular graph with the same parameters is also obtained from
        the database of 2-weight codes.

    EXAMPLE::

        sage: from sage.graphs.strongly_regular_db import SRG_243_110_37_60
        sage: G = SRG_243_110_37_60()
        sage: G.is_strongly_regular(parameters=True)
        (243, 110, 37, 60)

    REFERENCE:

    .. [GS75] J.M. Goethals, and J. J. Seidel,
       The regular two-graph on 276 vertices,
       Discrete Mathematics 12, no. 2 (1975): 143-158.
       http://dx.doi.org/10.1016/0012-365X(75)90029-1
    """
    from sage.coding.code_constructions import TernaryGolayCode
    M = TernaryGolayCode().generator_matrix()
    V = list(M.right_kernel())
    return Graph([range(len(V)), lambda x,y:(V[x]-V[y]).hamming_weight() == 9 ])

def SRG_253_140_87_65():
    r"""
    Return a `(253, 140, 87, 65)`-strongly regular graph.

    To build this graph, we first build the
    :func:`~sage.combinat.designs.block_design.WittDesign` on 23 points which is
    a `2-(23,7,21)` design. We then build the intersection graph of blocks with
    intersection size 3. Known as S.6 in [Hu75]_.

    EXAMPLE::

        sage: from sage.graphs.strongly_regular_db import SRG_253_140_87_65
        sage: G = SRG_253_140_87_65()                # optional - gap_packages
        sage: G.is_strongly_regular(parameters=True) # optional - gap_packages
        (253, 140, 87, 65)
    """
    from sage.combinat.designs.block_design import WittDesign
    from sage.combinat.designs.incidence_structures import IncidenceStructure
    W = WittDesign(23)
    return W.intersection_graph(3)

def SRG_196_91_42_42():
    r"""
    Return a `(196,91,42,42)`-strongly regular graph.

    This strongly regular graph is built following the construction provided in
    Corollary 8.2.27 of [IS06]_.

    EXAMPLES::

        sage: from sage.graphs.strongly_regular_db import SRG_196_91_42_42
        sage: G = SRG_196_91_42_42()
        sage: G.is_strongly_regular(parameters=True)
        (196, 91, 42, 42)

    REFERENCE:

    .. [IS06] Y.J. Ionin, S. Shrikhande,
      Combinatorics of symmetric designs.
      Cambridge University Press, 2006.
    """
    from sage.rings.finite_rings.integer_mod_ring import IntegerModRing
    from sage.graphs.generators.intersection import IntersectionGraph
    k = 7
    G = IntegerModRing(91)
    A = map(G,{0, 10, 27, 28, 31, 43, 50})
    B = map(G,{0, 11, 20, 25, 49, 55, 57})
    H = map(G,[13*i for i in range(k)])
    U = map(frozenset,[[x+z for x in A] for z in G])
    V = map(frozenset,[[x+z for x in B] for z in G])
    W = map(frozenset,[[x+z for x in H] for z in G])
    G = IntersectionGraph(U+V+W)

    G.seidel_switching(U)

    G.add_edges((-1,x) for x in U)
    G.relabel()
    return G

def SRG_220_84_38_28():
    r"""
    Return a `(280, 135, 70, 60)`-strongly regular graph.

    This graph is obtained from the
    :meth:`~IncidenceStructure.intersection_graph` of a
    :func:`~sage.combinat.designs.database.BIBD_45_9_8`. This construction
    appears in VII.11.2 from [DesignHandbook]_

    EXAMPLE::

        sage: from sage.graphs.strongly_regular_db import SRG_220_84_38_28
        sage: g=SRG_220_84_38_28()
        sage: g.is_strongly_regular(parameters=True)
        (220, 84, 38, 28)
    """
    from sage.combinat.designs.database import BIBD_45_9_8
    from sage.combinat.designs.incidence_structures import IncidenceStructure
    G = IncidenceStructure(BIBD_45_9_8()).intersection_graph(3)
    G.relabel()
    return G

def SRG_276_140_58_84():
    r"""
    Return a `(276, 140, 58, 84)`-strongly regular graph.

    The graph is built from from
    :meth:`~sage.graphs.graph_generators.GraphGenerators.McLaughlinGraph`, with
    an added isolated vertex. We then perform a
    :meth:`~Graph.seidel_switching` on a set of 28 disjoint 5-cliques, which
    exist by cf. [HT96]_.

    EXAMPLE::

        sage: from sage.graphs.strongly_regular_db import SRG_276_140_58_84
        sage: g=SRG_276_140_58_84()                  # long time # optional - gap_packages
        sage: g.is_strongly_regular(parameters=True) # long time # optional - gap_packages
        (276, 140, 58, 84)

    REFERENCE:

    .. [HT96] W. H. Haemers and V. D. Tonchev,
      Spreads in strongly regular graphs,
      Designs, Codes and Cryptography 8 (1996) 145-157.
    """
    from sage.graphs.generators.smallgraphs import McLaughlinGraph
    g = McLaughlinGraph()
    C = [[ 0,  72,  87, 131, 136], [ 1,  35,  61, 102, 168], [ 2,  32,  97, 125, 197], [ 3,  22,  96, 103, 202],
         [ 4,  46,  74, 158, 229], [ 5,  83,  93, 242, 261], [ 6,  26,  81, 147, 176], [ 7,  42,  63, 119, 263],
         [ 8,  49,  64, 165, 227], [ 9,  70,  85, 208, 273], [10,  73,  92, 230, 268], [11,  54,  95, 184, 269],
         [12,  55,  62, 185, 205], [13,  51,  65, 162, 254], [14,  78,  88, 231, 274], [15,  40,  59, 117, 252],
         [16,  24,  71, 137, 171], [17,  39,  43, 132, 163], [18,  57,  79, 175, 271], [19,  68,  80, 217, 244],
         [20,  75,  98, 239, 267], [21,  33,  56, 113, 240], [23, 127, 152, 164, 172], [25, 101, 128, 183, 264],
         [27, 129, 154, 160, 201], [28, 126, 144, 161, 228], [29, 100, 133, 204, 266], [30, 108, 146, 200, 219]]
    g.add_vertex(-1)
    g.seidel_switching(sum(C,[]))
    g.relabel()
    g.name('')
    return g

def SRG_280_135_70_60():
    r"""
    Return a strongly regular graph with parameters `(280, 135, 70, 60)`.

    This graph is built from the action of `J_2` on a `3.PGL(2,9)` subgroup it
    contains.

    EXAMPLE::

        sage: from sage.graphs.strongly_regular_db import SRG_280_135_70_60
        sage: g=SRG_280_135_70_60()                  # long time # optional - gap_packages
        sage: g.is_strongly_regular(parameters=True) # long time # optional - gap_packages
        (280, 135, 70, 60)
    """
    from sage.interfaces.gap import gap
    from sage.groups.perm_gps.permgroup import PermutationGroup
    from sage.graphs.graph import Graph

    gap.load_package("AtlasRep")

    # A representation of J2 acting on a 3.PGL(2,9) it contains.
    J2    = PermutationGroup(gap('AtlasGenerators("J2",2).generators'))
    edges = J2.orbit((1,2),"OnSets")
    g     = Graph()
    g.add_edges(edges)
    g.relabel()
    return g

def SRG_280_117_44_52():
    r"""
    Return a strongly regular graph with parameters `(280, 117, 44, 52)`.

    This graph is built according to a very pretty construction of Mathon and
    Rosa [MR85]_:

        The vertices of the graph `G` are all partitions of a set of 9 elements
        into `\{\{a,b,c\},\{d,e,f\},\{g,h,i\}\}`. The cross-intersection of two
        such partitions `P=\{P_1,P_2,P_3\}` and `P'=\{P'_1,P'_2,P'_3\}` being
        defined as `\{P_i \cap P'_j: 1\leq i,j\leq 3\}`, two vertices of `G` are
        set to be adjacent if the cross-intersection of their respective
        partitions does not contain exactly 7 nonempty sets.

    EXAMPLE::

        sage: from sage.graphs.strongly_regular_db import SRG_280_117_44_52
        sage: g=SRG_280_117_44_52()
        sage: g.is_strongly_regular(parameters=True)
        (280, 117, 44, 52)

    REFERENCE:

    .. [MR85] R. Mathon and A. Rosa,
       A new strongly regular graph,
       Journal of Combinatorial Theory, Series A 38, no. 1 (1985): 84-86.
       http://dx.doi.org/10.1016/0097-3165(85)90025-1
    """
    from sage.graphs.hypergraph_generators import hypergraphs

    # V is the set of partions {{a,b,c},{d,e,f},{g,h,i}} of {0,...,8}
    H = hypergraphs.CompleteUniform(9,3)
    g = H.intersection_graph()
    V = g.complement().cliques_maximal()
    V = map(frozenset,V)

    # G is the graph defined on V in which two vertices are adjacent when they
    # corresponding partitions cross-intersect on 7 nonempty sets
    G = Graph([V, lambda x,y:
               sum(any(xxx in yy for xxx in xx) for xx in x for yy in y) != 7],
              loops=False)
    return G

def strongly_regular_from_two_weight_code(L):
    r"""
    Return a strongly regular graph from a two-weight code.

    A code is said to be a *two-weight* code the weight of its nonzero codewords
    (i.e. their number of nonzero coordinates) can only be one of two integer
    values `w_1,w_2`. It is said to be *projective* if the minimum weight of the
    dual code is `\geq 3`. A strongly regular graph can be built from a
    two-weight projective code with weights `w_1,w_2` (assuming `w_1<w_2`) by
    adding an edge between any two codewords whose difference has weight
    `w_1`. For more information, see [vLintSchrijver81]_ or [Delsarte72]_.

    INPUT:

    - ``L`` -- a two-weight linear code, or its generating matrix.

    EXAMPLE::

        sage: from sage.graphs.strongly_regular_db import strongly_regular_from_two_weight_code
        sage: x=("100022021001111",
        ....:    "010011211122000",
        ....:    "001021112100011",
        ....:    "000110120222220")
        sage: M = Matrix(GF(3),[list(l) for l in x])
        sage: G = strongly_regular_from_two_weight_code(LinearCode(M))
        sage: G.is_strongly_regular(parameters=True)
        (81, 50, 31, 30)

    REFERENCES:

    .. [vLintSchrijver81] J. H. van Lint, and A. Schrijver (1981),
      Construction of strongly regular graphs, two-weight codes and
      partial geometries by finite fields,
      Combinatorica, 1(1), 63-73.

    .. [Delsarte72] Ph. Delsarte,
      Weights of linear codes and strongly regular normed spaces,
      Discrete Mathematics (1972), Volume 3, Issue 1, Pages 47-64,
      http://dx.doi.org/10.1016/0012-365X(72)90024-6.

    """
    from sage.matrix.matrix import is_Matrix
    if is_Matrix(L):
        L = LinearCode(L)
    V = map(tuple,list(L))
    w1, w2 = sorted(set(sum(map(bool,x)) for x in V).difference([0]))
    G = Graph([V,lambda u,v: sum(uu!=vv for uu,vv in zip(u,v)) == w1])
    G.relabel()
    return G

def SRG_416_100_36_20():
    r"""
    Return a `(416,100,36,20)`-strongly regular graph.

    This graph is obtained as an orbit on sets of cardinality 2
    (among 2 that exists) of the group `G_2(4)`.
    This graph is isomorphic to the subgraph of the from :meth:`Suzuki Graph
    <sage.graphs.graph_generators.GraphGenerators.SuzukiGraph>` induced on
    the neighbors of a vertex. Known as S.14 in [Hu75]_.

    EXAMPLE::

        sage: from sage.graphs.strongly_regular_db import SRG_416_100_36_20
        sage: g = SRG_416_100_36_20()                # optional - gap_packages # long time
        sage: g.is_strongly_regular(parameters=True) # optional - gap_packages # long time
        (416, 100, 36, 20)
    """
    from sage.libs.gap.libgap import libgap
    libgap.LoadPackage("AtlasRep")
    g=libgap.AtlasGroup("G2(4)",libgap.NrMovedPoints,416)
    h = Graph()
    h.add_edges(g.Orbit([1,5],libgap.OnSets))
    h.relabel()
    return h

def SRG_560_208_72_80():
    r"""
    Return a `(560,208,72,80)`-strongly regular graph

    This graph is obtained as the union of 4 orbits of sets of cardinality 2
    (among the 13 that exists) of the group `Sz(8)`.

    EXAMPLE::

        sage: from sage.graphs.strongly_regular_db import SRG_560_208_72_80
        sage: g = SRG_560_208_72_80()                # optional - database_gap # not tested (~2s)
        sage: g.is_strongly_regular(parameters=True) # optional - database_gap # not tested (~2s)
        (560, 208, 72, 80)
    """
    from sage.libs.gap.libgap import libgap
    libgap.LoadPackage("AtlasRep")
    g=libgap.AtlasGroup("Sz8",libgap.NrMovedPoints,560)

    h = Graph()
    h.add_edges(g.Orbit([1,2],libgap.OnSets))
    h.add_edges(g.Orbit([1,4],libgap.OnSets))
    h.add_edges(g.Orbit([1,8],libgap.OnSets))
    h.add_edges(g.Orbit([1,27],libgap.OnSets))
    h.relabel()
    return h

def strongly_regular_from_two_intersection_set(M):
    r"""
    Return a strongly regular graph from a 2-intersection set.

    A set of points in the projective geometry `PG(k,q)` is said to be a
    2-intersection set if it intersects every hyperplane in either `h_1` or
    `h_2` points, where `h_1,h_2\in \\NN`.

    From a 2-intersection set `S` can be defined a strongly-regular graph in the
    following way:

    - Place the points of `S` on a hyperplane `H` in `PG(k+1,q)`

    - Define the graph `G` on all points of `PG(k+1,q)\backslash H`

    - Make two points of `V(G)=PG(k+1,q)\backslash H` adjacent if the line going
      through them intersects `S`

    For more information, see e.g. [CDB13]_ where this explanation has been
    taken from.

    INPUT:

    - `M` -- a `|S| \times k` matrix with entries in `F_q` representing the points of
      the 2-intersection set. We assume that the first non-zero entry of each row is
      equal to `1`, that is, they give points in homogeneous coordinates.

    The implementation does not check that `S` is actually a 2-intersection set.

    EXAMPLE::

        sage: from sage.graphs.strongly_regular_db import strongly_regular_from_two_intersection_set
        sage: S=Matrix([(0,0,1),(0,1,0)] + map(lambda x: (1,x^2,x), GF(4,'b')))
        sage: g=strongly_regular_from_two_intersection_set(S)
        sage: g.is_strongly_regular(parameters=True)
        (64, 18, 2, 6)

    REFERENCES:

    .. [CDB13] I. Cardinali and B. De Bruyn,
      Spin-embeddings, two-intersection sets and two-weight codes,
      Ars Comb. 109 (2013): 309-319.
      https://biblio.ugent.be/publication/4241842/file/4241845.pdf
    """
    from itertools import product, izip
    K = M.base_ring()
    k = M.ncols()
    g = Graph()

    M = [list(p) for p in M]

    # For every point in F_q^{k+1} not on the hyperplane of M
    for u in [tuple(x) for x in product(K,repeat=k)]:
        # For every v point of M
        for v in M:
            # u is adjacent with all vertices on a uv line.
            g.add_edges([[u,tuple([u[i]+qq*v[i] for i in range(k)])] \
                                            for qq in K if not qq==K.zero()])
    g.relabel()
    return g

<<<<<<< HEAD

def SRG_729_336_153_156():
    r"""
    Return a `(729, 336, 153, 156)`-strongly regular graph.

    This graph is built from a 2-intersection code shared by L. Disset in his
    thesis [Disset00]_ and available at
    http://www.mat.uc.cl/~ldissett/newgraphs/.

    EXAMPLE::

        sage: from sage.graphs.strongly_regular_db import SRG_729_336_153_156
        sage: G = SRG_729_336_153_156()               # long time
        sage: G.is_strongly_regular(parameters=True)  # long time
        (729, 336, 153, 156)

    REFERENCES:

    .. [Disset00] L. Dissett,
       Combinatorial and computational aspects of finite geometries,
       2000,
       https://tspace.library.utoronto.ca/bitstream/1807/14575/1/NQ49844.pdf
    """
    L = [
        "101212212122202012010102120101112012121001201012120220122112001121201201201201010020012201001201201201202120121122012021201221021110200212121011211002012220000122201201",
        "011100122001200111220011220020011222001200022000220012220122011220011101122012012001222010122200012011120112220112000120120012002012201122001220012122000201212001211211",
        "000011111000011111112000001112000000111122222000001111112222000001111122222000111222222001111122222000001111112222000001112222000111122222000001111222000011122000011122",
        "000000000111111111111000000000111111111111111222222222222222000000000000000111111111111222222222222000000000000000111111111111222222222222000000000000111111111222222222",
        "000000000000000000000111111111111111111111111111111111111111000000000000000000000000000000000000000111111111111111111111111111111111111111222222222222222222222222222222",
        "000000000000000000000000000000000000000000000000000000000000111111111111111111111111111111111111111111111111111111111111111111111111111111111111111111111111111111111111",
    ]

    L = Matrix(GF(3),map(list,L)).transpose()
    return strongly_regular_from_two_intersection_set(L)

def SRG_729_448_277_272():
    r"""
    Return a `(729, 448, 277, 272)`-strongly regular graph.

    This graph is built from a ternary `[140, 6]` code with weights `90, 99`,
    found by Axel Kohnert [Kohnert07]_ and shared by Alfred Wassermann.

    .. SEEALSO::

        :func:`strongly_regular_from_two_weight_code` -- build a strongly regular graph from
        a two-weight code.

    EXAMPLE::

        sage: from sage.graphs.strongly_regular_db import SRG_729_448_277_272
        sage: G = SRG_729_448_277_272()              # long time
        sage: G.is_strongly_regular(parameters=True) # long time
        (729, 448, 277, 272)
    """
    x = ("10111011111111101110101110111100111011111011101111101001001111011011011111100100111101000111101111101100011011001111101110111110101111111001",
         "01220121111211011101011101112101220022120121011222010110011010120110112112001101021010101111012211011000020110012221212101011101211122020011",
         "22102021112110111120211021122012100012202220112110101200110101202102122120011110020201211110021210110000101200121222122010211022211210110101",
         "11010221121101111102210221220221000111011101121102012101101012012022222000211200202012211100111201200001122001211011120102110212212102121001",
         "20201121211111111012202022201210001220122121211010121011010020110121220201212002010222011001111012100011010212110021202021102112221012110011",
         "02022222111111110112020112011200022102212222110102210110100101102211201211220020002120110011110221100110002121100222120211021112010112220101")
    M = Matrix(GF(3),[list(l) for l in x])
    return strongly_regular_from_two_weight_code(LinearCode(M))

def SRG_729_532_391_380():
    r"""
    Return a `(729, 532, 391, 380)`-strongly regular graph.

    This graph is built from a projective ternary `[98,6]` code with weights
    `63, 72`, obtained from Eric Chen's `database of two-weight codes
    <http://moodle.tec.hkr.se/~chen/research/2-weight-codes/search.php>`__.

    .. SEEALSO::

        :func:`strongly_regular_from_two_weight_code` -- build a strongly regular graph from
        a two-weight code.

    EXAMPLE::

        sage: from sage.graphs.strongly_regular_db import SRG_729_532_391_380
        sage: G = SRG_729_532_391_380()               # long time
        sage: G.is_strongly_regular(parameters=True)  # long time
        (729, 532, 391, 380)
    """
    x=("10000021022112121121110122000110112002010011100120022110120200120111220220122120012012100201110210",
       "01000020121020200200211101202121120002211002210100021021202220112122012212101102010210010221221201",
       "00100021001211011111111202120022221002201111021101021212210122101020121111002000210000101222202000",
       "00010022122200222202201212211112001102200112202202121201211212010210202001222120000002110021000110",
       "00001021201002010011020210221221012112200012020011201200111021021102212120211102012002011201210221",
       "00000120112212122122202110022202210010200022002120112200101002202221111102110100210212001022201202")
    M = Matrix(GF(3),[list(l) for l in x])
    return strongly_regular_from_two_weight_code(LinearCode(M))

def SRG_729_560_433_420():
    r"""
    Return a `(729, 560, 433, 420)`-strongly regular graph.

    This graph is built from a projective ternary `[84,6]` code with weights
    `54, 63`, obtained from Eric Chen's `database of two-weight codes
    <http://moodle.tec.hkr.se/~chen/research/2-weight-codes/search.php>`__.

    .. SEEALSO::

        :func:`strongly_regular_from_two_weight_code` -- build a strongly regular graph from
        a two-weight code.

    EXAMPLE::

        sage: from sage.graphs.strongly_regular_db import SRG_729_560_433_420
        sage: G = SRG_729_560_433_420()               # long time
        sage: G.is_strongly_regular(parameters=True) # long time
        (729, 560, 433, 420)
    """
    x=("100000210221121211211212100002020022102220010202100220112211111022012202220001210020",
       "010000201210202002002200010022222022012112111222010212120102222221210102112001001022",
       "001000210012110111111202101021212221000101021021021211021221000111100202101200010122",
       "000100221222002222022202010121111210202200012001222011212000211200122202100120211002",
       "000010212010020100110002001011101112122110211102212121200111102212021122100010201120",
       "000001201122121221222212000110100102011101201012001102201222221110211011100001200102")
    M = Matrix(GF(3),[list(l) for l in x])
    return strongly_regular_from_two_weight_code(LinearCode(M))

def SRG_729_616_523_506():
    r"""
    Return a `(729, 616, 523, 506)`-strongly regular graph.

    This graph is built from a projective ternary `[56,6]` code with weights
    `36, 45`, obtained from Eric Chen's `database of two-weight codes
    <http://moodle.tec.hkr.se/~chen/research/2-weight-codes/search.php>`__.

    .. SEEALSO::

        :func:`strongly_regular_from_two_weight_code` -- build a strongly regular graph from
        a two-weight code.

    EXAMPLE::

        sage: from sage.graphs.strongly_regular_db import SRG_729_616_523_506
        sage: G = SRG_729_616_523_506()              # not tested (3s)
        sage: G.is_strongly_regular(parameters=True) # not tested (3s)
        (729, 616, 523, 506)
    """
    x=("10000021022112022210202200202122221120200112100200111102",
       "01000020121020221101202120220001110202220110010222122212",
       "00100021001211211020022112222122002210122100101222020020",
       "00010022122200010012221111121001121211212002110020010101",
       "00001021201002220211121011010222000111021002011201112112",
       "00000120112212111201011001002111121101002212001022222010")
    M = Matrix(GF(3),[list(l) for l in x])
    return strongly_regular_from_two_weight_code(LinearCode(M))

def SRG_625_364_213_210():
    r"""
    Return a `(625, 364, 213, 210)`-strongly regular graph.

    This graph is built from a projective 5-ary `[88,5]` code with weights `64,
    72`, obtained from Eric Chen's `database of two-weight codes
    <http://moodle.tec.hkr.se/~chen/research/2-weight-codes/search.php>`__.

    .. SEEALSO::

        :func:`strongly_regular_from_two_weight_code` -- build a strongly regular graph from
        a two-weight code.

    EXAMPLE::

        sage: from sage.graphs.strongly_regular_db import SRG_625_364_213_210
        sage: G = SRG_625_364_213_210()              # long time
        sage: G.is_strongly_regular(parameters=True) # long time
        (625, 364, 213, 210)
    """
    x=("10004323434444234221223441130101034431234004441141003110400203240",
       "01003023101220331314013121123212111200011403221341101031340421204",
       "00104120244011212302124203142422240001230144213220111213034240310",
       "00012321211123213343321143204040211243210011144140014401003023101")
    M = Matrix(GF(5),[list(l) for l in x])
    return strongly_regular_from_two_weight_code(LinearCode(M))

def SRG_625_416_279_272():
    r"""
    Return a `(625, 416, 279, 272)`-strongly regular graph.

    This graph is built from a projective 5-ary `[52,4]` code with weights `40,
    45`, obtained from Eric Chen's `database of two-weight codes
    <http://moodle.tec.hkr.se/~chen/research/2-weight-codes/search.php>`__.

    .. SEEALSO::

        :func:`strongly_regular_from_two_weight_code` -- build a strongly regular graph from
        a two-weight code.

    EXAMPLE::

        sage: from sage.graphs.strongly_regular_db import SRG_625_416_279_272
        sage: G = SRG_625_416_279_272()               # long time
        sage: G.is_strongly_regular(parameters=True) # long time
        (625, 416, 279, 272)
    """
    x=("1000432343444423422122344123113041011022221414310431",
       "0100302310122033131401312133032331123141114414001300",
       "0010412024401121230212420301411224123332332300210011",
       "0001232121112321334332114324420140440343341412401244")
    M = Matrix(GF(5),[list(l) for l in x])
    return strongly_regular_from_two_weight_code(LinearCode(M))

def SRG_625_468_353_342():
    r"""
    Return a `(625, 468, 353, 342)`-strongly regular graph.

    This graph is built from a two-weight code presented in [BJ03]_ (cf. Theorem
    4.1).

    .. SEEALSO::

        :func:`strongly_regular_from_two_weight_code` -- build a strongly regular graph from
        a two-weight code.

    EXAMPLE::

        sage: from sage.graphs.strongly_regular_db import SRG_625_468_353_342
        sage: G = SRG_625_468_353_342()              # long time
        sage: G.is_strongly_regular(parameters=True) # long time
        (625, 468, 353, 342)

    REFERENCE:

    .. [BJ03] I. Bouyukliev and S. Juriaan,
      Some new results on optimal codes over `F_5`,
      Designs, Codes and Cryptography 30, no. 1 (2003): 97-111,
      http://www.moi.math.bas.bg/moiuser/~iliya/pdf_site/gf5srev.pdf
    """
    x = ("111111111111111111111111111111000000000",
         "111111222222333333444444000000111111000",
         "223300133440112240112240133440123400110",
         "402340414201142301132013234230044330401")
    M = Matrix(GF(5),[list(l) for l in x])
    return strongly_regular_from_two_weight_code(LinearCode(M))

def SRG_243_220_199_200():
    r"""
    Return a `(243, 220, 199, 200)`-strongly regular graph.

    This graph is built from a projective ternary `[55,5]` code with weights
    `36, 45`, obtained from Eric Chen's `database of two-weight codes
    <http://moodle.tec.hkr.se/~chen/research/2-weight-codes/search.php>`__.

    .. SEEALSO::

        :func:`strongly_regular_from_two_weight_code` -- build a strongly regular graph from
        a two-weight code.

    EXAMPLE::

        sage: from sage.graphs.strongly_regular_db import SRG_243_220_199_200
        sage: G = SRG_243_220_199_200()
        sage: G.is_strongly_regular(parameters=True)
        (243, 220, 199, 200)
    """
    x=("1000010122200120121002211022111101011212112022022020002",
       "0100011101120102100102202121022211112000020211221222002",
       "0010021021222220122011212220021121100021220002100102201",
       "0001012221012012100200102211110211121211201002202000222",
       "0000101222101201210020110221111020112121120120220200022")
    M = Matrix(GF(3),[list(l) for l in x])
    return strongly_regular_from_two_weight_code(LinearCode(M))

def SRG_729_476_313_306():
    r"""
    Return a `(729, 476, 313, 306)`-strongly regular graph.

    This graph is built from a projective ternary `[126,6]` code with weights
    `81, 90`, obtained from Eric Chen's `database of two-weight codes
    <http://moodle.tec.hkr.se/~chen/research/2-weight-codes/search.php>`__.

    .. SEEALSO::

        :func:`strongly_regular_from_two_weight_code` -- build a strongly regular graph from
        a two-weight code.

    EXAMPLE::

        sage: from sage.graphs.strongly_regular_db import SRG_729_476_313_306
        sage: G = SRG_729_476_313_306()               # not tested (5s)
        sage: G.is_strongly_regular(parameters=True) # not tested (5s)
        (729, 476, 313, 306)
    """
    x=("100000210221121211211101220021210000100011020200201101121021122102020111100122122221120200110001010222000021110110011211110210",
       "010000201210202002002111012020001001110012222220221211200120201212222102210100001110202220121001110211200120221121012001221201",
       "001000210012110111111112021220210102211012212122200222212000112220212011021102122002210122122101120210120100102212112112202000",
       "000100221222002222022012122120201012021112211112111120010221100121011012202201001121211212002211120210012201120021222121000110",
       "000010212010020100110202102200200102002122111011112210121010202111121212020010222000111021000222122210001011222102100121210221",
       "000001201122121221222021100221200012000220101001022022100122112010102222002122111121101002200020221110000122202000221222201202")
    M = Matrix(GF(3),[list(l) for l in x])
    return strongly_regular_from_two_weight_code(LinearCode(M))

def SRG_729_420_243_240():
    r"""
    Return a `(729, 420, 243, 240)`-strongly regular graph.

    This graph is built from a projective ternary `[154,6]` code with weights
    `99, 108`, obtained from Eric Chen's `database of two-weight codes
    <http://moodle.tec.hkr.se/~chen/research/2-weight-codes/search.php>`__.

    .. SEEALSO::

        :func:`strongly_regular_from_two_weight_code` -- build a strongly regular graph from
        a two-weight code.

    EXAMPLE::

        sage: from sage.graphs.strongly_regular_db import SRG_729_420_243_240
        sage: G = SRG_729_420_243_240()               # not tested (5s)
        sage: G.is_strongly_regular(parameters=True) # not tested (5s)
        (729, 420, 243, 240)
    """
    x=("10000021022112121121110122002121000010001102020020110112102112202221021020201"+
       "20202212102220222022222110122210022201211222111110211101121002011102101111002",
       "01000020121020200200211101202000100111001222222022121120012020122110122122221"+
       "02222102012112111221111021101101021121002001022221202211100102212212010222102",
       "00100021001211011111111202122021010221101221212220022221200011221102002202120"+
       "20121121000101000111020212200020121210011112210001001022001012222020000100212",
       "00010022122200222202201212212020101202111221111211112001022110001001221210110"+
       "12211020202200222000021101010212001022212020002112011200021100210001100121020",
       "00001021201002010011020210220020010200212211101111221012101020222021111111212"+
       "11120012122110211222201220220201222200102101111020112221020112012102211120101",
       "00000120112212122122202110022120001200022010100102202210012211211120100101022"+
       "01011212011101110111112202111200111021221112222211222020120010222012022220012")
    M = Matrix(GF(3),[list(l) for l in x])
    return strongly_regular_from_two_weight_code(LinearCode(M))

def SRG_1024_825_668_650():
    r"""
    Return a `(1024, 825, 668, 650)`-strongly regular graph.

    This graph is built from a projective binary `[198,10]` code with weights
    `96, 112`, obtained from Eric Chen's `database of two-weight codes
    <http://moodle.tec.hkr.se/~chen/research/2-weight-codes/search.php>`__.

    .. SEEALSO::

        :func:`strongly_regular_from_two_weight_code` -- build a strongly regular graph from
        a two-weight code.

    EXAMPLE::

        sage: from sage.graphs.strongly_regular_db import SRG_1024_825_668_650
        sage: G = SRG_1024_825_668_650()               # not tested (13s)
        sage: G.is_strongly_regular(parameters=True)   # not tested (13s)
        (1024, 825, 668, 650)
    """
    x=("1000000000111111101010000100011001111101101010010010011110001101111001101100111000111101010101110011"+
       "11110010100111101001001100111101011110111100101101110100111100011111011011100111110010100110110000",
       "0100000000010110011100100010101010101111011010001001010110011010101011011101000110000001101101010110"+
       "10110111110101000000011011001100010111110001001011011100111100100000110001011001110110011101011000",
       "0010000000011100111110111011000011010100100011110000001100011011101111001010001100110110000001111000"+
       "11000000101011010111110101000111110010011011101110000010110100000011100010011111100100111101010010",
       "0001000000001111100010000000100101010001110111100010010010010111000100101100010001001110111101110100"+
       "10010101101100110011010011101100110100100011011101100000110011110011111000000010110101011111101111",
       "0000100000110010010000010110000111010011010101000010110100101010011011000011001100001110011011110001"+
       "11101000010000111101101100111100001011010010111011100101101001111000100011000010110111111111011100",
       "0000010000110100111001111011010000101110001011100010010010010111100101011001011011100110101110100001"+
       "01101010110010100011000101111100100001110111001001001001001100001101110110000110101010011010101101",
       "0000001000011011110010110100010010001100000011001000011101000110001101001000110110010101011011001111"+
       "01111111010011111010100110011001110001001000001110000110111011010000011101001110111001011011001011",
       "0000000100111001101011110010111100100001010100100110001100100110010101111001100101101001000101011000"+
       "10001001111101011101001001010111010011011101010011010000101010011001010110011110010000011011111001",
       "0000000010101011010101010101011100111101111110100011011001001010111101100111010110100101100110101100"+
       "00000001100011110110010101100001000000010100001101111011111000110001100101101010000001110101011100",
       "0000000001101100111101011000010000000011010100000110101010011010100111100001000011010011011101110111"+
       "01110111011110101100100100110110011100001001000001010011010010010111110011101011101001101101011010")
    M = Matrix(GF(2),[list(l) for l in x])
    return strongly_regular_from_two_weight_code(LinearCode(M))

def SRG_512_73_12_10():
    r"""
    Return a `(512, 73, 12, 10)`-strongly regular graph.

    This graph is built from a projective binary `[219,9]` code with weights
    `96, 112`, obtained from Eric Chen's `database of two-weight codes
    <http://moodle.tec.hkr.se/~chen/research/2-weight-codes/search.php>`__.

    .. SEEALSO::

        :func:`strongly_regular_from_two_weight_code` -- build a strongly regular graph from
        a two-weight code.

    EXAMPLE::

        sage: from sage.graphs.strongly_regular_db import SRG_512_73_12_10
        sage: G = SRG_512_73_12_10()                 # not tested (3s)
        sage: G.is_strongly_regular(parameters=True) # not tested (3s)
        (512, 73, 12, 10)
    """
    x=("10100011001110100010100010010000100100001011110010001010011000000001101011110011001001000010011110111011111"+
       "0001001010110110110111001100111100011011101000000110101110001010100011110011111111110111010100101011000101111111",
       "01100010110101110100001000010110001010010010011000111101111001011101000011101011100111111110001100000111010"+
       "1101001000110001111011001100101011110101011110010001101011110000100000101101100010110100001111001100110011001111",
       "00010010001001011011001110011101111110000000101110101000110110011001110101011011101011011011000010010011111"+
       "1110110100111111000000110011101101000000001010000000011000111111100101100001110011110001110011110110100111100001",
       "00001000100010101110101110011100010101110011010110000001111111100111010000101110001010100100000001011010111"+
       "1001001000000011000011001100100100111010000000001010111001001100100101011110001100110001000000111001100100100111",
       "00000101010100010101101110011101001000101110000000000111101100011000000001110100000001011010101001111110110"+
       "0010110111100111000000110011110110101101110000001111100001010001100101100001110011110001101101000000000000100001",
       "00000000000000000000010000011101011100100010000110110100101011001011001100000001011000101010100111000111101"+
       "0011100011011011011111100010011100010111101001011001001101100010011010001011010110001110100001001111110010100100",
       "00000000000000000000000001011010110110101111010110101001001001000101010000000000001011000011000010100100110"+
       "0000110000111101100010000111111111101101001010110000111111101110101011010010010001011101110011111001100100101110",
       "00000000000000000000000000110111101011110010101110000110010010100010001010000000010100011000101000010011000"+
       "0110000111100110100001001011111111111010110000001010111111110011110110001100100010101011101101110110011000110110",
       "00000000000000000000000000000000000000000000000001111111111111111111111110000001111111111111111111111111111"+
       "1111111100000000000011111111111111000000111111111111111111000000000000111111111111000000000000000000111111000110")
    M = Matrix(GF(2),[list(l) for l in x])
    return strongly_regular_from_two_weight_code(LinearCode(M))

def SRG_512_219_106_84():
    r"""
    Return a `(512, 219, 106, 84)`-strongly regular graph.

    This graph is built from a projective binary `[73,9]` code with weights `32,
    40`, obtained from Eric Chen's `database of two-weight codes
    <http://moodle.tec.hkr.se/~chen/research/2-weight-codes/search.php>`__.

    .. SEEALSO::

        :func:`strongly_regular_from_two_weight_code` -- build a strongly regular graph from
        a two-weight code.

    EXAMPLE::

        sage: from sage.graphs.strongly_regular_db import SRG_512_219_106_84
        sage: G = SRG_512_219_106_84()
        sage: G.is_strongly_regular(parameters=True)
        (512, 219, 106, 84)
    """
    x=("1010010100000010100000101010001100110101101101000010110010100100111011101",
       "0110000110000101101111001101000100111111101011011101110010110001100111100",
       "0001010000000001111111011010100101001111011010101100001010000001110100001",
       "0000100100000001111111100111000011110011110101000001010110000001011010001",
       "0000001010000001111110111100011000111100101110010010101100000001101001001",
       "0000000001000111001010110010011001101001011010110110011001010111100010010",
       "0000000000100100011000100100111100001100101111010001011011111000110011110",
       "0000000000010111001100101011111110101010000000000100111110000001111111100",
       "0000000000001011100001000011011010110001110101101100001100101110101110110")
    M = Matrix(GF(2),[list(l) for l in x])
    return strongly_regular_from_two_weight_code(LinearCode(M))

def SRG_512_315_202_180():
    r"""
    Return a `(512, 315, 202, 180)`-strongly regular graph.

    This graph is built from a projective binary code with weights `32, 40`,
    found by Axel Kohnert [Kohnert07]_ and shared by Alfred Wassermann.

    .. SEEALSO::

        :func:`strongly_regular_from_two_weight_code` -- build a strongly
        regular graph from a two-weight code.

    EXAMPLE::

        sage: from sage.graphs.strongly_regular_db import SRG_512_315_202_180
        sage: G = SRG_512_315_202_180()              # long time
        sage: G.is_strongly_regular(parameters=True) # long time
        (512, 315, 202, 180)

    REFERENCE:

    .. [Kohnert07] A. Kohnert,
       Constructing two-weight codes with prescribed groups of automorphisms,
       Discrete applied mathematics 155, no. 11 (2007): 1451-1457.
       http://linearcodes.uni-bayreuth.de/twoweight/
    """
    x=("0100011110111000001011010110110111100010001000001000001001010110101101",
       "1000111101110000000110101111101111000100010000010000000010101111001011",
       "0001111011100000011101011101011110011000100000100000000101011100010111",
       "0011110101000000111010111010111100110001000011000000001010111000101101",
       "0111101000000001110101110111111001100010000100000000010101110011001011",
       "1111010000000011101011101101110011010100001000000000101011100100010111",
       "1110100010000111000111011011100110111000010000000001000111001010101101",
       "1101000110001110001110110101001101110000100010000010001110010101001011",
       "1010001110011100001101101010011011110001000100000100001100101010010111")
    M = Matrix(GF(2),[list(l) for l in x])
    return strongly_regular_from_two_weight_code(LinearCode(M))

def SRG_256_153_92_90():
    r"""
    Return a `(256, 153, 92, 90)`-strongly regular graph.

    This graph is built from a projective 4-ary `[34,4]` code with weights `24,
    28`, obtained from Eric Chen's `database of two-weight codes
    <http://moodle.tec.hkr.se/~chen/research/2-weight-codes/search.php>`__.

    .. SEEALSO::

        :func:`strongly_regular_from_two_weight_code` -- build a strongly regular graph from
        a two-weight code.

    EXAMPLE::

        sage: from sage.graphs.strongly_regular_db import SRG_256_153_92_90
        sage: G = SRG_256_153_92_90()
        sage: G.is_strongly_regular(parameters=True)
        (256, 153, 92, 90)
    """
    K = GF(4,conway=True, prefix='x')
    F = K.gens()[0]
    J = F*F
    x = [[1,0,0,0,1,F,F,J,1,0,F,F,0,1,J,F,F,J,J,J,F,F,J,J,J,1,J,F,1,0,1,F,J,1],
         [0,1,0,0,F,F,1,J,1,1,J,1,F,F,0,0,1,0,F,F,0,1,J,F,F,1,0,0,0,1,F,F,J,1],
         [0,0,1,0,1,0,0,F,F,1,J,1,1,J,1,F,F,F,J,1,0,F,F,0,1,J,F,F,1,0,0,0,1,F],
         [0,0,0,1,F,F,J,1,0,F,F,0,1,J,F,F,1,J,J,F,F,J,J,J,1,J,F,1,0,1,F,J,1,J]]
    M = Matrix(K,[map(K,l) for l in x])
    return strongly_regular_from_two_weight_code(LinearCode(M))

def SRG_256_170_114_110():
    r"""
    Return a `(256, 170, 114, 110)`-strongly regular graph.

    This graph is built from a projective binary `[85,8]` code with weights `40,
    48`, obtained from Eric Chen's `database of two-weight codes
    <http://moodle.tec.hkr.se/~chen/research/2-weight-codes/search.php>`__.

    .. SEEALSO::

        :func:`strongly_regular_from_two_weight_code` -- build a strongly regular graph from
        a two-weight code.

    EXAMPLE::

        sage: from sage.graphs.strongly_regular_db import SRG_256_170_114_110
        sage: G = SRG_256_170_114_110()
        sage: G.is_strongly_regular(parameters=True)
        (256, 170, 114, 110)
    """
    x=("1000000010011101010001000011100111000111111010110001101101000110010011001101011100001",
       "0100000011010011111001100010010100100100000111101001011011100101011010101011110010001",
       "0010000011110100101101110010101101010101111001000101000000110100111110011000100101001",
       "0001000011100111000111111010110001101101000110010011001101011100001100000001001110101",
       "0000100011101110110010111110111111110001011001111000001011101000010101001101111011011",
       "0000010011101010001000011100111000111111010110001101101000110010011001101011100001100",
       "0000001001110101000100001110011100011111101011000110110100011001001100110101110000110",
       "0000000100111010100010000111001110001111110101100011011010001100100110011010111000011")
    M = Matrix(GF(2),[list(l) for l in x])
    return strongly_regular_from_two_weight_code(LinearCode(M))

=======
>>>>>>> 4d80eb34
def SRG_120_63_30_36():
    r"""
    Return a `(120,63,30,36)`-strongly regular graph

    It is the distance-2 graph of :meth:`JohnsonGraph(10,3)
    <sage.graphs.graph_generators.GraphGenerators.JohnsonGraph>`.

    EXAMPLES::

        sage: from sage.graphs.strongly_regular_db import SRG_120_63_30_36
        sage: G =  SRG_120_63_30_36()
        sage: G.is_strongly_regular(parameters=True)
        (120, 63, 30, 36)
    """
    from sage.graphs.generators.families import JohnsonGraph
    return JohnsonGraph(10,3).distance_graph([2])

def SRG_126_25_8_4():
    r"""
    Return a `(126,25,8,4)`-strongly regular graph

    It is the distance-(1 or 4) graph of :meth:`JohnsonGraph(9,4)
    <sage.graphs.graph_generators.GraphGenerators.JohnsonGraph>`.

    EXAMPLES::

        sage: from sage.graphs.strongly_regular_db import SRG_126_25_8_4
        sage: G =  SRG_126_25_8_4()
        sage: G.is_strongly_regular(parameters=True)
        (126, 25, 8, 4)
    """
    from sage.graphs.generators.families import JohnsonGraph
    return JohnsonGraph(9,4).distance_graph([1,4])

def SRG_175_72_20_36():
    r"""
    Return a `(175,72,20,36)`-strongly regular graph

    This graph is obtained from the line graph of
    :meth:`~sage.graphs.graph_generators.GraphGenerators.HoffmanSingletonGraph`. Setting
    two vertices to be adjacent if their distance in the line graph is exactly
    2 yields the graph. For more information, see 10.B.(iv) in [BvL84]_ and
    http://www.win.tue.nl/~aeb/graphs/McL.html.

    EXAMPLES::

        sage: from sage.graphs.strongly_regular_db import SRG_175_72_20_36
        sage: G = SRG_175_72_20_36()
        sage: G.is_strongly_regular(parameters=True)
        (175, 72, 20, 36)
    """
    from sage.graphs.generators.smallgraphs import HoffmanSingletonGraph
    return HoffmanSingletonGraph().line_graph().distance_graph([2])

def SRG_176_90_38_54():
    r"""
    Return a `(176,90,38,54)`-strongly regular graph

    This graph is obtained from
    :func:`~sage.graphs.strongly_regular_db.SRG_175_72_20_36`
    by attaching a isolated vertex and doing Seidel switching
    with respect to disjoint union of 18 maximum cliques, following
    a construction by W.Haemers given in Sect.10.B.(vi) of [BvL84]_.

    EXAMPLES::

        sage: from sage.graphs.strongly_regular_db import SRG_176_90_38_54
        sage: G = SRG_176_90_38_54()
        sage: G.is_strongly_regular(parameters=True)
        (176, 90, 38, 54)
    """
    from sage.graphs.generators.basic import CompleteGraph
    from sage.misc.flatten import flatten
    g = SRG_175_72_20_36()
    g.relabel()
    # c=filter(lambda x: len(x)==5, g.cliques_maximal())
    # r=flatten(Hypergraph(c).packing()[:18]) # takes 3s, so we put the answer here
    r=[0,1,2,3,4,5,6,7,8,9,10,11,12,13,14,15,16,17,18,19,20,21,22,23,24,25,28,29,32,\
       38,39,41,42,43,47,49,50,51,52,53,55,57,61,63,65,67,69,72,75,77,79,81,84,87,88,\
       89,92,95,96,97,99,101,102,104,105,107,112,114,117,118,123,125,129,132,139,140,\
       141,144,146,147,153,154,162,165,166,167,170,172,173,174]
    j=g.disjoint_union(CompleteGraph(1))
    j.relabel()
    j.seidel_switching(r)
    return j

def SRG_630_85_20_10():
    r"""
    Return a `(630,85,20,10)`-strongly regular graph

    This graph is the line graph of `pg(5,18,2)`; its point graph is
    :func:`~sage.graphs.strongly_regular_db.SRG_175_72_20_36`.
    One selects a subset of 630 maximum cliques in the latter following
    a construction by W.Haemers given in Sect.10.B.(v) of [BvL84]_.

    EXAMPLES::

        sage: from sage.graphs.strongly_regular_db import SRG_630_85_20_10
        sage: G = SRG_630_85_20_10()                    # long time
        sage: G.is_strongly_regular(parameters=True)    # long time
        (630, 85, 20, 10)
    """
    from sage.graphs.generators.intersection import IntersectionGraph
    from sage.graphs.generators.smallgraphs import HoffmanSingletonGraph
    hs = HoffmanSingletonGraph()
    P = range(5)+range(30,35)          # a Petersen in hs
    mc = [0, 1, 5, 6, 12, 13, 16, 17, 22, 23, 29, 33, 39, 42, 47]
    assert(hs.subgraph(mc).is_regular(k=0)) # a maximum coclique
    assert(hs.subgraph(P).is_regular(k=3))
    h = hs.automorphism_group().stabilizer(mc,action="OnSets")
    l = h.orbit(tuple(map(lambda x: (x[0],x[1]), hs.subgraph(P).matching())),"OnSetsSets")
    return IntersectionGraph(l)

def SRG_126_50_13_24():
    r"""
    Return a `(126,50,13,24)`-strongly regular graph

    This graph is a subgraph of
    :meth:`~sage.graphs.strongly_regular_db.SRG_175_72_20_36`.
    This construction, due to Goethals, is given in §10B.(vii) of [BvL84]_.

    EXAMPLES::

        sage: from sage.graphs.strongly_regular_db import SRG_126_50_13_24
        sage: G = SRG_126_50_13_24()
        sage: G.is_strongly_regular(parameters=True)
        (126, 50, 13, 24)
    """
    from sage.graphs.strongly_regular_db import SRG_175_72_20_36
    from sage.graphs.generators.smallgraphs import HoffmanSingletonGraph
    hs = HoffmanSingletonGraph()
    s = set(hs.vertices()).difference(hs.neighbors(0)+[0])
    return SRG_175_72_20_36().subgraph(hs.edge_boundary(s,s))



def SRG_1288_792_476_504():
    r"""
    Return a `(1288, 792, 476, 504)`-strongly regular graph.

    This graph is built on the words of weight 12 in the
    :func:`~sage.coding.code_constructions.BinaryGolayCode`. Two of them are
    then made adjacent if their symmetric difference has weight 12 (cf
    [BvE92]_).

    .. SEEALSO::

        :func:`strongly_regular_from_two_weight_code` -- build a strongly regular graph from
        a two-weight code.

    EXAMPLE::

        sage: from sage.graphs.strongly_regular_db import SRG_1288_792_476_504
        sage: G = SRG_1288_792_476_504()             # long time
        sage: G.is_strongly_regular(parameters=True) # long time
        (1288, 792, 476, 504)

    REFERENCE:

    .. [BvE92] A. Brouwer and C. Van Eijl,
      On the p-Rank of the Adjacency Matrices of Strongly Regular Graphs
      Journal of Algebraic Combinatorics (1992), vol.1, n.4, pp329-346,
      http://dx.doi.org/10.1023/A%3A1022438616684
    """
    from sage.coding.code_constructions import BinaryGolayCode
    C = BinaryGolayCode()
    C = [[i for i,v in enumerate(c) if v]
         for c in C]
    C = [s for s in C if len(s) == 12]
    G = Graph([map(frozenset,C),
               lambda x,y:len(x.symmetric_difference(y))==12])
    G.relabel()
    return G

def SRG_1288_792_476_504():
    r"""
    Return a `(1288, 792, 476, 504)`-strongly regular graph.

    This graph is built on the words of weight 12 in the
    :func:`~sage.coding.code_constructions.BinaryGolayCode`. Two of them are
    then made adjacent if their symmetric difference has weight 12 (cf
    [BvE92]_).

    .. SEEALSO::

        :func:`strongly_regular_from_two_weight_code` -- build a strongly regular graph from
        a two-weight code.

    EXAMPLE::

        sage: from sage.graphs.strongly_regular_db import SRG_1288_792_476_504
        sage: G = SRG_1288_792_476_504()             # long time
        sage: G.is_strongly_regular(parameters=True) # long time
        (1288, 792, 476, 504)

    REFERENCE:

    .. [BvE92] A. Brouwer and C. Van Eijl,
      On the p-Rank of the Adjacency Matrices of Strongly Regular Graphs
      Journal of Algebraic Combinatorics (1992), vol.1, n.4, pp329-346,
      http://dx.doi.org/10.1023/A%3A1022438616684
    """
    from sage.coding.code_constructions import BinaryGolayCode
    C = BinaryGolayCode()
    C = [[i for i,v in enumerate(c) if v]
         for c in C]
    C = [s for s in C if len(s) == 12]
    G = Graph([map(frozenset,C),
               lambda x,y:len(x.symmetric_difference(y))==12])
    G.relabel()
    return G


cdef bint seems_feasible(int v, int k, int l, int mu):
    r"""
    Tests is the set of parameters seems feasible

    INPUT:

    - ``v,k,l,mu`` (integers)
    """
    cdef int r,s,f,g
    cdef uint_fast32_t tmp[2]

    if (v<0 or k<=0 or l<0 or mu<0 or
        k>=v-1 or l>=k or mu>k or
        v-2*k+mu-2 < 0 or # lambda of complement graph >=0
        v-2*k+l    < 0 or # μ of complement graph >= 0
        mu*(v-k-1) != k*(k-l-1)):
        return False

    if mu == k: # complete multipartite graph
        r = v/(v-k) # number of parts (of size v-k each)
        return (l == (v-k)*(r-2) and v == r*(v-k))

    if mu == 0: # the complement of a complete multipartite graph
        r = v/(k+1) # number of parts (of size k+1 each)
        return (l == k-1 and v == r*(k+1))

    # Conference graphs. Only possible if 'v' is a sum of two squares (3.A of
    # [BvL84]
    if (v-1)*(mu-l)-2*k == 0:
        return two_squares_c(v,tmp)

    rr,ss = eigenvalues(v,k,l,mu)
    if rr is None:
        return False
    r,s = rr,ss

    # p.87 of [BvL84]_
    # "Integrality condition"
    if ((s+1)*(k-s)*k) % (mu*(s-r)) or ((r+1)*(k-r)*k) % (mu*(s-r)):
        return False

    # Theorem 21.3 of [WilsonACourse] or
    # 3.B of [BvL84]
    # (Krein conditions)
    if ((r+1)*(k+r+2*r*s) > (k+r)*(s+1)**2 or
        (s+1)*(k+s+2*r*s) > (k+s)*(r+1)**2):
        return False

    # multiplicity of eigenvalues 'r,s' (f=lambda_r, g=lambda_s)
    #
    # They are integers (checked by the 'integrality condition').
    f = -k*(s+1)*(k-s)/(mu*(r-s))
    g =  k*(r+1)*(k-r)/(mu*(r-s))
    if 1+f+g != v: # the only other eigenvalue, k, has multiplicity 1
        return False

    # 3.C of [BvL84]
    # (Absolute bound)
    if (2*v > f*(f+3) or
        2*v > g*(g+3)):
        return False

    # 3.D of [BvL84]
    # (Claw bound)
    if (mu != s**2    and
        mu != s*(s+1) and
        2*(r+1) > s*(s+1)*(mu+1)):
        return False

    # 3.E of [BvL84]
    # (the Case μ=1)
    if mu == 1:
        if (   k  % (l+1) or
            (v*k) % ((l+1)*(l+2))):
            return False

    # 3.F of [BvL84]
    # (the Case μ=2)
    if mu == 2 and 2*k < l*(l+3) and k%(l+1):
        return False

    return True

def strongly_regular_graph(int v,int k,int l,int mu=-1,bint existence=False,bint check=True):
    r"""
    Return a `(v,k,\lambda,\mu)`-strongly regular graph.

    This function relies partly on Andries Brouwer's `database of strongly
    regular graphs <http://www.win.tue.nl/~aeb/graphs/srg/srgtab.html>`__. See
    the documentation of :mod:`sage.graphs.strongly_regular_db` for more
    information.

    INPUT:

    - ``v,k,l,mu`` (integers) -- note that ``mu``, if unspecified, is
      automatically determined from ``v,k,l``.

    - ``existence`` (boolean;``False``) -- instead of building the graph,
      return:

        - ``True`` -- meaning that a `(v,k,\lambda,\mu)`-strongly regular graph
          exists.

        - ``Unknown`` -- meaning that Sage does not know if such a strongly
          regular graph exists (see :mod:`sage.misc.unknown`).

        - ``False`` -- meaning that no such strongly regular graph exists.

    - ``check`` -- (boolean) Whether to check that output is correct before
      returning it. As this is expected to be useless (but we are cautious
      guys), you may want to disable it whenever you want speed. Set to
      ``True`` by default.

    EXAMPLES:

    Petersen's graph from its set of parameters::

        sage: graphs.strongly_regular_graph(10,3,0,1,existence=True)
        True
        sage: graphs.strongly_regular_graph(10,3,0,1)
        complement(Johnson graph with parameters 5,2): Graph on 10 vertices

    Now without specifying `\mu`::

        sage: graphs.strongly_regular_graph(10,3,0)
        complement(Johnson graph with parameters 5,2): Graph on 10 vertices

    An obviously infeasible set of parameters::

        sage: graphs.strongly_regular_graph(5,5,5,5,existence=True)
        False
        sage: graphs.strongly_regular_graph(5,5,5,5)
        Traceback (most recent call last):
        ...
        ValueError: There exists no (5, 5, 5, 5)-strongly regular graph

    An set of parameters proved in a paper to be infeasible::

        sage: graphs.strongly_regular_graph(324,57,0,12,existence=True)
        False
        sage: graphs.strongly_regular_graph(324,57,0,12)
        Traceback (most recent call last):
        ...
        EmptySetError: Andries Brouwer's database reports that no (324, 57, 0,
        12)-strongly regular graph exists. Comments: <a
        href="srgtabrefs.html#GavrilyukMakhnev05">Gavrilyuk & Makhnev</a> and <a
        href="srgtabrefs.html#KaskiOstergard07">Kaski & stergrd</a>

    A set of parameters unknown to be realizable in Andries Brouwer's database::

        sage: graphs.strongly_regular_graph(324,95,22,30,existence=True)
        Unknown
        sage: graphs.strongly_regular_graph(324,95,22,30)
        Traceback (most recent call last):
        ...
        RuntimeError: Andries Brouwer's database reports that no
        (324,95,22,30)-strongly regular graph is known to exist.
        Comments:

    A large unknown set of parameters (not in Andries Brouwer's database)::

        sage: graphs.strongly_regular_graph(1394,175,0,25,existence=True)
        Unknown
        sage: graphs.strongly_regular_graph(1394,175,0,25)
        Traceback (most recent call last):
        ...
        RuntimeError: Sage cannot figure out if a (1394,175,0,25)-strongly regular graph exists.

    Test the Claw bound (see 3.D of [BvL84]_)::

        sage: graphs.strongly_regular_graph(2058,242,91,20,existence=True)
        False

    TESTS:

    Check that all of our constructions are correct::

        sage: from sage.graphs.strongly_regular_db import apparently_feasible_parameters
        sage: for p in sorted(apparently_feasible_parameters(1300)):   # not tested
        ....:     if graphs.strongly_regular_graph(*p,existence=True): # not tested
        ....:         try:                                             # not tested
        ....:             _ = graphs.strongly_regular_graph(*p)        # not tested
        ....:             print p,"built successfully"                 # not tested
        ....:         except RuntimeError as e:                        # not tested
        ....:             if 'Brouwer' not in str(e):                  # not tested
        ....:                 raise                                    # not tested

    `\mu=0` behaves correctly (:trac:`19712`)::

        sage: graphs.strongly_regular_graph(10,2,1)
        Traceback (most recent call last):
        ...
        ValueError: There exists no (10, 2, 1, 0)-strongly regular graph
        sage: graphs.strongly_regular_graph(12,3,2)
        complement(Multipartite Graph with set sizes [4, 4, 4]): Graph on 12 vertices
        sage: graphs.strongly_regular_graph(6,3,0)
        Multipartite Graph with set sizes [3, 3]: Graph on 6 vertices
    """
    load_brouwer_database()
    if mu == -1:
        mu = k*(k-l-1)//(v-k-1)

    params = (v,k,l,mu)
    params_complement = (v,v-k-1,v-2*k+mu-2,v-2*k+l)

    if not seems_feasible(v,k,l,mu):
        if existence:
            return False
        raise ValueError("There exists no "+str(params)+"-strongly regular graph")

    def check_srg(G):
        if check and (v,k,l,mu) != G.is_strongly_regular(parameters=True):
            raise RuntimeError("Sage built an incorrect {}-SRG.".format((v,k,l,mu)))
        return G

<<<<<<< HEAD
    constructions = {
        ( 27,  16, 10,  8): [SchlaefliGraph],
        ( 36,  14,  4,  6): [Graph,('c~rLDEOcKTPO`U`HOIj@MWFLQFAaRIT`HIWqPsQQJ'+
          'DXGLqYM@gRLAWLdkEW@RQYQIErcgesClhKefC_ygSGkZ`OyHETdK[?lWStCapVgKK')],
        ( 50,   7,  0,  1): [HoffmanSingletonGraph],
        ( 56,  10,  0,  2): [SimsGewirtzGraph],
        ( 77,  16,   0,  4): [M22Graph],
        ( 81,  50,  31, 30): [SRG_81_50_31_30],
        (100,  22,   0,  6): [HigmanSimsGraph],
        (100,  44,  18, 20): [SRG_100_44_18_20],
        (100,  45,  20, 20): [SRG_100_45_20_20],
        (105,  32,   4, 12): [SRG_105_32_4_12],
        (120,  63,  30, 36): [SRG_120_63_30_36],
        (120,  77,  52, 44): [SRG_120_77_52_44],
        (126,  25,   8,  4): [SRG_126_25_8_4],
        (126,  50,  13, 24): [SRG_126_50_13_24],
        (144,  39,   6, 12): [SRG_144_39_6_12],
        (162,  56,  10, 24): [LocalMcLaughlinGraph],
        (175,  72,  20, 36): [SRG_175_72_20_36],
        (176,  49,  12, 14): [SRG_176_49_12_14],
        (176, 105,  68, 54): [SRG_176_105_68_54],
        (196,  91,  42, 42): [SRG_196_91_42_42],
        (210,  99,  48, 45): [SRG_210_99_48_45],
        (220,  84,  38, 28): [SRG_220_84_38_28],
        (231,  30,   9,  3): [CameronGraph],
        (243, 110,  37, 60): [SRG_243_110_37_60],
        (243, 220, 199,200): [SRG_243_220_199_200],
        (253, 140,  87, 65): [SRG_253_140_87_65],
        (256, 170, 114,110): [SRG_256_170_114_110],
        (256, 187, 138,132): [SRG_256_187_138_132],
        (256, 153,  92, 90): [SRG_256_153_92_90],
        (275, 112,  30, 56): [McLaughlinGraph],
        (276, 140,  58, 84): [SRG_276_140_58_84],
        (280, 117, 44,  52): [SRG_280_117_44_52],
        (280, 135,  70, 60): [SRG_280_135_70_60],
        (416, 100,  36, 20): [SRG_416_100_36_20],
        (512, 219, 106, 84): [SRG_512_219_106_84],
        (512,  73,  12, 10): [SRG_512_73_12_10],
        (512, 315, 202,180): [SRG_512_315_202_180],
        (560, 208,  72, 80): [SRG_560_208_72_80],
        (625, 364, 213,210): [SRG_625_364_213_210],
        (625, 416, 279,272): [SRG_625_416_279_272],
        (625, 468, 353,342): [SRG_625_468_353_342],
        (729, 336, 153,156): [SRG_729_336_153_156],
        (729, 616, 523,506): [SRG_729_616_523_506],
        (729, 420, 243,240): [SRG_729_420_243_240],
        (729, 448, 277,272): [SRG_729_448_277_272],
        (729, 560, 433,420): [SRG_729_560_433_420],
        (729, 476, 313,306): [SRG_729_476_313_306],
        (729, 532, 391,380): [SRG_729_532_391_380],
        (1024,825, 668,650): [SRG_1024_825_668_650],
        (1288,792, 476,504): [SRG_1288_792_476_504],
        (1782,416, 100, 96): [SuzukiGraph],
    }
=======
    if _small_srg_database is None:
        _build_small_srg_database()
>>>>>>> 4d80eb34

    if params in _small_srg_database:
        val = _small_srg_database[params]
        return True if existence else check_srg(val[0](*val[1:]))
    if params_complement in _small_srg_database:
        val = _small_srg_database[params_complement]
        return True if existence else check_srg(val[0](*val[1:]).complement())

    test_functions = [is_complete_multipartite, # must be 1st, to prevent 0-divisions
                      is_paley, is_johnson,
                      is_orthogonal_array_block_graph,
                      is_steiner, is_affine_polar,
                      is_goethals_seidel,
                      is_orthogonal_polar,
                      is_NOodd, is_NOperp_F5, is_NO_F2, is_NO_F3, is_NU,
                      is_unitary_polar, is_unitary_dual_polar, is_GQqmqp,
                      is_RSHCD,
                      is_twograph_descendant_of_srg,
                      is_taylor_twograph_srg,
                      is_switch_OA_srg,
<<<<<<< HEAD
                      is_polhill]
=======
                      is_polhill,
                      is_haemers,
                      is_cossidente_penttila,
                      is_mathon_PC_srg,
                      is_switch_skewhad]
>>>>>>> 4d80eb34

    # Going through all test functions, for the set of parameters and its
    # complement.
    for f in test_functions:
        if f(*params):
            if existence:
                return True
            ans = f(*params)
            return check_srg(ans[0](*ans[1:]))
        if f(*params_complement):
            if existence:
                return True
            ans = f(*params_complement)
            return check_srg(ans[0](*ans[1:]).complement())

    # From now on, we have no idea how to build the graph.
    #
    # We try to return the most appropriate error message.

    global _brouwer_database
    brouwer_data = _brouwer_database.get(params,None)

    if brouwer_data is not None:
        if brouwer_data['status'] == 'impossible':
            if existence:
                return False
            raise EmptySetError("Andries Brouwer's database reports that no "+
                                str((v,k,l,mu))+"-strongly regular graph exists. "+
                                "Comments: "+brouwer_data['comments'].encode('ascii','ignore'))

        if brouwer_data['status'] == 'open':
            if existence:
                return Unknown
            raise RuntimeError(("Andries Brouwer's database reports that no "+
                                "({},{},{},{})-strongly regular graph is known "+
                                "to exist.\nComments: ").format(v,k,l,mu)
                               +brouwer_data['comments'].encode('ascii','ignore'))

        if brouwer_data['status'] == 'exists':
            if existence:
                return True
            raise RuntimeError(("Andries Brouwer's database claims that such a "+
                                "({},{},{},{})-strongly regular graph exists, but "+
                                "Sage does not know how to build it. If *you* do, "+
                                "please get in touch with us on sage-devel!\n"+
                                "Comments: ").format(v,k,l,mu)
                               +brouwer_data['comments'].encode('ascii','ignore'))
    if existence:
        return Unknown
    raise RuntimeError(("Sage cannot figure out if a ({},{},{},{})-strongly "+
                        "regular graph exists.").format(v,k,l,mu))

def apparently_feasible_parameters(int n):
    r"""
    Return a list of a priori feasible parameters `(v,k,\lambda,\mu)`, with `0<\mu<k`.

    Note that some of those that it returns may also be infeasible for more
    involved reasons. The condition `0<\mu<k` makes sure we skip trivial cases of
    complete multipartite graphs and their complements.

    INPUT:

    - ``n`` (integer) -- return all a-priori feasible tuples `(v,k,\lambda,\mu)`
      for `v<n`

    EXAMPLE:

    All sets of parameters with `v<20` which pass basic arithmetic tests are
    feasible::

        sage: from sage.graphs.strongly_regular_db import apparently_feasible_parameters
        sage: small_feasible = apparently_feasible_parameters(20); small_feasible
        {(5, 2, 0, 1),
         (9, 4, 1, 2),
         (10, 3, 0, 1),
         (10, 6, 3, 4),
         (13, 6, 2, 3),
         (15, 6, 1, 3),
         (15, 8, 4, 4),
         (16, 5, 0, 2),
         (16, 6, 2, 2),
         (16, 9, 4, 6),
         (16, 10, 6, 6),
         (17, 8, 3, 4)}
        sage: all(graphs.strongly_regular_graph(*x,existence=True) for x in small_feasible)
        True

    But that becomes wrong for `v<60` (because of the non-existence of a
    `(49,16,3,6)`-strongly regular graph)::

        sage: small_feasible = apparently_feasible_parameters(60)
        sage: all(graphs.strongly_regular_graph(*x,existence=True) for x in small_feasible)
        False

    """
    cdef int v,k,l,mu
    feasible = set()
    for v in range(n):
        for k in range(1,v-1):
            for l in range(k-1):
                mu = k*(k-l-1)//(v-k-1)
                if mu>0 and mu<k and seems_feasible(v,k,l,mu):
                    feasible.add((v,k,l,mu))
    return feasible

def _build_small_srg_database():
    r"""
    Build the database of small strongly regular graphs.

    This data is stored in the module-level variable ``_small_srg_database``.
    We use formulas from Cor.3.7 of [CK86]_ to compute parameters of the
    graph of the projective 2-intersection set associated with a 2-weight code `C`,
    and the usual theory of duality in association schemes to compute the
    parameters of the graph of words of `C`. Another relevant reference is
    Sect.9.8.3 of [BH12]_.

    EXAMPLE:

        sage: from sage.graphs.strongly_regular_db import _build_small_srg_database
        sage: _build_small_srg_database()

    TESTS:

    Make sure that all two-weight codes yield the strongly regular graphs we
    expect::

        sage: graphs.strongly_regular_graph(81, 50, 31, 30)
        Graph on 81 vertices
        sage: graphs.strongly_regular_graph(243, 220, 199, 200) # long time
        Graph on 243 vertices
        sage: graphs.strongly_regular_graph(256, 153, 92, 90)
        Graph on 256 vertices
        sage: graphs.strongly_regular_graph(256, 170, 114, 110)
        Graph on 256 vertices
        sage: graphs.strongly_regular_graph(256, 187, 138, 132)
        Graph on 256 vertices
        sage: graphs.strongly_regular_graph(512, 73, 12, 10)    # not tested (too long)
        Graph on 512 vertices
        sage: graphs.strongly_regular_graph(512, 219, 106, 84)  # not tested (too long)
        Graph on 512 vertices
        sage: graphs.strongly_regular_graph(512, 315, 202, 180) # not tested (too long)
        Graph on 512 vertices
        sage: graphs.strongly_regular_graph(625, 364, 213, 210) # long time
        Graph on 625 vertices
        sage: graphs.strongly_regular_graph(625, 416, 279, 272) # long time
        Graph on 625 vertices
        sage: graphs.strongly_regular_graph(625, 468, 353, 342) # not tested (too long)
        Graph on 625 vertices
        sage: graphs.strongly_regular_graph(729, 336, 153,156)  # not tested (too long)
        Graph on 729 vertices
        sage: graphs.strongly_regular_graph(729, 420, 243, 240) # not tested (too long)
        Graph on 729 vertices
        sage: graphs.strongly_regular_graph(729, 448, 277, 272) # not tested (too long)
        Graph on 729 vertices
        sage: graphs.strongly_regular_graph(729, 476, 313, 306) # not tested (too long)
        Graph on 729 vertices
        sage: graphs.strongly_regular_graph(729, 532, 391, 380) # not tested (too long)
        Graph on 729 vertices
        sage: graphs.strongly_regular_graph(729, 560, 433, 420) # not tested (too long)
        Graph on 729 vertices
        sage: graphs.strongly_regular_graph(729, 616, 523, 506) # not tested (too long)
        Graph on 729 vertices
        sage: graphs.strongly_regular_graph(1024, 363, 122, 132)# not tested (too long)
        Graph on 1024 vertices
        sage: graphs.strongly_regular_graph(1024, 396, 148, 156)# not tested (too long)
        Graph on 1024 vertices
        sage: graphs.strongly_regular_graph(1024, 429, 176, 182)# not tested (too long)
        Graph on 1024 vertices
        sage: graphs.strongly_regular_graph(1024, 825, 668, 650)# not tested (too long)
        Graph on 1024 vertices

    REFERENCES:

    .. [CK86] R. Calderbank, W.M. Kantor,
      The geometry of two-weight codes,
      Bull. London Math. Soc. 18(1986) 97-122
    """

    from sage.graphs.generators.smallgraphs import McLaughlinGraph
    from sage.graphs.generators.smallgraphs import CameronGraph
    from sage.graphs.generators.smallgraphs import M22Graph
    from sage.graphs.generators.smallgraphs import SimsGewirtzGraph
    from sage.graphs.generators.smallgraphs import HoffmanSingletonGraph
    from sage.graphs.generators.smallgraphs import SchlaefliGraph
    from sage.graphs.generators.smallgraphs import HigmanSimsGraph
    from sage.graphs.generators.smallgraphs import JankoKharaghaniGraph
    from sage.graphs.generators.smallgraphs import LocalMcLaughlinGraph
    from sage.graphs.generators.smallgraphs import SuzukiGraph
    from sage.graphs.generators.smallgraphs import MathonStronglyRegularGraph

    global _small_srg_database
    _small_srg_database = {
        ( 36,  14,  4,  6): [Graph,('c~rLDEOcKTPO`U`HOIj@MWFLQFAaRIT`HIWqPsQQJ'+
          'DXGLqYM@gRLAWLdkEW@RQYQIErcgesClhKefC_ygSGkZ`OyHETdK[?lWStCapVgKK')],
        ( 50,   7,  0,  1): [HoffmanSingletonGraph],
        ( 56,  10,  0,  2): [SimsGewirtzGraph],
        ( 77,  16,   0,  4): [M22Graph],
        (100,  22,   0,  6): [HigmanSimsGraph],
        (100,  44,  18, 20): [SRG_100_44_18_20],
        (100,  45,  20, 20): [SRG_100_45_20_20],
        (105,  32,   4, 12): [SRG_105_32_4_12],
        (120,  63,  30, 36): [SRG_120_63_30_36],
        (120,  77,  52, 44): [SRG_120_77_52_44],
        (126,  25,   8,  4): [SRG_126_25_8_4],
        (126,  50,  13, 24): [SRG_126_50_13_24],
        (144,  39,   6, 12): [SRG_144_39_6_12],
        (162,  56,  10, 24): [LocalMcLaughlinGraph],
        (175,  72,  20, 36): [SRG_175_72_20_36],
        (176,  49,  12, 14): [SRG_176_49_12_14],
        (176,  90,  38, 54): [SRG_176_90_38_54],
        (176, 105,  68, 54): [SRG_176_105_68_54],
        (196,  91,  42, 42): [SRG_196_91_42_42],
        (210,  99,  48, 45): [SRG_210_99_48_45],
        (220,  84,  38, 28): [SRG_220_84_38_28],
        (231,  30,   9,  3): [CameronGraph],
        (243, 110,  37, 60): [SRG_243_110_37_60],
        (253, 140,  87, 65): [SRG_253_140_87_65],
        (275, 112,  30, 56): [McLaughlinGraph],
        (276, 140,  58, 84): [SRG_276_140_58_84],
        (280, 117, 44,  52): [SRG_280_117_44_52],
        (280, 135,  70, 60): [SRG_280_135_70_60],
        (416, 100,  36, 20): [SRG_416_100_36_20],
        (560, 208,  72, 80): [SRG_560_208_72_80],
        (630,  85,  20, 10): [SRG_630_85_20_10],
        (784, 243,  82, 72): [MathonStronglyRegularGraph, 0],
        (784, 270, 98, 90):  [MathonStronglyRegularGraph, 1],
        (784, 297, 116, 110):[MathonStronglyRegularGraph, 2],
        (936, 375, 150,150): [JankoKharaghaniGraph, 936],
        (1288,792, 476,504): [SRG_1288_792_476_504],
        (1782,416, 100, 96): [SuzukiGraph],
        (1800,1029,588,588): [JankoKharaghaniGraph, 1800],
    }

    # Turns the known two-weight codes into SRG constructors
    #
    cdef int n,q,k,w1,w2,K,N,l,m,K_O,l_O,m_O
    import sage.coding.two_weight_db
    from sage.matrix.constructor import matrix
    from sage.rings.integer_ring import ZZ
    cinv = matrix(ZZ, [[1,0,0],[0,0,1],[0,1,0]])
    for code in sage.coding.two_weight_db.data:
        n,q,k,w1,w2 = code['n'], code['K'].cardinality(), code['k'], code['w1'], code['w2']
        N = q**k
        K_O = n*(q-1)
        l_O = K_O**2+3*K_O-q*(w1+w2)-K_O*q*(w1+w2)+w1*w2*q**2
        m_O = (w1*w2*q**2)/N

        em = eigenmatrix(N,K_O,l_O,m_O) # 1st eigenmatrix
        assert((not em is None) and (em.det() != 0))
        emi = N*em.inverse()            # 2nd eigenmatrix
        # 1st and 2nd eigenmatrices equal up to renumbering graphs?
        selfdual = em==cinv*emi*cinv
        _small_srg_database[N,K_O,l_O,m_O] = \
            [lambda x: strongly_regular_from_two_intersection_set(x.transpose()), code['M']]
        if not selfdual: # we can build two graphs (not complements to each other!)
            K, s, r = emi[0,1], emi[1,1], emi[2,1] # by Thm 5.7 in [CK86]_.
            l = K+r*s+r+s
            m = K+r*s
            _small_srg_database[N,K,l,m] = [strongly_regular_from_two_weight_code, code['M']]

cdef load_brouwer_database():
    r"""
    Loads Andries Brouwer's database into _brouwer_database.
    """
    global _brouwer_database
    if _brouwer_database is not None:
        return
    import json

    from sage.env import SAGE_SHARE
    with open(SAGE_SHARE+"/graphs/brouwer_srg_database.json",'r') as datafile:
        _brouwer_database = {(v,k,l,mu):{'status':status,'comments':comments}
                             for (v,k,l,mu,status,comments) in json.load(datafile)}

def _check_database():
    r"""
    Checks the coherence of Andries Brouwer's database with Sage.

    The function also outputs some statistics on the database.

    EXAMPLE::

        sage: from sage.graphs.strongly_regular_db import _check_database
        sage: _check_database() # long time
        Sage cannot build a (196  60   14   20  ) that exists. Comment from Brouwer's database: pg(6,9,2)?
        ...
        In Andries Brouwer's database:
        - 452 impossible entries
        - 2936 undecided entries
        - 1150 realizable entries (Sage misses ... of them)

    """
    global _brouwer_database
    load_brouwer_database()

    # Check that all parameters detected as infeasible are actually infeasible
    # in Brouwer's database, for a test that was implemented.
    for params in set(_brouwer_database).difference(apparently_feasible_parameters(1301)):
        if _brouwer_database[params]['status'] != "impossible":
            raise RuntimeError("Brouwer's db does not seem to know that {} in unfeasible".format(params))
        comment = _brouwer_database[params]['comments']
        if ('Krein'    in comment or
            'Absolute' in comment or
            'Conf'     in comment or
            'mu=1'     in comment or
            '&mu;=2'   in comment):
            continue
        raise RuntimeError("We detected that {} was unfeasible, but maybe we should not have".format(params))

    # We empty the global database, to be sure that strongly_regular_graph does
    # not use its data to answer.
    _brouwer_database, saved_database = {}, _brouwer_database

    cdef int missed = 0
    for params,dic in sorted(saved_database.items()):
        sage_answer = strongly_regular_graph(*params,existence=True)
        if dic['status'] == 'open':
            if sage_answer:
                print "Sage can build a {}, Brouwer's database cannot".format(params)
            assert sage_answer is not False
        elif dic['status'] == 'exists':
            if sage_answer is not True:
                print (("Sage cannot build a ({:<4} {:<4} {:<4} {:<4}) that exists. "+
                       "Comment from Brouwer's database: ").format(*params)
                       +dic['comments'].encode('ascii','ignore'))
                missed += 1
            assert sage_answer is not False
        elif dic['status'] == 'impossible':
            assert sage_answer is not True
        else:
            assert False # must not happen

    status = [x['status'] for x in saved_database.values()]
    print "\nIn Andries Brouwer's database:"
    print "- {} impossible entries".format(status.count('impossible'))
    print "- {} undecided entries".format(status.count('open'))
    print "- {} realizable entries (Sage misses {} of them)".format(status.count('exists'),missed)

    # Reassign its value to the global database
    _brouwer_database = saved_database<|MERGE_RESOLUTION|>--- conflicted
+++ resolved
@@ -792,8 +792,6 @@
             return (NonisotropicUnitaryPolarGraph, n, q)
 
 @cached_function
-<<<<<<< HEAD
-=======
 def is_haemers(int v,int k,int l,int mu):
     r"""
     Test whether some HaemersGraph graph is `(v,k,\lambda,\mu)`-strongly regular.
@@ -926,7 +924,6 @@
             return (CompleteMultipartiteSRG, r, v-k)
 
 @cached_function
->>>>>>> 4d80eb34
 def is_polhill(int v,int k,int l,int mu):
     r"""
     Test whether some graph from [Polhill09]_ is `(1024,k,\lambda,\mu)`-strongly regular.
@@ -2422,553 +2419,6 @@
     g.relabel()
     return g
 
-<<<<<<< HEAD
-
-def SRG_729_336_153_156():
-    r"""
-    Return a `(729, 336, 153, 156)`-strongly regular graph.
-
-    This graph is built from a 2-intersection code shared by L. Disset in his
-    thesis [Disset00]_ and available at
-    http://www.mat.uc.cl/~ldissett/newgraphs/.
-
-    EXAMPLE::
-
-        sage: from sage.graphs.strongly_regular_db import SRG_729_336_153_156
-        sage: G = SRG_729_336_153_156()               # long time
-        sage: G.is_strongly_regular(parameters=True)  # long time
-        (729, 336, 153, 156)
-
-    REFERENCES:
-
-    .. [Disset00] L. Dissett,
-       Combinatorial and computational aspects of finite geometries,
-       2000,
-       https://tspace.library.utoronto.ca/bitstream/1807/14575/1/NQ49844.pdf
-    """
-    L = [
-        "101212212122202012010102120101112012121001201012120220122112001121201201201201010020012201001201201201202120121122012021201221021110200212121011211002012220000122201201",
-        "011100122001200111220011220020011222001200022000220012220122011220011101122012012001222010122200012011120112220112000120120012002012201122001220012122000201212001211211",
-        "000011111000011111112000001112000000111122222000001111112222000001111122222000111222222001111122222000001111112222000001112222000111122222000001111222000011122000011122",
-        "000000000111111111111000000000111111111111111222222222222222000000000000000111111111111222222222222000000000000000111111111111222222222222000000000000111111111222222222",
-        "000000000000000000000111111111111111111111111111111111111111000000000000000000000000000000000000000111111111111111111111111111111111111111222222222222222222222222222222",
-        "000000000000000000000000000000000000000000000000000000000000111111111111111111111111111111111111111111111111111111111111111111111111111111111111111111111111111111111111",
-    ]
-
-    L = Matrix(GF(3),map(list,L)).transpose()
-    return strongly_regular_from_two_intersection_set(L)
-
-def SRG_729_448_277_272():
-    r"""
-    Return a `(729, 448, 277, 272)`-strongly regular graph.
-
-    This graph is built from a ternary `[140, 6]` code with weights `90, 99`,
-    found by Axel Kohnert [Kohnert07]_ and shared by Alfred Wassermann.
-
-    .. SEEALSO::
-
-        :func:`strongly_regular_from_two_weight_code` -- build a strongly regular graph from
-        a two-weight code.
-
-    EXAMPLE::
-
-        sage: from sage.graphs.strongly_regular_db import SRG_729_448_277_272
-        sage: G = SRG_729_448_277_272()              # long time
-        sage: G.is_strongly_regular(parameters=True) # long time
-        (729, 448, 277, 272)
-    """
-    x = ("10111011111111101110101110111100111011111011101111101001001111011011011111100100111101000111101111101100011011001111101110111110101111111001",
-         "01220121111211011101011101112101220022120121011222010110011010120110112112001101021010101111012211011000020110012221212101011101211122020011",
-         "22102021112110111120211021122012100012202220112110101200110101202102122120011110020201211110021210110000101200121222122010211022211210110101",
-         "11010221121101111102210221220221000111011101121102012101101012012022222000211200202012211100111201200001122001211011120102110212212102121001",
-         "20201121211111111012202022201210001220122121211010121011010020110121220201212002010222011001111012100011010212110021202021102112221012110011",
-         "02022222111111110112020112011200022102212222110102210110100101102211201211220020002120110011110221100110002121100222120211021112010112220101")
-    M = Matrix(GF(3),[list(l) for l in x])
-    return strongly_regular_from_two_weight_code(LinearCode(M))
-
-def SRG_729_532_391_380():
-    r"""
-    Return a `(729, 532, 391, 380)`-strongly regular graph.
-
-    This graph is built from a projective ternary `[98,6]` code with weights
-    `63, 72`, obtained from Eric Chen's `database of two-weight codes
-    <http://moodle.tec.hkr.se/~chen/research/2-weight-codes/search.php>`__.
-
-    .. SEEALSO::
-
-        :func:`strongly_regular_from_two_weight_code` -- build a strongly regular graph from
-        a two-weight code.
-
-    EXAMPLE::
-
-        sage: from sage.graphs.strongly_regular_db import SRG_729_532_391_380
-        sage: G = SRG_729_532_391_380()               # long time
-        sage: G.is_strongly_regular(parameters=True)  # long time
-        (729, 532, 391, 380)
-    """
-    x=("10000021022112121121110122000110112002010011100120022110120200120111220220122120012012100201110210",
-       "01000020121020200200211101202121120002211002210100021021202220112122012212101102010210010221221201",
-       "00100021001211011111111202120022221002201111021101021212210122101020121111002000210000101222202000",
-       "00010022122200222202201212211112001102200112202202121201211212010210202001222120000002110021000110",
-       "00001021201002010011020210221221012112200012020011201200111021021102212120211102012002011201210221",
-       "00000120112212122122202110022202210010200022002120112200101002202221111102110100210212001022201202")
-    M = Matrix(GF(3),[list(l) for l in x])
-    return strongly_regular_from_two_weight_code(LinearCode(M))
-
-def SRG_729_560_433_420():
-    r"""
-    Return a `(729, 560, 433, 420)`-strongly regular graph.
-
-    This graph is built from a projective ternary `[84,6]` code with weights
-    `54, 63`, obtained from Eric Chen's `database of two-weight codes
-    <http://moodle.tec.hkr.se/~chen/research/2-weight-codes/search.php>`__.
-
-    .. SEEALSO::
-
-        :func:`strongly_regular_from_two_weight_code` -- build a strongly regular graph from
-        a two-weight code.
-
-    EXAMPLE::
-
-        sage: from sage.graphs.strongly_regular_db import SRG_729_560_433_420
-        sage: G = SRG_729_560_433_420()               # long time
-        sage: G.is_strongly_regular(parameters=True) # long time
-        (729, 560, 433, 420)
-    """
-    x=("100000210221121211211212100002020022102220010202100220112211111022012202220001210020",
-       "010000201210202002002200010022222022012112111222010212120102222221210102112001001022",
-       "001000210012110111111202101021212221000101021021021211021221000111100202101200010122",
-       "000100221222002222022202010121111210202200012001222011212000211200122202100120211002",
-       "000010212010020100110002001011101112122110211102212121200111102212021122100010201120",
-       "000001201122121221222212000110100102011101201012001102201222221110211011100001200102")
-    M = Matrix(GF(3),[list(l) for l in x])
-    return strongly_regular_from_two_weight_code(LinearCode(M))
-
-def SRG_729_616_523_506():
-    r"""
-    Return a `(729, 616, 523, 506)`-strongly regular graph.
-
-    This graph is built from a projective ternary `[56,6]` code with weights
-    `36, 45`, obtained from Eric Chen's `database of two-weight codes
-    <http://moodle.tec.hkr.se/~chen/research/2-weight-codes/search.php>`__.
-
-    .. SEEALSO::
-
-        :func:`strongly_regular_from_two_weight_code` -- build a strongly regular graph from
-        a two-weight code.
-
-    EXAMPLE::
-
-        sage: from sage.graphs.strongly_regular_db import SRG_729_616_523_506
-        sage: G = SRG_729_616_523_506()              # not tested (3s)
-        sage: G.is_strongly_regular(parameters=True) # not tested (3s)
-        (729, 616, 523, 506)
-    """
-    x=("10000021022112022210202200202122221120200112100200111102",
-       "01000020121020221101202120220001110202220110010222122212",
-       "00100021001211211020022112222122002210122100101222020020",
-       "00010022122200010012221111121001121211212002110020010101",
-       "00001021201002220211121011010222000111021002011201112112",
-       "00000120112212111201011001002111121101002212001022222010")
-    M = Matrix(GF(3),[list(l) for l in x])
-    return strongly_regular_from_two_weight_code(LinearCode(M))
-
-def SRG_625_364_213_210():
-    r"""
-    Return a `(625, 364, 213, 210)`-strongly regular graph.
-
-    This graph is built from a projective 5-ary `[88,5]` code with weights `64,
-    72`, obtained from Eric Chen's `database of two-weight codes
-    <http://moodle.tec.hkr.se/~chen/research/2-weight-codes/search.php>`__.
-
-    .. SEEALSO::
-
-        :func:`strongly_regular_from_two_weight_code` -- build a strongly regular graph from
-        a two-weight code.
-
-    EXAMPLE::
-
-        sage: from sage.graphs.strongly_regular_db import SRG_625_364_213_210
-        sage: G = SRG_625_364_213_210()              # long time
-        sage: G.is_strongly_regular(parameters=True) # long time
-        (625, 364, 213, 210)
-    """
-    x=("10004323434444234221223441130101034431234004441141003110400203240",
-       "01003023101220331314013121123212111200011403221341101031340421204",
-       "00104120244011212302124203142422240001230144213220111213034240310",
-       "00012321211123213343321143204040211243210011144140014401003023101")
-    M = Matrix(GF(5),[list(l) for l in x])
-    return strongly_regular_from_two_weight_code(LinearCode(M))
-
-def SRG_625_416_279_272():
-    r"""
-    Return a `(625, 416, 279, 272)`-strongly regular graph.
-
-    This graph is built from a projective 5-ary `[52,4]` code with weights `40,
-    45`, obtained from Eric Chen's `database of two-weight codes
-    <http://moodle.tec.hkr.se/~chen/research/2-weight-codes/search.php>`__.
-
-    .. SEEALSO::
-
-        :func:`strongly_regular_from_two_weight_code` -- build a strongly regular graph from
-        a two-weight code.
-
-    EXAMPLE::
-
-        sage: from sage.graphs.strongly_regular_db import SRG_625_416_279_272
-        sage: G = SRG_625_416_279_272()               # long time
-        sage: G.is_strongly_regular(parameters=True) # long time
-        (625, 416, 279, 272)
-    """
-    x=("1000432343444423422122344123113041011022221414310431",
-       "0100302310122033131401312133032331123141114414001300",
-       "0010412024401121230212420301411224123332332300210011",
-       "0001232121112321334332114324420140440343341412401244")
-    M = Matrix(GF(5),[list(l) for l in x])
-    return strongly_regular_from_two_weight_code(LinearCode(M))
-
-def SRG_625_468_353_342():
-    r"""
-    Return a `(625, 468, 353, 342)`-strongly regular graph.
-
-    This graph is built from a two-weight code presented in [BJ03]_ (cf. Theorem
-    4.1).
-
-    .. SEEALSO::
-
-        :func:`strongly_regular_from_two_weight_code` -- build a strongly regular graph from
-        a two-weight code.
-
-    EXAMPLE::
-
-        sage: from sage.graphs.strongly_regular_db import SRG_625_468_353_342
-        sage: G = SRG_625_468_353_342()              # long time
-        sage: G.is_strongly_regular(parameters=True) # long time
-        (625, 468, 353, 342)
-
-    REFERENCE:
-
-    .. [BJ03] I. Bouyukliev and S. Juriaan,
-      Some new results on optimal codes over `F_5`,
-      Designs, Codes and Cryptography 30, no. 1 (2003): 97-111,
-      http://www.moi.math.bas.bg/moiuser/~iliya/pdf_site/gf5srev.pdf
-    """
-    x = ("111111111111111111111111111111000000000",
-         "111111222222333333444444000000111111000",
-         "223300133440112240112240133440123400110",
-         "402340414201142301132013234230044330401")
-    M = Matrix(GF(5),[list(l) for l in x])
-    return strongly_regular_from_two_weight_code(LinearCode(M))
-
-def SRG_243_220_199_200():
-    r"""
-    Return a `(243, 220, 199, 200)`-strongly regular graph.
-
-    This graph is built from a projective ternary `[55,5]` code with weights
-    `36, 45`, obtained from Eric Chen's `database of two-weight codes
-    <http://moodle.tec.hkr.se/~chen/research/2-weight-codes/search.php>`__.
-
-    .. SEEALSO::
-
-        :func:`strongly_regular_from_two_weight_code` -- build a strongly regular graph from
-        a two-weight code.
-
-    EXAMPLE::
-
-        sage: from sage.graphs.strongly_regular_db import SRG_243_220_199_200
-        sage: G = SRG_243_220_199_200()
-        sage: G.is_strongly_regular(parameters=True)
-        (243, 220, 199, 200)
-    """
-    x=("1000010122200120121002211022111101011212112022022020002",
-       "0100011101120102100102202121022211112000020211221222002",
-       "0010021021222220122011212220021121100021220002100102201",
-       "0001012221012012100200102211110211121211201002202000222",
-       "0000101222101201210020110221111020112121120120220200022")
-    M = Matrix(GF(3),[list(l) for l in x])
-    return strongly_regular_from_two_weight_code(LinearCode(M))
-
-def SRG_729_476_313_306():
-    r"""
-    Return a `(729, 476, 313, 306)`-strongly regular graph.
-
-    This graph is built from a projective ternary `[126,6]` code with weights
-    `81, 90`, obtained from Eric Chen's `database of two-weight codes
-    <http://moodle.tec.hkr.se/~chen/research/2-weight-codes/search.php>`__.
-
-    .. SEEALSO::
-
-        :func:`strongly_regular_from_two_weight_code` -- build a strongly regular graph from
-        a two-weight code.
-
-    EXAMPLE::
-
-        sage: from sage.graphs.strongly_regular_db import SRG_729_476_313_306
-        sage: G = SRG_729_476_313_306()               # not tested (5s)
-        sage: G.is_strongly_regular(parameters=True) # not tested (5s)
-        (729, 476, 313, 306)
-    """
-    x=("100000210221121211211101220021210000100011020200201101121021122102020111100122122221120200110001010222000021110110011211110210",
-       "010000201210202002002111012020001001110012222220221211200120201212222102210100001110202220121001110211200120221121012001221201",
-       "001000210012110111111112021220210102211012212122200222212000112220212011021102122002210122122101120210120100102212112112202000",
-       "000100221222002222022012122120201012021112211112111120010221100121011012202201001121211212002211120210012201120021222121000110",
-       "000010212010020100110202102200200102002122111011112210121010202111121212020010222000111021000222122210001011222102100121210221",
-       "000001201122121221222021100221200012000220101001022022100122112010102222002122111121101002200020221110000122202000221222201202")
-    M = Matrix(GF(3),[list(l) for l in x])
-    return strongly_regular_from_two_weight_code(LinearCode(M))
-
-def SRG_729_420_243_240():
-    r"""
-    Return a `(729, 420, 243, 240)`-strongly regular graph.
-
-    This graph is built from a projective ternary `[154,6]` code with weights
-    `99, 108`, obtained from Eric Chen's `database of two-weight codes
-    <http://moodle.tec.hkr.se/~chen/research/2-weight-codes/search.php>`__.
-
-    .. SEEALSO::
-
-        :func:`strongly_regular_from_two_weight_code` -- build a strongly regular graph from
-        a two-weight code.
-
-    EXAMPLE::
-
-        sage: from sage.graphs.strongly_regular_db import SRG_729_420_243_240
-        sage: G = SRG_729_420_243_240()               # not tested (5s)
-        sage: G.is_strongly_regular(parameters=True) # not tested (5s)
-        (729, 420, 243, 240)
-    """
-    x=("10000021022112121121110122002121000010001102020020110112102112202221021020201"+
-       "20202212102220222022222110122210022201211222111110211101121002011102101111002",
-       "01000020121020200200211101202000100111001222222022121120012020122110122122221"+
-       "02222102012112111221111021101101021121002001022221202211100102212212010222102",
-       "00100021001211011111111202122021010221101221212220022221200011221102002202120"+
-       "20121121000101000111020212200020121210011112210001001022001012222020000100212",
-       "00010022122200222202201212212020101202111221111211112001022110001001221210110"+
-       "12211020202200222000021101010212001022212020002112011200021100210001100121020",
-       "00001021201002010011020210220020010200212211101111221012101020222021111111212"+
-       "11120012122110211222201220220201222200102101111020112221020112012102211120101",
-       "00000120112212122122202110022120001200022010100102202210012211211120100101022"+
-       "01011212011101110111112202111200111021221112222211222020120010222012022220012")
-    M = Matrix(GF(3),[list(l) for l in x])
-    return strongly_regular_from_two_weight_code(LinearCode(M))
-
-def SRG_1024_825_668_650():
-    r"""
-    Return a `(1024, 825, 668, 650)`-strongly regular graph.
-
-    This graph is built from a projective binary `[198,10]` code with weights
-    `96, 112`, obtained from Eric Chen's `database of two-weight codes
-    <http://moodle.tec.hkr.se/~chen/research/2-weight-codes/search.php>`__.
-
-    .. SEEALSO::
-
-        :func:`strongly_regular_from_two_weight_code` -- build a strongly regular graph from
-        a two-weight code.
-
-    EXAMPLE::
-
-        sage: from sage.graphs.strongly_regular_db import SRG_1024_825_668_650
-        sage: G = SRG_1024_825_668_650()               # not tested (13s)
-        sage: G.is_strongly_regular(parameters=True)   # not tested (13s)
-        (1024, 825, 668, 650)
-    """
-    x=("1000000000111111101010000100011001111101101010010010011110001101111001101100111000111101010101110011"+
-       "11110010100111101001001100111101011110111100101101110100111100011111011011100111110010100110110000",
-       "0100000000010110011100100010101010101111011010001001010110011010101011011101000110000001101101010110"+
-       "10110111110101000000011011001100010111110001001011011100111100100000110001011001110110011101011000",
-       "0010000000011100111110111011000011010100100011110000001100011011101111001010001100110110000001111000"+
-       "11000000101011010111110101000111110010011011101110000010110100000011100010011111100100111101010010",
-       "0001000000001111100010000000100101010001110111100010010010010111000100101100010001001110111101110100"+
-       "10010101101100110011010011101100110100100011011101100000110011110011111000000010110101011111101111",
-       "0000100000110010010000010110000111010011010101000010110100101010011011000011001100001110011011110001"+
-       "11101000010000111101101100111100001011010010111011100101101001111000100011000010110111111111011100",
-       "0000010000110100111001111011010000101110001011100010010010010111100101011001011011100110101110100001"+
-       "01101010110010100011000101111100100001110111001001001001001100001101110110000110101010011010101101",
-       "0000001000011011110010110100010010001100000011001000011101000110001101001000110110010101011011001111"+
-       "01111111010011111010100110011001110001001000001110000110111011010000011101001110111001011011001011",
-       "0000000100111001101011110010111100100001010100100110001100100110010101111001100101101001000101011000"+
-       "10001001111101011101001001010111010011011101010011010000101010011001010110011110010000011011111001",
-       "0000000010101011010101010101011100111101111110100011011001001010111101100111010110100101100110101100"+
-       "00000001100011110110010101100001000000010100001101111011111000110001100101101010000001110101011100",
-       "0000000001101100111101011000010000000011010100000110101010011010100111100001000011010011011101110111"+
-       "01110111011110101100100100110110011100001001000001010011010010010111110011101011101001101101011010")
-    M = Matrix(GF(2),[list(l) for l in x])
-    return strongly_regular_from_two_weight_code(LinearCode(M))
-
-def SRG_512_73_12_10():
-    r"""
-    Return a `(512, 73, 12, 10)`-strongly regular graph.
-
-    This graph is built from a projective binary `[219,9]` code with weights
-    `96, 112`, obtained from Eric Chen's `database of two-weight codes
-    <http://moodle.tec.hkr.se/~chen/research/2-weight-codes/search.php>`__.
-
-    .. SEEALSO::
-
-        :func:`strongly_regular_from_two_weight_code` -- build a strongly regular graph from
-        a two-weight code.
-
-    EXAMPLE::
-
-        sage: from sage.graphs.strongly_regular_db import SRG_512_73_12_10
-        sage: G = SRG_512_73_12_10()                 # not tested (3s)
-        sage: G.is_strongly_regular(parameters=True) # not tested (3s)
-        (512, 73, 12, 10)
-    """
-    x=("10100011001110100010100010010000100100001011110010001010011000000001101011110011001001000010011110111011111"+
-       "0001001010110110110111001100111100011011101000000110101110001010100011110011111111110111010100101011000101111111",
-       "01100010110101110100001000010110001010010010011000111101111001011101000011101011100111111110001100000111010"+
-       "1101001000110001111011001100101011110101011110010001101011110000100000101101100010110100001111001100110011001111",
-       "00010010001001011011001110011101111110000000101110101000110110011001110101011011101011011011000010010011111"+
-       "1110110100111111000000110011101101000000001010000000011000111111100101100001110011110001110011110110100111100001",
-       "00001000100010101110101110011100010101110011010110000001111111100111010000101110001010100100000001011010111"+
-       "1001001000000011000011001100100100111010000000001010111001001100100101011110001100110001000000111001100100100111",
-       "00000101010100010101101110011101001000101110000000000111101100011000000001110100000001011010101001111110110"+
-       "0010110111100111000000110011110110101101110000001111100001010001100101100001110011110001101101000000000000100001",
-       "00000000000000000000010000011101011100100010000110110100101011001011001100000001011000101010100111000111101"+
-       "0011100011011011011111100010011100010111101001011001001101100010011010001011010110001110100001001111110010100100",
-       "00000000000000000000000001011010110110101111010110101001001001000101010000000000001011000011000010100100110"+
-       "0000110000111101100010000111111111101101001010110000111111101110101011010010010001011101110011111001100100101110",
-       "00000000000000000000000000110111101011110010101110000110010010100010001010000000010100011000101000010011000"+
-       "0110000111100110100001001011111111111010110000001010111111110011110110001100100010101011101101110110011000110110",
-       "00000000000000000000000000000000000000000000000001111111111111111111111110000001111111111111111111111111111"+
-       "1111111100000000000011111111111111000000111111111111111111000000000000111111111111000000000000000000111111000110")
-    M = Matrix(GF(2),[list(l) for l in x])
-    return strongly_regular_from_two_weight_code(LinearCode(M))
-
-def SRG_512_219_106_84():
-    r"""
-    Return a `(512, 219, 106, 84)`-strongly regular graph.
-
-    This graph is built from a projective binary `[73,9]` code with weights `32,
-    40`, obtained from Eric Chen's `database of two-weight codes
-    <http://moodle.tec.hkr.se/~chen/research/2-weight-codes/search.php>`__.
-
-    .. SEEALSO::
-
-        :func:`strongly_regular_from_two_weight_code` -- build a strongly regular graph from
-        a two-weight code.
-
-    EXAMPLE::
-
-        sage: from sage.graphs.strongly_regular_db import SRG_512_219_106_84
-        sage: G = SRG_512_219_106_84()
-        sage: G.is_strongly_regular(parameters=True)
-        (512, 219, 106, 84)
-    """
-    x=("1010010100000010100000101010001100110101101101000010110010100100111011101",
-       "0110000110000101101111001101000100111111101011011101110010110001100111100",
-       "0001010000000001111111011010100101001111011010101100001010000001110100001",
-       "0000100100000001111111100111000011110011110101000001010110000001011010001",
-       "0000001010000001111110111100011000111100101110010010101100000001101001001",
-       "0000000001000111001010110010011001101001011010110110011001010111100010010",
-       "0000000000100100011000100100111100001100101111010001011011111000110011110",
-       "0000000000010111001100101011111110101010000000000100111110000001111111100",
-       "0000000000001011100001000011011010110001110101101100001100101110101110110")
-    M = Matrix(GF(2),[list(l) for l in x])
-    return strongly_regular_from_two_weight_code(LinearCode(M))
-
-def SRG_512_315_202_180():
-    r"""
-    Return a `(512, 315, 202, 180)`-strongly regular graph.
-
-    This graph is built from a projective binary code with weights `32, 40`,
-    found by Axel Kohnert [Kohnert07]_ and shared by Alfred Wassermann.
-
-    .. SEEALSO::
-
-        :func:`strongly_regular_from_two_weight_code` -- build a strongly
-        regular graph from a two-weight code.
-
-    EXAMPLE::
-
-        sage: from sage.graphs.strongly_regular_db import SRG_512_315_202_180
-        sage: G = SRG_512_315_202_180()              # long time
-        sage: G.is_strongly_regular(parameters=True) # long time
-        (512, 315, 202, 180)
-
-    REFERENCE:
-
-    .. [Kohnert07] A. Kohnert,
-       Constructing two-weight codes with prescribed groups of automorphisms,
-       Discrete applied mathematics 155, no. 11 (2007): 1451-1457.
-       http://linearcodes.uni-bayreuth.de/twoweight/
-    """
-    x=("0100011110111000001011010110110111100010001000001000001001010110101101",
-       "1000111101110000000110101111101111000100010000010000000010101111001011",
-       "0001111011100000011101011101011110011000100000100000000101011100010111",
-       "0011110101000000111010111010111100110001000011000000001010111000101101",
-       "0111101000000001110101110111111001100010000100000000010101110011001011",
-       "1111010000000011101011101101110011010100001000000000101011100100010111",
-       "1110100010000111000111011011100110111000010000000001000111001010101101",
-       "1101000110001110001110110101001101110000100010000010001110010101001011",
-       "1010001110011100001101101010011011110001000100000100001100101010010111")
-    M = Matrix(GF(2),[list(l) for l in x])
-    return strongly_regular_from_two_weight_code(LinearCode(M))
-
-def SRG_256_153_92_90():
-    r"""
-    Return a `(256, 153, 92, 90)`-strongly regular graph.
-
-    This graph is built from a projective 4-ary `[34,4]` code with weights `24,
-    28`, obtained from Eric Chen's `database of two-weight codes
-    <http://moodle.tec.hkr.se/~chen/research/2-weight-codes/search.php>`__.
-
-    .. SEEALSO::
-
-        :func:`strongly_regular_from_two_weight_code` -- build a strongly regular graph from
-        a two-weight code.
-
-    EXAMPLE::
-
-        sage: from sage.graphs.strongly_regular_db import SRG_256_153_92_90
-        sage: G = SRG_256_153_92_90()
-        sage: G.is_strongly_regular(parameters=True)
-        (256, 153, 92, 90)
-    """
-    K = GF(4,conway=True, prefix='x')
-    F = K.gens()[0]
-    J = F*F
-    x = [[1,0,0,0,1,F,F,J,1,0,F,F,0,1,J,F,F,J,J,J,F,F,J,J,J,1,J,F,1,0,1,F,J,1],
-         [0,1,0,0,F,F,1,J,1,1,J,1,F,F,0,0,1,0,F,F,0,1,J,F,F,1,0,0,0,1,F,F,J,1],
-         [0,0,1,0,1,0,0,F,F,1,J,1,1,J,1,F,F,F,J,1,0,F,F,0,1,J,F,F,1,0,0,0,1,F],
-         [0,0,0,1,F,F,J,1,0,F,F,0,1,J,F,F,1,J,J,F,F,J,J,J,1,J,F,1,0,1,F,J,1,J]]
-    M = Matrix(K,[map(K,l) for l in x])
-    return strongly_regular_from_two_weight_code(LinearCode(M))
-
-def SRG_256_170_114_110():
-    r"""
-    Return a `(256, 170, 114, 110)`-strongly regular graph.
-
-    This graph is built from a projective binary `[85,8]` code with weights `40,
-    48`, obtained from Eric Chen's `database of two-weight codes
-    <http://moodle.tec.hkr.se/~chen/research/2-weight-codes/search.php>`__.
-
-    .. SEEALSO::
-
-        :func:`strongly_regular_from_two_weight_code` -- build a strongly regular graph from
-        a two-weight code.
-
-    EXAMPLE::
-
-        sage: from sage.graphs.strongly_regular_db import SRG_256_170_114_110
-        sage: G = SRG_256_170_114_110()
-        sage: G.is_strongly_regular(parameters=True)
-        (256, 170, 114, 110)
-    """
-    x=("1000000010011101010001000011100111000111111010110001101101000110010011001101011100001",
-       "0100000011010011111001100010010100100100000111101001011011100101011010101011110010001",
-       "0010000011110100101101110010101101010101111001000101000000110100111110011000100101001",
-       "0001000011100111000111111010110001101101000110010011001101011100001100000001001110101",
-       "0000100011101110110010111110111111110001011001111000001011101000010101001101111011011",
-       "0000010011101010001000011100111000111111010110001101101000110010011001101011100001100",
-       "0000001001110101000100001110011100011111101011000110110100011001001100110101110000110",
-       "0000000100111010100010000111001110001111110101100011011010001100100110011010111000011")
-    M = Matrix(GF(2),[list(l) for l in x])
-    return strongly_regular_from_two_weight_code(LinearCode(M))
-
-=======
->>>>>>> 4d80eb34
 def SRG_120_63_30_36():
     r"""
     Return a `(120,63,30,36)`-strongly regular graph
@@ -3143,45 +2593,6 @@
     G.relabel()
     return G
 
-def SRG_1288_792_476_504():
-    r"""
-    Return a `(1288, 792, 476, 504)`-strongly regular graph.
-
-    This graph is built on the words of weight 12 in the
-    :func:`~sage.coding.code_constructions.BinaryGolayCode`. Two of them are
-    then made adjacent if their symmetric difference has weight 12 (cf
-    [BvE92]_).
-
-    .. SEEALSO::
-
-        :func:`strongly_regular_from_two_weight_code` -- build a strongly regular graph from
-        a two-weight code.
-
-    EXAMPLE::
-
-        sage: from sage.graphs.strongly_regular_db import SRG_1288_792_476_504
-        sage: G = SRG_1288_792_476_504()             # long time
-        sage: G.is_strongly_regular(parameters=True) # long time
-        (1288, 792, 476, 504)
-
-    REFERENCE:
-
-    .. [BvE92] A. Brouwer and C. Van Eijl,
-      On the p-Rank of the Adjacency Matrices of Strongly Regular Graphs
-      Journal of Algebraic Combinatorics (1992), vol.1, n.4, pp329-346,
-      http://dx.doi.org/10.1023/A%3A1022438616684
-    """
-    from sage.coding.code_constructions import BinaryGolayCode
-    C = BinaryGolayCode()
-    C = [[i for i,v in enumerate(c) if v]
-         for c in C]
-    C = [s for s in C if len(s) == 12]
-    G = Graph([map(frozenset,C),
-               lambda x,y:len(x.symmetric_difference(y))==12])
-    G.relabel()
-    return G
-
-
 cdef bint seems_feasible(int v, int k, int l, int mu):
     r"""
     Tests is the set of parameters seems feasible
@@ -3397,65 +2808,8 @@
             raise RuntimeError("Sage built an incorrect {}-SRG.".format((v,k,l,mu)))
         return G
 
-<<<<<<< HEAD
-    constructions = {
-        ( 27,  16, 10,  8): [SchlaefliGraph],
-        ( 36,  14,  4,  6): [Graph,('c~rLDEOcKTPO`U`HOIj@MWFLQFAaRIT`HIWqPsQQJ'+
-          'DXGLqYM@gRLAWLdkEW@RQYQIErcgesClhKefC_ygSGkZ`OyHETdK[?lWStCapVgKK')],
-        ( 50,   7,  0,  1): [HoffmanSingletonGraph],
-        ( 56,  10,  0,  2): [SimsGewirtzGraph],
-        ( 77,  16,   0,  4): [M22Graph],
-        ( 81,  50,  31, 30): [SRG_81_50_31_30],
-        (100,  22,   0,  6): [HigmanSimsGraph],
-        (100,  44,  18, 20): [SRG_100_44_18_20],
-        (100,  45,  20, 20): [SRG_100_45_20_20],
-        (105,  32,   4, 12): [SRG_105_32_4_12],
-        (120,  63,  30, 36): [SRG_120_63_30_36],
-        (120,  77,  52, 44): [SRG_120_77_52_44],
-        (126,  25,   8,  4): [SRG_126_25_8_4],
-        (126,  50,  13, 24): [SRG_126_50_13_24],
-        (144,  39,   6, 12): [SRG_144_39_6_12],
-        (162,  56,  10, 24): [LocalMcLaughlinGraph],
-        (175,  72,  20, 36): [SRG_175_72_20_36],
-        (176,  49,  12, 14): [SRG_176_49_12_14],
-        (176, 105,  68, 54): [SRG_176_105_68_54],
-        (196,  91,  42, 42): [SRG_196_91_42_42],
-        (210,  99,  48, 45): [SRG_210_99_48_45],
-        (220,  84,  38, 28): [SRG_220_84_38_28],
-        (231,  30,   9,  3): [CameronGraph],
-        (243, 110,  37, 60): [SRG_243_110_37_60],
-        (243, 220, 199,200): [SRG_243_220_199_200],
-        (253, 140,  87, 65): [SRG_253_140_87_65],
-        (256, 170, 114,110): [SRG_256_170_114_110],
-        (256, 187, 138,132): [SRG_256_187_138_132],
-        (256, 153,  92, 90): [SRG_256_153_92_90],
-        (275, 112,  30, 56): [McLaughlinGraph],
-        (276, 140,  58, 84): [SRG_276_140_58_84],
-        (280, 117, 44,  52): [SRG_280_117_44_52],
-        (280, 135,  70, 60): [SRG_280_135_70_60],
-        (416, 100,  36, 20): [SRG_416_100_36_20],
-        (512, 219, 106, 84): [SRG_512_219_106_84],
-        (512,  73,  12, 10): [SRG_512_73_12_10],
-        (512, 315, 202,180): [SRG_512_315_202_180],
-        (560, 208,  72, 80): [SRG_560_208_72_80],
-        (625, 364, 213,210): [SRG_625_364_213_210],
-        (625, 416, 279,272): [SRG_625_416_279_272],
-        (625, 468, 353,342): [SRG_625_468_353_342],
-        (729, 336, 153,156): [SRG_729_336_153_156],
-        (729, 616, 523,506): [SRG_729_616_523_506],
-        (729, 420, 243,240): [SRG_729_420_243_240],
-        (729, 448, 277,272): [SRG_729_448_277_272],
-        (729, 560, 433,420): [SRG_729_560_433_420],
-        (729, 476, 313,306): [SRG_729_476_313_306],
-        (729, 532, 391,380): [SRG_729_532_391_380],
-        (1024,825, 668,650): [SRG_1024_825_668_650],
-        (1288,792, 476,504): [SRG_1288_792_476_504],
-        (1782,416, 100, 96): [SuzukiGraph],
-    }
-=======
     if _small_srg_database is None:
         _build_small_srg_database()
->>>>>>> 4d80eb34
 
     if params in _small_srg_database:
         val = _small_srg_database[params]
@@ -3476,15 +2830,11 @@
                       is_twograph_descendant_of_srg,
                       is_taylor_twograph_srg,
                       is_switch_OA_srg,
-<<<<<<< HEAD
-                      is_polhill]
-=======
                       is_polhill,
                       is_haemers,
                       is_cossidente_penttila,
                       is_mathon_PC_srg,
                       is_switch_skewhad]
->>>>>>> 4d80eb34
 
     # Going through all test functions, for the set of parameters and its
     # complement.
