--- conflicted
+++ resolved
@@ -725,7 +725,7 @@
         """
         Returns True if this node has no children, and False otherwise
 
-        EXAMPLES::
+        EXAMPLES:
 
             sage: from sage.graphs.graph_decompositions.modular_decomposition import _TedderTreeNode
             sage: n1 = _TedderTreeNode()
@@ -742,7 +742,7 @@
         """
         Returns True if this node has exactly one child, and False otherwise
 
-        EXAMPLES::
+        EXAMPLES:
 
             sage: from sage.graphs.graph_decompositions.modular_decomposition import _TedderTreeNode
             sage: n1 = _TedderTreeNode()
@@ -812,7 +812,7 @@
         """
         Removes the subtree rooted at this node
 
-        EXAMPLES::
+        EXAMPLES:
 
             sage: from sage.graphs.graph_decompositions.modular_decomposition import _TedderTreeNode
             sage: n1 = _TedderTreeNode()
@@ -972,7 +972,7 @@
         leaves in this case refers to the _TedderMDLeafNode's present in the
         tree.
 
-        EXAMPLES::
+        EXAMPLES:
 
             sage: from sage.graphs.graph_decompositions.modular_decomposition import _TedderTreeNode, _TedderMDLeafNode
             sage: n1 = _TedderTreeNode()
@@ -1019,7 +1019,7 @@
 
         - ``parent`` -- _TedderTreeNode
 
-        EXAMPLES::
+        EXAMPLES:
 
             sage: from sage.graphs.graph_decompositions.modular_decomposition import _TedderTreeNode
             sage: n1 = _TedderTreeNode()
@@ -1051,7 +1051,7 @@
         Removes just this node of the tree, the children of this node become
         children of this node's parent
 
-        EXAMPLES::
+        EXAMPLES:
 
             sage: from sage.graphs.graph_decompositions.modular_decomposition import _TedderTreeNode
             sage: n1 = _TedderTreeNode()
@@ -1085,7 +1085,7 @@
 
         - ``replacement`` -- _TedderTreeNode
 
-        EXAMPLES::
+        EXAMPLES:
 
             sage: from sage.graphs.graph_decompositions.modular_decomposition import _TedderTreeNode
             sage: n1 = _TedderTreeNode()
@@ -1120,7 +1120,7 @@
         For the general node, this means if it has no parent, but will be
         overridden for subclasses
 
-        EXAMPLES::
+        EXAMPLES:
 
             sage: from sage.graphs.graph_decompositions.modular_decomposition import _TedderTreeNode
             sage: n1 = _TedderTreeNode()
@@ -1143,7 +1143,7 @@
         This will be overridden by all of the subclasses, for more useful
         representaitons.
 
-        EXAMPLES::
+        EXAMPLES:
 
             sage: from sage.graphs.graph_decompositions.modular_decomposition import _TedderTreeNode
             sage: n1 = _TedderTreeNode()
@@ -1218,7 +1218,7 @@
 
         - ``copy`` -- _TedderMDNode, the node whose fields are being copied
 
-        EXAMPLES::
+        EXAMPLES:
 
             sage: from sage.graphs.graph_decompositions.modular_decomposition import _TedderMDNode, NodeType
             sage: n1 = _TedderMDNode()
@@ -1294,7 +1294,7 @@
         Returns True if the number of marks this node has is equal to the
         number of it's children, and False otherwise
 
-        EXAMPLES::
+        EXAMPLES:
 
             sage: from sage.graphs.graph_decompositions.modular_decomposition import _TedderMDNode
             sage: n1 = _TedderMDNode()
@@ -1314,7 +1314,7 @@
         """
         Resets the number of marks this node has to 0
 
-        EXAMPLES::
+        EXAMPLES:
 
             sage: from sage.graphs.graph_decompositions.modular_decomposition import _TedderMDNode
             sage: n1 = _TedderMDNode()
@@ -1329,7 +1329,7 @@
         """
         Returns True if this node has at least one mark, and False otherwise
 
-        EXAMPLES::
+        EXAMPLES:
 
             sage: from sage.graphs.graph_decompositions.modular_decomposition import _TedderMDNode
             sage: n1 = _TedderMDNode()
@@ -1350,7 +1350,7 @@
 
         - ``comp_number`` -- integer
 
-        EXAMPLES::
+        EXAMPLES:
 
             sage: from sage.graphs.graph_decompositions.modular_decomposition import _TedderMDNode
             sage: n1 = _TedderMDNode()
@@ -1383,7 +1383,7 @@
 
         - ``tree_number`` -- integer
 
-        EXAMPLES::
+        EXAMPLES:
 
             sage: from sage.graphs.graph_decompositions.modular_decomposition import _TedderMDNode
             sage: n1 = _TedderMDNode()
@@ -1510,7 +1510,7 @@
 
         - ``split_type`` -- NodeSplit, LEFT_SPLIT or RIGHT_SPLIT
 
-        EXAMPLES::
+        EXAMPLES:
 
             sage: from sage.graphs.graph_decompositions.modular_decomposition import _TedderMDNode, NodeSplit
             sage: n1 = _TedderMDNode()
@@ -1554,7 +1554,7 @@
 
         - ``split_type`` -- NodeSplit, LEFT_SPLIT or RIGHT_SPLIT
 
-        EXAMPLES::
+        EXAMPLES:
 
             sage: from sage.graphs.graph_decompositions.modular_decomposition import _TedderMDNode, NodeSplit
             sage: n1 = _TedderMDNode()
@@ -1676,7 +1676,7 @@
 
         - ``split_type`` -- NodeSplit, LEFT_SPLIT or RIGHT_SPLIT
 
-        EXAMPLES::
+        EXAMPLES:
 
             sage: from sage.graphs.graph_decompositions.modular_decomposition import _TedderMDNode, NodeSplit
             sage: n1 = _TedderMDNode()
@@ -1693,7 +1693,7 @@
         """
         Sets the split marks for all nodes in this node's subtree to NO_SPLIT
 
-        EXAMPLES::
+        EXAMPLES:
 
             sage: from sage.graphs.graph_decompositions.modular_decomposition import _TedderMDNode, NodeSplit
             sage: n1 = _TedderMDNode()
@@ -1900,7 +1900,7 @@
         Resets to their defaults all properties of all nodes in this node's
         subtree, except their type, which remains the same.
 
-        EXAMPLES::
+        EXAMPLES:
 
             sage: from sage.graphs.graph_decompositions.modular_decomposition import _TedderMDNode, NodeType
             sage: n1 = _TedderMDNode(NodeType.SERIES)
@@ -1943,7 +1943,7 @@
         For these nodes, this is True if the parent of this node is NOT a
         _TedderMDNode
 
-        EXAMPLES::
+        EXAMPLES:
 
 
             sage: from sage.graphs.graph_decompositions.modular_decomposition import _TedderMDNode, _TedderTreeNode
@@ -1976,7 +1976,7 @@
         This method will be overridden by _TedderMDLeafNode, as they have no
         children and a different definition of `value` of the node.
 
-        EXAMPLES::
+        EXAMPLES:
 
             sage: from sage.graphs.graph_decompositions.modular_decomposition import _TedderMDNode, NodeType
             sage: n1 = _TedderMDNode()
@@ -2045,7 +2045,7 @@
         """
         Resets alpha to []
 
-        EXAMPLES::
+        EXAMPLES:
 
             sage: from sage.graphs.graph_decompositions.modular_decomposition import _TedderMDLeafNode
             sage: n1 = _TedderMDLeafNode()
@@ -2064,7 +2064,7 @@
 
         - ``new_alpha`` -- list of _TedderMDLeafNodes
 
-        EXAMPLES::
+        EXAMPLES:
 
             sage: from sage.graphs.graph_decompositions.modular_decomposition import _TedderMDLeafNode
             sage: n1 = _TedderMDLeafNode()
@@ -2083,7 +2083,7 @@
         the ones inherited from _TedderMDNode that needs to be reset is the
         alpha-list of this node.
 
-        EXAMPLES::
+        EXAMPLES:
 
             sage: from sage.graphs.graph_decompositions.modular_decomposition import _TedderMDLeafNode, NodeSplit
             sage: n1 = _TedderMDLeafNode()
@@ -2107,7 +2107,7 @@
         This node will have no children, so that is all that is needed for the
         representation of the node.
 
-        EXAMPLES::
+        EXAMPLES:
 
             sage: from sage.graphs.graph_decompositions.modular_decomposition import _TedderMDLeafNode, NodeSplit, NodeType
             sage: n1 = _TedderMDLeafNode(1)
@@ -2179,7 +2179,7 @@
         """
         Returns True if the element has been marked
 
-        EXAMPLES::
+        EXAMPLES:
 
             sage: from sage.graphs.graph_decompositions.modular_decomposition import _TedderFactPermElement
             sage: n1 = _TedderFactPermElement()
@@ -2195,7 +2195,7 @@
         """
         Resets the marks to their default value (0)
 
-        EXAMPLES::
+        EXAMPLES:
 
             sage: from sage.graphs.graph_decompositions.modular_decomposition import _TedderFactPermElement
             sage: n1 = _TedderFactPermElement()
@@ -2208,13 +2208,14 @@
 
     def replace_neighbors(self, new_neighbors):
         """
-        Replaces this element's neighbors with the supplied list.
+        Replaces this element's neighbors with the supplied list
+        (``new_neighbors``)
 
         INPUT:
 
         - ``new_neighbors`` -- List of _TedderFactPermElements
 
-        EXAMPLES::
+        EXAMPLES:
 
             sage: from sage.graphs.graph_decompositions.modular_decomposition import _TedderFactPermElement
             sage: n1 = _TedderFactPermElement()
@@ -2226,23 +2227,23 @@
         self.neighbors = new_neighbors
 
     def __repr__(self):
-        r"""
-        The string representation of this element.
-
-        Overridden from :class:`\_TedderTreeNode`. The value of this element is simply its index.
+        """
+        Overridden from _TedderTreeNode
+        Returns the string representation of this element.
+        The 'value' of this element is simply its index
         To make things clearer, if this element is trivial (its index is -1), we
-        do not show it, simply leaving it blank.
+        don't show it, simply leaving it blank.
         As the non-trivial elements of the factorising permutation will only have
         one child, the root of its MD tree, and the MD tree doesn't really matter
         to the operations surrounding factorising permutation elements, these are
         not shown in the representation. To make things clear, the representation
-        of the element is preceded by ``|``. This means if the element is trivial,
-        its representation will simply be ``|``, if it is not, its representation
-        will be ``|Index=i``, where ``i`` is the index of the node.
+        of the element is preceded by |. This means if the element is trivial,
+        its representation will simply be |, if it isn't, its representation
+        will be |Index=i, where i is the index of the node.
 
         EXAMPLES:
 
-        If the element's index is not -1 ::
+        If the element's index is not -1::
 
             sage: from sage.graphs.graph_decompositions.modular_decomposition import _TedderFactPermElement
             sage: n1 = _TedderFactPermElement(1)
@@ -2251,7 +2252,7 @@
             sage: str(n1)
             '|Index=1'
 
-        If the element's index is -1, representation is just | ::
+        If the element's index is -1, representation is just |::
 
             sage: from sage.graphs.graph_decompositions.modular_decomposition import _TedderFactPermElement
             sage: n1 = _TedderFactPermElement()
@@ -2267,8 +2268,7 @@
 
 class _TedderSubProblem(_TedderTreeNode):
     """
-    The class of recursive subproblems used in the Tedder Algorithm.
-
+    This is the class of recursive subproblems used in the Tedder Algorithm.
     The children of these nodes will have a different class depending on the
     point in the algorithm. They could, at times, be _TedderMDNodes (or
     _TedderMDLeafNodes), _TedderFactPermElements, or _TedderSubProblems.
@@ -2290,13 +2290,10 @@
 
     def __init__(self, leaf = None):
         """
-        The init of the class.
-
         INPUT:
 
         - ``leaf`` -- _TedderMDLeafNode, if this is not None, initialise the node
-          to start with this as a child.
-
+        to start with this as a child.
         """
         # Initialise the element using the superclass _TedderTreeNode __init__
         _TedderTreeNode.__init__(self)
@@ -2323,7 +2320,7 @@
 
         - ``copy`` -- _TedderSubProblem
 
-        EXAMPLES::
+        EXAMPLES:
 
             sage: from sage.graphs.graph_decompositions.modular_decomposition import _TedderSubProblem
             sage: p1 = _TedderSubProblem()
@@ -2350,7 +2347,7 @@
         """
         Resets the fields of this problem to their default values
 
-        EXAMPLES::
+        EXAMPLES:
 
             sage: from sage.graphs.graph_decompositions.modular_decomposition import _TedderSubProblem
             sage: p1 = _TedderSubProblem()
@@ -2385,7 +2382,7 @@
 
         This node's children are _TedderMDNodes
 
-        EXAMPLES::
+        EXAMPLES:
 
             sage: from sage.graphs.graph_decompositions.modular_decomposition import _TedderSubProblem, _TedderMDNode, NodeSplit
             sage: p = _TedderSubProblem()
@@ -2423,10 +2420,6 @@
         PRECONDITION:
 
         This node has exactly one child, and that child is a _TedderMDNode
-
-        EXAMPLES::
-
-            sage: # TODO!
         """
         assert(self.has_only_one_child() and isinstance(self.first_child, _TedderMDNode))
         self.first_child.remove_degenerate_duplicates_from_subtree()
@@ -2436,7 +2429,7 @@
         Returns True if this is the pivot subproblem, that is, the subproblem
         just containing the pivot of this node's parent's pivot.
 
-        EXAMPLES::
+        EXAMPLES:
 
             sage: from sage.graphs.graph_decompositions.modular_decomposition import _TedderSubProblem, _TedderMDLeafNode
             sage: p1 = _TedderSubProblem()
@@ -2470,7 +2463,7 @@
         ``graph`` is undirected, and has at least one node.
         This node has no children.
 
-        EXAMPLES::
+        EXAMPLES:
 
            sage: from sage.graphs.graph_decompositions.modular_decomposition import _TedderSubProblem
             sage: d = {0:[], 1:[2], 2:[1]}
@@ -2609,30 +2602,6 @@
 
         A subproblem consisting of the neighbors of 'pivot' in the same
         subproblem as 'pivot'
-
-        EXAMPLES:
-
-        No neighbors to pull forward::
-
-            sage: from sage.graphs.graph_decompositions.modular_decomposition import _TedderSubProblem
-            sage: d = {0:[1], 1:[], 2:[3], 3:[]}
-            sage: g = Graph(d)
-            sage: problem = _TedderSubProblem()
-            sage: problem.build_graph(g)
-            sage: problem
-            [3, 2, 1, 0]
-            sage: problem.pivot_problem()
-            [[2], PIVOT=[3], [1, 0]]
-            sage: d = {0:[1,2], 1:[2], 2:[3], 3:[]}
-            sage: g = Graph(d)
-            sage: problem.build_graph(g)
-            sage: problem
-            [3, 2, 1, 0, 1, 0]
-
-        Has neighbors in other subproblems that need to be pulled forwared (see
-        pull_forward for more examples of nodes being pulled forward.)::
-
-            sage: # TODO
         """
         piv_neighs_list = pivot.neighbors
         neighbor_problem = _TedderSubProblem()
@@ -3472,14 +3441,6 @@
 
         INPUT:
 
-<<<<<<< HEAD
-        sage: from sage.graphs.graph_decompositions.modular_decomposition import test_gamma_modules
-        sage: test_gamma_modules(2, 10, 0.5)
-    """
-    from itertools import chain
-
-    from sage.sets.disjoint_set import DisjointSet
-=======
         - ``new_components`` -- _TedderMDNode
         """
         first_component = self.first_child
@@ -3497,7 +3458,6 @@
             new_root.add_child(first_component)
             new_root.add_child(new_components)
             self.add_child(new_root)
->>>>>>> cfc93e3c
 
     def __repr__(self):
         """
@@ -3509,3047 +3469,8 @@
         containing the pivot of this node (is there is one) is marked
         with 'PIVOT='
 
-        EXAMPLES::
-
-<<<<<<< HEAD
-def habib_maurer_algorithm(graph, g_classes=None):
-    """
-    Compute the modular decomposition by the algorithm of Habib and Maurer
-
-    Compute the modular decomposition of the given graph by the algorithm of
-    Habib and Maurer [HM1979]_ . If the graph is disconnected or its complement
-    is disconnected return a tree with a ``PARALLEL`` or ``SERIES`` node at the
-    root and children being the modular decomposition of the subgraphs induced
-    by the components. Otherwise, the root is ``PRIME`` and the modules are
-    identified by having identical neighborhoods in the gamma class that spans
-    the vertices of the subgraph (exactly one is guaranteed to exist). The gamma
-    classes only need to be computed once, as the algorithm computes the the
-    classes for the current root and each of the submodules. See also [BM1983]_
-    for an equivalent algorithm described in greater detail.
-
-    INPUT:
-
-    - ``graph`` -- the graph for which modular decomposition tree needs to be
-      computed
-
-    - ``g_classes`` -- dictionary (default: ``None``); a dictionary whose values
-      are the gamma classes of the graph, and whose keys are a frozenset of the
-      vertices corresponding to the class. Used internally.
-
-    OUTPUT:
-
-    The modular decomposition tree of the graph.
-
-    EXAMPLES:
-
-    The Icosahedral graph is Prime::
-
-        sage: from sage.graphs.graph_decompositions.modular_decomposition import *
-        sage: print_md_tree(habib_maurer_algorithm(graphs.IcosahedralGraph()))
-        PRIME
-         1
-         5
-         7
-         8
-         11
-         0
-         2
-         6
-         3
-         9
-         4
-         10
-
-    The Octahedral graph is not Prime::
-
-        sage: from sage.graphs.graph_decompositions.modular_decomposition import *
-        sage: print_md_tree(habib_maurer_algorithm(graphs.OctahedralGraph()))
-        SERIES
-         PARALLEL
-          0
-          5
-         PARALLEL
-          1
-          4
-         PARALLEL
-          2
-          3
-
-    Tetrahedral Graph is Series::
-
-        sage: from sage.graphs.graph_decompositions.modular_decomposition import *
-        sage: print_md_tree(habib_maurer_algorithm(graphs.TetrahedralGraph()))
-        SERIES
-         0
-         1
-         2
-         3
-
-    Modular Decomposition tree containing both parallel and series modules::
-
-        sage: from sage.graphs.graph_decompositions.modular_decomposition import *
-        sage: d = {2:[4,3,5], 1:[4,3,5], 5:[3,2,1,4], 3:[1,2,5], 4:[1,2,5]}
-        sage: g = Graph(d)
-        sage: print_md_tree(habib_maurer_algorithm(g))
-        SERIES
-         PARALLEL
-          1
-          2
-         PARALLEL
-          3
-          4
-         5
-
-    Graph from Marc Tedder implementation of modular decomposition::
-
-        sage: from sage.graphs.graph_decompositions.modular_decomposition import *
-        sage: d = {1:[5,4,3,24,6,7,8,9,2,10,11,12,13,14,16,17], 2:[1],
-        ....:       3:[24,9,1], 4:[5,24,9,1], 5:[4,24,9,1], 6:[7,8,9,1],
-        ....:       7:[6,8,9,1], 8:[6,7,9,1], 9:[6,7,8,5,4,3,1], 10:[1],
-        ....:       11:[12,1], 12:[11,1], 13:[14,16,17,1], 14:[13,17,1],
-        ....:       16:[13,17,1], 17:[13,14,16,18,1], 18:[17], 24:[5,4,3,1]}
-        sage: g = Graph(d)
-        sage: test_modular_decomposition(habib_maurer_algorithm(g), g)
-        True
-
-    Graph from the :wikipedia:`Modular_decomposition`::
-
-        sage: from sage.graphs.graph_decompositions.modular_decomposition import *
-        sage: d2 = {1:[2,3,4], 2:[1,4,5,6,7], 3:[1,4,5,6,7], 4:[1,2,3,5,6,7],
-        ....:       5:[2,3,4,6,7], 6:[2,3,4,5,8,9,10,11],
-        ....:       7:[2,3,4,5,8,9,10,11], 8:[6,7,9,10,11], 9:[6,7,8,10,11],
-        ....:       10:[6,7,8,9], 11:[6,7,8,9]}
-        sage: g = Graph(d2)
-        sage: test_modular_decomposition(habib_maurer_algorithm(g), g)
-        True
-
-    TESTS:
-
-    Bad Input::
-
-        sage: from sage.graphs.graph_decompositions.modular_decomposition import *
-        sage: g = DiGraph()
-        sage: habib_maurer_algorithm(g)
-        Traceback (most recent call last):
-        ...
-        ValueError: Graph must be undirected
-
-    Empty Graph is Prime::
-
-        sage: from sage.graphs.graph_decompositions.modular_decomposition import *
-        sage: g = Graph()
-        sage: habib_maurer_algorithm(g)
-        PRIME []
-
-
-    Ensure that a random graph and an isomorphic graph have identical modular
-    decompositions. ::
-
-        sage: from sage.graphs.graph_decompositions.modular_decomposition import *
-        sage: permute_decomposition(2, habib_maurer_algorithm, 20, 0.5)
-    """
-    if graph.is_directed():
-        raise ValueError("Graph must be undirected")
-
-    if not graph.order():
-        return create_prime_node()
-
-    if graph.order() == 1:
-        root = create_normal_node(next(graph.vertex_iterator()))
-        return root
-
-    elif not graph.is_connected():
-        root = create_parallel_node()
-        root.children = [habib_maurer_algorithm(graph.subgraph(vertices=sg), g_classes)
-                         for sg in graph.connected_components()]
-        return root
-
-    g_comp = graph.complement()
-    if g_comp.is_connected():
-        from collections import defaultdict
-        root = create_prime_node()
-        if g_classes is None:
-            g_classes = gamma_classes(graph)
-        vertex_set = frozenset(graph)
-        edges = [tuple(e) for e in g_classes[vertex_set]]
-        sub = graph.subgraph(edges=edges)
-        d = defaultdict(list)
-        for v in sub:
-            for v1 in sub.neighbor_iterator(v):
-                d[v1].append(v)
-        d1 = defaultdict(list)
-        for k, v in d.items():
-            d1[frozenset(v)].append(k)
-        root.children = [habib_maurer_algorithm(graph.subgraph(vertices=sg), g_classes)
-                         for sg in d1.values()]
-        return root
-
-    root = create_series_node()
-    root.children = [habib_maurer_algorithm(graph.subgraph(vertices=sg), g_classes)
-                     for sg in g_comp.connected_components()]
-    return root
-
-# ==============================================================================
-# Tedder Algorithm
-# ==============================================================================
-class _TedderTreeNode():
-    """
-    The main tree node class for the Tedder algorithm, used as a base for which
-    the other node classes inherit from.
-    Implements the children of a node as a doubly linked list. Each node stores 
-    the leftmost of its children, the number of children it has, and the left 
-    and right siblings of the node.
-    Nodes are added as the leftmost child (the first in the linked list)
-    """
-
-    def __init__(self):
-        self.parent = None
-        # - ``parent`` -- _TedderTreeNode, the parent of this node in the tree
-        self.first_child = None
-        # - ``first_child`` -- _TedderTreeNode, the leftmost child of this node
-        self.left_sibling = None
-        # - ``left_sibling`` -- _TedderTreeNode, the left sibling of this node
-        self.right_sibling = None
-        # - ``right_sibling`` -- _TedderTreeNode, the right sibling of this node
-        self.num_children = 0
-        # - ``num_children`` -- Integer, the number of children this node has
-    
-    def add_child(self, child):
-        """
-        Adds a child node (``child``) as the leftmost child of this node, after
-        removing it from where it currently is.
-
-        INPUT:
-        
-        - ``child`` -- _TedderTreeNode
-
         EXAMPLES:
 
-        Series of adding children (Using _TedderMDLeafNode to show order)::
-
-            sage: from sage.graphs.graph_decompositions.modular_decomposition import _TedderTreeNode, _TedderMDLeafNode
-            sage: n1 = _TedderTreeNode()
-            sage: n2 = _TedderTreeNode()
-            sage: n3 = _TedderMDLeafNode(1)
-            sage: n2.add_child(n3)
-            sage: n2
-            {1}
-            sage: n1.add_child(n2)
-            sage: n1
-            {{1}}
-            sage: n4 = _TedderMDLeafNode(2)
-            sage: n1.add_child(n4)
-            sage: n5 = _TedderMDLeafNode(3)
-            sage: n1.add_child(n5)
-            sage: n1
-            {3, 2, {1}}
-
-        Adding a child removes it from where it is currently::
-
-            sage: from sage.graphs.graph_decompositions.modular_decomposition import _TedderTreeNode
-            sage: n1 = _TedderTreeNode()
-            sage: n2 = _TedderTreeNode()
-            sage: n1.add_child(n2)
-            sage: n1
-            {{}}
-            sage: n3 = _TedderTreeNode()
-            sage: n3.add_child(n2)
-            sage: n1
-            {}
-            sage: n3
-            {{}}
-        """
-        # Remove ``child`` from where it is currently
-        child.remove()
-
-        # Add child as the first child, and fix the pointers
-        if self.first_child is not None:
-            self.first_child.left_sibling = child
-            child.right_sibling = self.first_child
-        self.first_child = child
-        child.parent = self
-
-        # This node now has one more child.
-        self.num_children += 1
-    
-    def has_no_children(self):
-        """
-        Returns True if this node has no children, and False otherwise
-
-        EXAMPLES:
-
-            sage: from sage.graphs.graph_decompositions.modular_decomposition import _TedderTreeNode
-            sage: n1 = _TedderTreeNode()
-            sage: n1.has_no_children()
-            True
-            sage: n2 = _TedderTreeNode()
-            sage: n1.add_child(n2)
-            sage: n1.has_no_children()
-            False
-        """
-        return self.num_children == 0
-    
-    def has_only_one_child(self):
-        """
-        Returns True if this node has exactly one child, and False otherwise
-
-        EXAMPLES:
-
-            sage: from sage.graphs.graph_decompositions.modular_decomposition import _TedderTreeNode
-            sage: n1 = _TedderTreeNode()
-            sage: n1.has_only_one_child()
-            False
-            sage: n2 = _TedderTreeNode()
-            sage: n1.add_child(n2)
-            sage: n1.has_only_one_child()
-            True
-            sage: n3 = _TedderTreeNode()
-            sage: n1.add_child(n3)
-            sage: n1.has_only_one_child()
-            False
-        """
-        return self.num_children == 1
-    
-    def replace_with(self, replacement):
-        """
-        Replaces the subtree rooted at this node with another subtree rooted at 
-        the supplied node (``replacement``), after removing it from where it is 
-        currently
-
-        INPUT:
-        
-        - ``replacement`` -- _TedderTreeNode
-
-        EXAMPLES:
-        
-        Using _TedderMDLeafNode to distinguish between nodes::
-
-            sage: from sage.graphs.graph_decompositions.modular_decomposition import _TedderTreeNode, _TedderMDLeafNode
-            sage: n1 = _TedderTreeNode()
-            sage: n2 = _TedderMDLeafNode(1)
-            sage: n1.add_child(n2)
-            sage: n3 = _TedderMDLeafNode(2)
-            sage: n1.add_child(n3)
-            sage: n1
-            {2, 1}
-            sage: n4 = _TedderMDLeafNode(3)
-            sage: n2.replace_with(n4)
-            sage: n1
-            {2, 3}
-        """
-        # Remove ``replacement`` from where it is currently
-        replacement.remove()
-
-        # Change the sibling/parent pointers appropriately
-        replacement.left_sibling = self.left_sibling
-        replacement.right_sibling = self.right_sibling
-        if self.left_sibling is not None:
-            self.left_sibling.right_sibling = replacement
-        if self.right_sibling is not None:
-            self.right_sibling.left_sibling = replacement
-        replacement.parent = self.parent
-        if self.parent is not None and self.parent.first_child == self:
-            # This node is the first child, so ``replacement`` becomes the first 
-            # child
-            self.parent.first_child = replacement
-
-        # Reset this node's sibling/parent pointers to None, as it is no longer 
-        # connected to them.
-        self.parent = None
-        self.left_sibling = None
-        self.right_sibling = None
-    
-    def remove(self):
-        """
-        Removes the subtree rooted at this node
-
-        EXAMPLES:
-
-            sage: from sage.graphs.graph_decompositions.modular_decomposition import _TedderTreeNode
-            sage: n1 = _TedderTreeNode()
-            sage: n2 = _TedderTreeNode()
-            sage: n1.add_child(n2)
-            sage: n3 = _TedderTreeNode()
-            sage: n1.add_child(n3)
-            sage: n4 = _TedderTreeNode()
-            sage: n3.add_child(n4)
-            sage: n5 = _TedderTreeNode()
-            sage: n1.add_child(n5)
-            sage: n1
-            {{}, {{}}, {}}
-            sage: n3.remove()
-            sage: n1
-            {{}, {}}
-            sage: n3
-            {{}}
-        """
-        if self.parent is not None:
-            # The parent has one less child
-            self.parent.num_children -= 1
-
-        # Fix the pointers of the siblings/parent of this node
-        if self.left_sibling is not None:
-            self.left_sibling.right_sibling = self.right_sibling
-        if self.right_sibling is not None:
-            self.right_sibling.left_sibling = self.left_sibling
-        if self.parent is not None and self.parent.first_child == self:
-            self.parent.first_child = self.right_sibling
-
-        # Reset this node's sibling/parent pointers to None, as it is no longer 
-        # connected to them
-        self.parent = None
-        self.left_sibling = None
-        self.right_sibling = None
-
-    def insert_before(self, just_before):
-        """
-        Insert the subtree rooted at this node as the left sibling of the 
-        supplied node (``just_before``), after removing it from where it is 
-        currently
-        
-        INPUT:
-        
-        - ``just_before`` -- _TedderTreeNode
-
-        EXAMPLES:
-
-        Using _TedderMDLeafNodes to distinguish between nodes::
-
-            sage: from sage.graphs.graph_decompositions.modular_decomposition import _TedderTreeNode, _TedderMDLeafNode
-            sage: n1 = _TedderTreeNode()
-            sage: n2 = _TedderMDLeafNode(1)
-            sage: n1.add_child(n2)
-            sage: n3 = _TedderMDLeafNode(2)
-            sage: n1.add_child(n3)
-            sage: n1
-            {2, 1}
-            sage: n4 = _TedderMDLeafNode(3)
-            sage: n4.insert_before(n2)
-            sage: n1
-            {2, 3, 1}
-        """
-        # Remove this node from where it is
-        self.remove()
-
-        # Fix the sibling pointers
-        self.left_sibling = just_before.left_sibling
-        if just_before.left_sibling is not None:
-            just_before.left_sibling.right_sibling = self
-        self.right_sibling = just_before
-        just_before.left_sibling = self
-
-        # Fix the parent pointers
-        self.parent = just_before.parent
-        if just_before.parent is not None:
-            # The parent now has one more child, and this node is now the 
-            # leftmost child if ``just_before`` was the leftmost child.
-            just_before.parent.num_children += 1
-            if just_before.parent.first_child == just_before:
-                self.parent.first_child = self
-
-    def insert_after(self, just_after):
-        """
-        Insert the subtree rooted at this node as the right sibling of 
-        the supplied node (``just_after``)
-        
-        INPUT:
-        
-        - ``just_after`` -- _TedderTreeNode
-
-        EXAMPLES:
-
-        Using _TedderMDLeafNodes to distinguish between nodes::
-
-            sage: from sage.graphs.graph_decompositions.modular_decomposition import _TedderTreeNode, _TedderMDLeafNode
-            sage: n1 = _TedderTreeNode()
-            sage: n2 = _TedderMDLeafNode(1)
-            sage: n1.add_child(n2)
-            sage: n3 = _TedderMDLeafNode(2)
-            sage: n1.add_child(n3)
-            sage: n4 = _TedderMDLeafNode(3)
-            sage: n4.insert_after(n3)
-            sage: n1
-            {2, 3, 1}
-        """
-        # Remove this node from where it is
-        self.remove()
-
-        # Fix the sibling pointers
-        self.right_sibling = just_after.right_sibling
-        if just_after.right_sibling is not None:
-            just_after.right_sibling.left_sibling = self
-        self.left_sibling = just_after
-        just_after.right_sibling = self
-
-        # Fix the parent pointers
-        self.parent = just_after.parent
-        if just_after.parent is not None:
-            # The parent now has one more child
-            just_after.parent.num_children += 1
-    
-    def make_first_child(self):
-        """
-        Moves the subrree rooted at this node to be the first child of it's 
-        parent
-
-        EXAMPLES:
-
-        Using _TedderMDLeafNodes to distinguish between nodes::
-
-            sage: from sage.graphs.graph_decompositions.modular_decomposition import _TedderTreeNode, _TedderMDLeafNode
-            sage: n1 = _TedderTreeNode()
-            sage: n2 = _TedderMDLeafNode(1)
-            sage: n1.add_child(n2)
-            sage: n3 = _TedderMDLeafNode(2)
-            sage: n1.add_child(n3)
-            sage: n1
-            {2, 1}
-            sage: n2.make_first_child()
-            sage: n1
-            {1, 2}
-        """
-        if self.parent is not None and self.parent.first_child != self:
-            new_right_sibling = self.parent.first_child
-            # Remove this node from where it is
-            self.remove()
-
-            # Insert it to the left of the current first child, to make 
-            # it the new first child.
-            self.insert_before(new_right_sibling)
-    
-    def get_leaves(self):
-        """
-        Returns a list of the leaves of the subtree rooted at this node. The 
-        leaves in this case refers to the _TedderMDLeafNode's present in the 
-        tree.
-
-        EXAMPLES:
-
-            sage: from sage.graphs.graph_decompositions.modular_decomposition import _TedderTreeNode, _TedderMDLeafNode
-            sage: n1 = _TedderTreeNode()
-            sage: n2 = _TedderTreeNode()
-            sage: n1.add_child(n2)
-            sage: n3 = _TedderMDLeafNode(1)
-            sage: n2.add_child(n3)
-            sage: n4 = _TedderMDLeafNode(2)
-            sage: n1.add_child(n4)
-            sage: n5 = _TedderMDLeafNode(3)
-            sage: n1.add_child(n5)
-            sage: n1
-            {3, 2, {1}}
-            sage: n1.get_leaves()
-            [3, 2, 1]
-        """
-        if isinstance(self, _TedderMDLeafNode):
-            """
-            If this is a _TedderMDLeafNode, the list of leaves is just the 
-            singleton list of this node, as _TedderMDLeafNodes shouldn't have 
-            any children
-            """
-            leaves = [self]
-        else:
-            """
-            This node isn't a _TedderMDLeafNode, so the list of leaves is 
-            just the union of the list of leaves of this node's children's 
-            subtree.
-            """
-            leaves = []
-            current_child = self.first_child
-            while current_child is not None:
-                leaves += current_child.get_leaves()
-                current_child = current_child.right_sibling
-
-        return leaves
-    
-    def add_children_from(self, parent):
-        """
-        Adds the children of the supplied node (``parent``) as children to this 
-        node
-        
-        INPUT:
-        
-        - ``parent`` -- _TedderTreeNode
-
-        EXAMPLES:
-        
-            sage: from sage.graphs.graph_decompositions.modular_decomposition import _TedderTreeNode
-            sage: n1 = _TedderTreeNode()
-            sage: n2 = _TedderTreeNode()
-            sage: n1.add_child(n2)
-            sage: n3 = _TedderTreeNode()
-            sage: n1.add_child(n3)
-            sage: n1
-            {{}, {}}
-            sage: n4 = _TedderTreeNode()
-            sage: n5 = _TedderTreeNode()
-            sage: n4.add_child(n5)
-            sage: n4
-            {{}}
-            sage: n4.add_children_from(n1)
-            sage: n1
-            {}
-            sage: n4
-            {{}, {}, {}}
-        """
-        current_child = parent.first_child
-        while current_child is not None:
-            next_child = current_child.right_sibling
-            self.add_child(current_child)
-            current_child = next_child
-    
-    def replace_this_by_its_children(self):
-        """
-        Removes just this node of the tree, the children of this node become 
-        children of this node's parent
-
-        EXAMPLES:
-
-            sage: from sage.graphs.graph_decompositions.modular_decomposition import _TedderTreeNode
-            sage: n1 = _TedderTreeNode()
-            sage: n2 = _TedderTreeNode()
-            sage: n1.add_child(n2)
-            sage: n3 = _TedderTreeNode()
-            sage: n2.add_child(n3)
-            sage: n4 = _TedderTreeNode()
-            sage: n2.add_child(n4)
-            sage: n5 = _TedderTreeNode()
-            sage: n1.add_child(n5)
-            sage: n1
-            {{}, {{}, {}}}
-            sage: n2.replace_this_by_its_children()
-            sage: n1
-            {{}, {}, {}}
-        """
-        current_child = self.first_child
-        while current_child is not None:
-            next_child = current_child.right_sibling
-            current_child.insert_before(self)
-            current_child = next_child
-        self.remove()
-    
-    def replace_children_with(self, replacement):
-        """
-        Replaces the children of this node with the node supplied 
-        (``replacement``)
-        
-        INPUT:
-        
-        - ``replacement`` -- _TedderTreeNode
-
-        EXAMPLES:
-
-            sage: from sage.graphs.graph_decompositions.modular_decomposition import _TedderTreeNode
-            sage: n1 = _TedderTreeNode()
-            sage: n2 = _TedderTreeNode()
-            sage: n1.add_child(n2)
-            sage: n3 = _TedderTreeNode()
-            sage: n1.add_child(n3)
-            sage: n1
-            {{}, {}}
-            sage: n4 = _TedderTreeNode()
-            sage: n5 = _TedderTreeNode()
-            sage: n4.add_child(n5)
-            sage: n4
-            {{}}
-            sage: n1.replace_children_with(n4)
-            sage: n1
-            {{{}}}
-        """
-        current_child = self.first_child
-        while current_child is not None:
-            next_child = current_child.right_sibling
-            # Remove each of this node's children from where they are
-            current_child.remove()
-            current_child = next_child
-
-        # Add the new node as the only child of this node.
-        self.add_child(replacement)
-    
-    def is_root(self):
-        """
-        Returns True if this node is the root
-        For the general node, this means if it has no parent, but will be 
-        overridden for subclasses
-
-        EXAMPLES:
-
-            sage: from sage.graphs.graph_decompositions.modular_decomposition import _TedderTreeNode
-            sage: n1 = _TedderTreeNode()
-            sage: n2 = _TedderTreeNode()
-            sage: n1.add_child(n2)
-            sage: n1.is_root()
-            True
-            sage: n2.is_root()
-            False
-        """
-        return self.parent is None
-
-    def __repr__(self):
-        """
-        Returns the string representation of this node.
-        _TedderTreeNodes don't have any sort of 'value', so the string 
-        representation is just a list of the representations of this 
-        node's children, separated by commas, and surrounded by {}, to 
-        distinguish it from its subclasses.
-        This will be overridden by all of the subclasses, for more useful 
-        representaitons.
-
-        EXAMPLES:
-
-            sage: from sage.graphs.graph_decompositions.modular_decomposition import _TedderTreeNode
-            sage: n1 = _TedderTreeNode()
-            sage: str(n1)
-            '{}'
-            sage: n2 = _TedderTreeNode()
-            sage: n1.add_child(n2)
-            sage: n3 = _TedderTreeNode()
-            sage: n2.add_child(n3)
-            sage: n4 = _TedderTreeNode()
-            sage: n1.add_child(n4)
-            sage: str(n1)
-            '{{}, {{}}}'
-        """
-        result = "{"
-        current_child = self.first_child
-        if current_child is not None:
-            result += str(current_child)
-            current_child = current_child.right_sibling
-        while current_child is not None:
-            result += ", " + str(current_child)
-            current_child = current_child.right_sibling
-        return result + "}"
-
-class _TedderMDNode(_TedderTreeNode):
-    """
-    The class of nodes in the MD tree for the Tedder algorithm.
-    This class performs a similar function as the Node class for MD trees, and
-    can be converted to the Node class using the function to_node.
-    This class, however, inherits from _TedderTreeNode for the operations on 
-    trees needed for the Tedder algorithm.
-    These nodes, along with the Node Type and Split Type, store a comp_number 
-    and tree_number, which are used in the Tedder algorithm
-    The nodes also have a num_marks attribute, which is used to distinguish 
-    between certain types of nodes at various points in the Tedder algorithm.
-    The class _TedderMDLeafNode will inherit from this class, and represent 
-    the leaf nodes of the MD trees.
-    """
-
-    def __init__(self, node_type = NodeType.PRIME):
-        """
-        INPUT:
-        
-        - ``node_type`` -- NodeType, default PRIME
-        """
-        # Initialise the node using the superclass _TedderTreeNode __init__ 
-        # method
-        _TedderTreeNode.__init__(self)
-        self.type = node_type
-        """
-        - ``type`` -- NodeType, the type of the node, PRIME, PARALLEL, SERIAL, 
-        or NORMAL, but should only be NORMAL if the node is a _TedderMDLeafNode
-        """
-        self.comp_number = -1
-        # - ``comp_number`` -- Integer, this node's component or co-component 
-        # number
-        self.tree_number = -1
-        # - ``tree_number`` -- Integer, the number of the tree this node is in, 
-        # relative to the current subproblem being solved
-        self.num_marks = 0
-        # - ``num_marks`` -- Integer, the number of marks this node has
-        self.split_type = NodeSplit.NO_SPLIT
-        # - ``split_type`` -- NodeSplit, the type of split this node has, 
-        # NO_SPLIT, LEFT_SPLIT, RIGHT_SPLIT or BOTH_SPLIT
-    
-    def copy(self, copy):
-        """
-        Receives the value of the supplied node's (``copy``) fields, but
-        none of it's children
-
-        INPUT:
-        
-        - ``copy`` -- _TedderMDNode, the node whose fields are being copied
-
-        EXAMPLES:
-
-            sage: from sage.graphs.graph_decompositions.modular_decomposition import _TedderMDNode, NodeType
-            sage: n1 = _TedderMDNode()
-            sage: n2 = _TedderMDNode()
-            sage: n1.add_child(n2)
-            sage: n1.comp_number = 1
-            sage: n1
-            (PRIME: (PRIME: ))
-            sage: n3 = _TedderMDNode(NodeType.PARALLEL)
-            sage: n3
-            (PARALLEL: )
-            sage: n3.comp_number
-            -1
-            sage: n3.copy(n1)
-            sage: n3
-            (PRIME: )
-            sage: n3.comp_number
-            1
-        """
-        self.type = copy.type
-        self.comp_number = copy.comp_number
-        self.tree_number = copy.tree_number
-        self.num_marks = copy.num_marks
-        self.split_type = copy.split_type
-
-    def to_node(self):
-        """
-        Convert this node's subtree into Node class elements
-
-        OUTPUT:
-
-        the equivalent Node element for this node's subtree.
-
-        EXAMPLES:
-
-        Example with just _TedderMDNodes::
-
-            sage: from sage.graphs.graph_decompositions.modular_decomposition import _TedderMDNode, NodeType
-            sage: n1 = _TedderMDNode()
-            sage: n2 = _TedderMDNode(NodeType.PARALLEL)
-            sage: n1.add_child(n2)
-            sage: n1
-            (PRIME: (PARALLEL: ))
-            sage: n1.to_node()
-            PRIME [PARALLEL []]
-
-        Example with _TedderMDLeafNodes::
-
-            sage: from sage.graphs.graph_decompositions.modular_decomposition import _TedderMDNode, _TedderMDLeafNode
-            sage: n1 = _TedderMDNode()
-            sage: n2 = _TedderMDLeafNode(1)
-            sage: n1.add_child(n2)
-            sage: n3 = _TedderMDLeafNode(2)
-            sage: n1.add_child(n3)
-            sage: n1
-            (PRIME: 2, 1)
-            sage: n1.to_node()
-            PRIME [NORMAL [2], NORMAL [1]]
-        """
-        if isinstance(self, _TedderMDLeafNode):
-            node = create_normal_node(self.vertex)
-        else:
-            # It's not a leaf node, so it has children
-            node = Node(self.type)
-            current_child = self.first_child
-            while current_child is not None:
-                node.children.append(current_child.to_node())
-                current_child = current_child.right_sibling
-        return node
-
-    def is_fully_marked(self):
-        """
-        Returns True if the number of marks this node has is equal to the 
-        number of it's children, and False otherwise
-
-        EXAMPLES:
-
-            sage: from sage.graphs.graph_decompositions.modular_decomposition import _TedderMDNode
-            sage: n1 = _TedderMDNode()
-            sage: n1.is_fully_marked()
-            True
-            sage: n2 = _TedderMDNode()
-            sage: n1.add_child(n2)
-            sage: n1.is_fully_marked()
-            False
-            sage: n1.num_marks = 1
-            sage: n1.is_fully_marked()
-            True
-        """
-        return self.num_marks == self.num_children
-    
-    def clear_marks(self):
-        """
-        Resets the number of marks this node has to 0
-
-        EXAMPLES:
-
-            sage: from sage.graphs.graph_decompositions.modular_decomposition import _TedderMDNode
-            sage: n1 = _TedderMDNode()
-            sage: n1.num_marks = 1
-            sage: n1.clear_marks()
-            sage: n1.num_marks
-            0
-        """
-        self.num_marks = 0
-    
-    def is_marked(self):
-        """
-        Returns True if this node has at least one mark, and False otherwise
-
-        EXAMPLES:
-
-            sage: from sage.graphs.graph_decompositions.modular_decomposition import _TedderMDNode
-            sage: n1 = _TedderMDNode()
-            sage: n1.is_marked()
-            False
-            sage: n1.num_marks = 1
-            sage: n1.is_marked()
-            True
-        """
-        return self.num_marks > 0
-
-    def set_comp_number_for_subtree(self, comp_number):
-        """
-        Sets the comp_number of all nodes in this node's subtree to the 
-        supplied value (``comp_number``)
-
-        INPUT:
-        
-        - ``comp_number`` -- integer
-
-        EXAMPLES:
-
-            sage: from sage.graphs.graph_decompositions.modular_decomposition import _TedderMDNode
-            sage: n1 = _TedderMDNode()
-            sage: n2 = _TedderMDNode()
-            sage: n1.add_child(n2)
-            sage: n3 = _TedderMDNode()
-            sage: n2.add_child(n3)
-            sage: n1
-            (PRIME: (PRIME: (PRIME: )))
-            sage: n1.set_comp_number_for_subtree(1)
-            sage: n1.comp_number
-            1
-            sage: n2.comp_number
-            1
-            sage: n3.comp_number
-            1
-        """
-        self.comp_number = comp_number
-        current_child = self.first_child
-        while current_child is not None:
-            current_child.set_comp_number_for_subtree(comp_number)
-            current_child = current_child.right_sibling
-        
-    def set_tree_number_for_subtree(self, tree_number):
-        """
-        Sets the tree_number of all nodes in this node's subtree to the 
-        supplied value (``tree_number``)
-        
-        INPUT:
-        
-        - ``tree_number`` -- integer
-
-        EXAMPLES:
-
-            sage: from sage.graphs.graph_decompositions.modular_decomposition import _TedderMDNode
-            sage: n1 = _TedderMDNode()
-            sage: n2 = _TedderMDNode()
-            sage: n1.add_child(n2)
-            sage: n3 = _TedderMDNode()
-            sage: n2.add_child(n3)
-            sage: n1
-            (PRIME: (PRIME: (PRIME: )))
-            sage: n1.set_tree_number_for_subtree(1)
-            sage: n1.tree_number
-            1
-            sage: n2.tree_number
-            1
-            sage: n3.tree_number
-            1
-        """
-        self.tree_number = tree_number
-        current_child = self.first_child
-        while current_child is not None:
-            current_child.set_tree_number_for_subtree(tree_number)
-            current_child = current_child.right_sibling
-
-    def number_comps(self, comp_number, by_type):
-        """
-        Starting with the supplied number (comp_number), incrementally numbers
-        the nodes in this subtree rooted at this node according to either the
-        component or the co-component they reside in, storing the number in the 
-        node's 'comp_number' field. 
-        If the supplied type (by_type) is parallel, and this node is labelled 
-        parallel,then the subtrees defined by its children are numbered 
-        incrementally starting with the supplied number, with all nodes in each 
-        subtree having their ``comp_number`` set to the number assigned to that 
-        tree. If this node is not labelled series, then all nodes in this 
-        node's subtree have their ``comp_number`` set to the supplied number.
-        Symmetrically for when the supplied type is series
-
-        INPUT:
-
-        - ``comp_number`` -- integer
-        
-        - ``by_type`` -- NodeType
-
-        OUTPUT:
-
-        The number of components counted
-
-        EXAMPLES:
-
-        ``by-type`` same as type of node::
-
-            sage: from sage.graphs.graph_decompositions.modular_decomposition import _TedderMDNode, NodeType
-            sage: n1 = _TedderMDNode(NodeType.SERIES)
-            sage: n2 = _TedderMDNode()
-            sage: n1.add_child(n2)
-            sage: n3 = _TedderMDNode()
-            sage: n2.add_child(n3)
-            sage: n4 = _TedderMDNode()
-            sage: n1.add_child(n4)
-            sage: n1
-            (SERIES: (PRIME: ), (PRIME: (PRIME: )))
-            sage: n1.number_comps(2, NodeType.SERIES)
-            2
-            sage: n2.comp_number
-            3
-            sage: n3.comp_number
-            3
-            sage: n4.comp_number
-            2
-        
-        ``by-type`` different from type of node::
-
-            sage: from sage.graphs.graph_decompositions.modular_decomposition import _TedderMDNode, NodeType
-            sage: n1 = _TedderMDNode(NodeType.SERIES)
-            sage: n2 = _TedderMDNode()
-            sage: n1.add_child(n2)
-            sage: n3 = _TedderMDNode()
-            sage: n2.add_child(n3)
-            sage: n4 = _TedderMDNode()
-            sage: n1.add_child(n4)
-            sage: n1
-            (SERIES: (PRIME: ), (PRIME: (PRIME: )))
-            sage: n1.number_comps(2, NodeType.PARALLEL)
-            0
-            sage: n2.comp_number
-            2
-            sage: n3.comp_number
-            2
-            sage: n4.comp_number
-            2
-        """
-
-        # Store the original comp_number, to find the number of components 
-        # counted
-        orig_comp_number = comp_number
-        if self.type == by_type:
-            """
-            Number the subtrees' comp_number incrementally starting with 
-            ``comp_number``
-            """
-            current_child = self.first_child
-            while current_child is not None:
-                current_child.set_comp_number_for_subtree(comp_number)
-                current_child = current_child.right_sibling
-                comp_number += 1
-        else:
-            """
-            Set the comp_number for all nodes in the subtree rooted at this 
-            node to ``comp_number``
-            """
-            self.set_comp_number_for_subtree(comp_number)
-        # Return the number of components counted
-        return comp_number - orig_comp_number
-
-    def mark_ancestors_by_split(self, split_type):
-        """
-        Adds the given split mark to all of this node's ancestors.
-        If one of those ancestors is marked by the other split mark, instead 
-        it is marked with BOTH_SPLIT.
-        If one of those ancestors is prime, it's children are marked with the
-        split mark.
-
-        INPUT:
-        
-        - ``split_type`` -- NodeSplit, LEFT_SPLIT or RIGHT_SPLIT
-
-        EXAMPLES:
-
-            sage: from sage.graphs.graph_decompositions.modular_decomposition import _TedderMDNode, NodeSplit
-            sage: n1 = _TedderMDNode()
-            sage: n2 = _TedderMDNode()
-            sage: n1.add_child(n2)
-            sage: n3 = _TedderMDNode()
-            sage: n1.add_child(n3)
-            sage: n4 = _TedderMDNode()
-            sage: n2.add_child(n4)
-            sage: n1
-            (PRIME: (PRIME: ), (PRIME: (PRIME: )))
-            sage: n1.split_type = NodeSplit.LEFT_SPLIT
-            sage: n2.split_type = NodeSplit.RIGHT_SPLIT
-            sage: n4.mark_ancestors_by_split(NodeSplit.LEFT_SPLIT)
-            sage: n1.split_type
-            <NodeSplit.LEFT_SPLIT: 1>
-            sage: n2.split_type
-            <NodeSplit.BOTH_SPLIT: 3>
-            sage: n3.split_type
-            <NodeSplit.LEFT_SPLIT: 1>
-        """
-        if not self.is_root():
-            """
-            As this node is not a root, it has a parent, which is a 
-            _TedderMDNode
-            """
-            assert(self.parent is not None)
-            parent = self.parent
-            parent.add_split_mark(split_type)
-            parent.mark_ancestors_by_split(split_type)
-
-    def mark_children_by_split(self, split_type):
-        """
-        Adds the given split mark to all of this node's children.
-        If one of those children is already with the other split type, instead
-        it is marked with BOTH_SPLIT.
-        If one of the children is prime, they're children are recursively marked
-        with the split.
-        
-        INPUT:
-        
-        - ``split_type`` -- NodeSplit, LEFT_SPLIT or RIGHT_SPLIT
-
-        EXAMPLES:
-
-            sage: from sage.graphs.graph_decompositions.modular_decomposition import _TedderMDNode, NodeSplit
-            sage: n1 = _TedderMDNode()
-            sage: n2 = _TedderMDNode()
-            sage: n1.add_child(n2)
-            sage: n3 = _TedderMDNode()
-            sage: n1.add_child(n3)
-            sage: n4 = _TedderMDNode()
-            sage: n2.add_child(n4)
-            sage: n1
-            (PRIME: (PRIME: ), (PRIME: (PRIME: )))
-            sage: n3.split_type = NodeSplit.LEFT_SPLIT
-            sage: n2.split_type = NodeSplit.RIGHT_SPLIT
-            sage: n1.mark_children_by_split(NodeSplit.LEFT_SPLIT)
-            sage: n3.split_type
-            <NodeSplit.LEFT_SPLIT: 1>
-            sage: n2.split_type
-            <NodeSplit.BOTH_SPLIT: 3>
-            sage: n4.split_type
-            <NodeSplit.LEFT_SPLIT: 1>
-        """
-        current_child = self.first_child
-        while current_child is not None:
-            current_child.add_split_mark(split_type)
-            current_child = current_child.right_sibling
-
-    def add_split_mark(self, split_type):
-        """
-        Adds the given mark (``split_type``) to this node. If this node has 
-        already been marked by this type, then nothing happens. If the node 
-        already has a different mark it is marked as BOTH_SPLIT. If the node is 
-        prime, then the node's children are recursively marked by the supplied 
-        type.
-        
-        INPUT:
-        
-        - ``split_type`` -- NodeSplit, LEFT_SPLIT or RIGHT_SPLIT
-
-        EXAMPLES:
-
-        Unmarked nodes marked with the split type::
-
-            sage: from sage.graphs.graph_decompositions.modular_decomposition import _TedderMDNode, NodeSplit
-            sage: n1 = _TedderMDNode()
-            sage: n1.add_split_mark(NodeSplit.LEFT_SPLIT)
-            sage: n1.split_type
-            <NodeSplit.LEFT_SPLIT: 1>
-
-        Nodes marked with the same split type are left unchanged::
-
-            sage: from sage.graphs.graph_decompositions.modular_decomposition import _TedderMDNode, NodeSplit
-            sage: n1 = _TedderMDNode()
-            sage: n1.split_type = NodeSplit.LEFT_SPLIT
-            sage: n1.add_split_mark(NodeSplit.LEFT_SPLIT)
-            sage: n1.split_type
-            <NodeSplit.LEFT_SPLIT: 1>
-
-        Nodes marked with the other split type are marked with BOTH_SPLIT::
-
-            sage: from sage.graphs.graph_decompositions.modular_decomposition import _TedderMDNode, NodeSplit
-            sage: n1 = _TedderMDNode()
-            sage: n1.split_type = NodeSplit.LEFT_SPLIT
-            sage: n1.add_split_mark(NodeSplit.RIGHT_SPLIT)
-            sage: n1.split_type
-            <NodeSplit.BOTH_SPLIT: 3>
-
-        If the node is prime, its children are recursively marked::
-
-            sage: from sage.graphs.graph_decompositions.modular_decomposition import _TedderMDNode, NodeSplit, NodeType
-            sage: n1 = _TedderMDNode()
-            sage: n2 = _TedderMDNode()
-            sage: n1.add_child(n2)
-            sage: n3 = _TedderMDNode()
-            sage: n2.add_child(n3)
-            sage: n4 = _TedderMDNode(NodeType.SERIES)
-            sage: n1.add_child(n4)
-            sage: n5 = _TedderMDNode()
-            sage: n4.add_child(n5)
-            sage: n1
-            (PRIME: (SERIES: (PRIME: )), (PRIME: (PRIME: )))
-            sage: n1.add_split_mark(NodeSplit.LEFT_SPLIT)
-            sage: n3.split_type
-            <NodeSplit.LEFT_SPLIT: 1>
-            sage: n5.split_type
-            <NodeSplit.NO_SPLIT: 0>
-        """
-        if self.split_type != split_type:
-            """
-            If self.split_type is NO_SPLIT, this node hasn't been marked, so it 
-            can be marked with ``split_type`` as normal. If it is BOTH_SPLIT, 
-            or the other split type (i.e. LEFT_SPLIT if ``split_type`` is 
-            RIGHT_SPLIT), then it either has already been marked by both split 
-            types, or is now marked by both split types, so should be marked as 
-            BOTH_SPLIT
-            """
-            if self.split_type == NodeSplit.NO_SPLIT:
-                self.split_type = split_type
-            else:
-                self.split_type = NodeSplit.BOTH_SPLIT
-        """
-        If self.split_type is equal to ``split_type``, no extra mark needs to 
-        be added
-        """
-        if self.type == NodeType.PRIME:
-            """
-            If this node has a PRIME type, all this node's children also need 
-            to be marked with ``split_type``
-            """
-            self.mark_children_by_split(split_type)
-    
-    def is_split_marked(self, split_type):
-        """
-        Returns True if this node has been marked by the supplied type 
-        (``split_type``) of split, and False otherwise.
-        This is the case if either self.split_type is equal to ``split_type``, 
-        or is BOTH_SPLIT, as it has then been marked by both types of split.
-        
-        INPUT:
-        
-        - ``split_type`` -- NodeSplit, LEFT_SPLIT or RIGHT_SPLIT
-
-        EXAMPLES:
-
-            sage: from sage.graphs.graph_decompositions.modular_decomposition import _TedderMDNode, NodeSplit
-            sage: n1 = _TedderMDNode()
-            sage: n1.add_split_mark(NodeSplit.LEFT_SPLIT)
-            sage: n1.is_split_marked(NodeSplit.LEFT_SPLIT)
-            True
-            sage: n1.add_split_mark(NodeSplit.RIGHT_SPLIT)
-            sage: n1.is_split_marked(NodeSplit.LEFT_SPLIT)
-            True
-        """
-        return self.split_type == NodeSplit.BOTH_SPLIT or self.split_type == split_type
-
-    def clear_split_marks_for_subtree(self):
-        """
-        Sets the split marks for all nodes in this node's subtree to NO_SPLIT
-
-        EXAMPLES:
-
-            sage: from sage.graphs.graph_decompositions.modular_decomposition import _TedderMDNode, NodeSplit
-            sage: n1 = _TedderMDNode()
-            sage: n2 = _TedderMDNode()
-            sage: n1.add_child(n2)
-            sage: n3 = _TedderMDNode()
-            sage: n2.add_child(n3)
-            sage: n1.split_type = NodeSplit.LEFT_SPLIT
-            sage: n3.split_type = NodeSplit.BOTH_SPLIT
-            sage: n1.clear_split_marks_for_subtree()
-            sage: n1.split_type
-            <NodeSplit.NO_SPLIT: 0>
-            sage: n3.split_type
-            <NodeSplit.NO_SPLIT: 0>
-        """
-        self.split_type = NodeSplit.NO_SPLIT
-        current_child = self.first_child
-        while (current_child is not None):
-            current_child.clear_split_marks_for_subtree()
-            current_child = current_child.right_sibling
-
-    def promote(self, split_type):
-        """
-        Promotes to depth-0 (this node's level) all nodes in this node's subtree 
-        labelled by the supplied type (split_type). 
-        If the split type is LEFT_SPLIT, then nodes are promoted to the left of 
-        their parent. If the split type is RIGHT_SPLIT, then nodes are promoted 
-        to the right of their parent.
-        If, after promoting these nodes, any non-leaf nodes are found to have 
-        no children, or only a single child, then these nodes are deleted, and 
-        in the latter case, replaced by their only child. 
-
-        INPUT:
-        
-        - ``split_type`` -- NodeSplit, LEFT_SPLIT or RIGHT_SPLIT
-        
-        PRECONDITION:
-        
-        If node x is marked by split_type t, then all of x's ancestors are
-        marked by t.
-
-        EXAMPLES:
-
-        Promoting with LEFT_SPLIT promotes nodes marked with LEFT_SPLIT to the
-        left of their parents, recursively, until they are depth-0, and leaves
-        nodes marked with RIGHT_SPLIT or NO_SPLIT alone::
-
-            sage: from sage.graphs.graph_decompositions.modular_decomposition import _TedderMDNode, _TedderMDLeafNode, NodeSplit
-            sage: n1 = _TedderMDNode()
-            sage: n2 = _TedderMDNode()
-            sage: n1.add_child(n2)
-            sage: n3 = _TedderMDLeafNode(1)
-            sage: n2.add_child(n3)
-            sage: n4 = _TedderMDLeafNode(2)
-            sage: n2.add_child(n4)
-            sage: n5 = _TedderMDLeafNode(3)
-            sage: n2.add_child(n5)
-            sage: n1
-            (PRIME: (PRIME: 3, 2, 1))
-            sage: n3.split_type = NodeSplit.LEFT_SPLIT
-            sage: n4.split_type = NodeSplit.RIGHT_SPLIT
-            sage: n5.split_type = NodeSplit.NO_SPLIT
-            sage: n2.split_type = NodeSplit.BOTH_SPLIT
-            sage: n1.split_type = NodeSplit.BOTH_SPLIT
-            sage: n2.promote(NodeSplit.LEFT_SPLIT)
-            sage: n1
-            (PRIME: 1, (PRIME: 3, 2))
-
-        Symmetrically for RIGHT_SPLIT::
-
-            sage: from sage.graphs.graph_decompositions.modular_decomposition import _TedderMDNode, _TedderMDLeafNode, NodeSplit
-            sage: n1 = _TedderMDNode()
-            sage: n2 = _TedderMDNode()
-            sage: n1.add_child(n2)
-            sage: n3 = _TedderMDLeafNode(1)
-            sage: n2.add_child(n3)
-            sage: n4 = _TedderMDLeafNode(2)
-            sage: n2.add_child(n4)
-            sage: n5 = _TedderMDLeafNode(3)
-            sage: n2.add_child(n5)
-            sage: n1
-            (PRIME: (PRIME: 3, 2, 1))
-            sage: n3.split_type = NodeSplit.LEFT_SPLIT
-            sage: n4.split_type = NodeSplit.RIGHT_SPLIT
-            sage: n5.split_type = NodeSplit.NO_SPLIT
-            sage: n2.split_type = NodeSplit.BOTH_SPLIT
-            sage: n1.split_type = NodeSplit.BOTH_SPLIT
-            sage: n2.promote(NodeSplit.RIGHT_SPLIT)
-            sage: n1
-            (PRIME: (PRIME: 3, 1), 2)
-
-        Nodes left with one child replaced by the child, and nodes without 
-        children removed::
-
-            sage: from sage.graphs.graph_decompositions.modular_decomposition import _TedderMDNode, _TedderMDLeafNode, NodeSplit
-            sage: n1 = _TedderMDNode()
-            sage: n2 = _TedderMDNode()
-            sage: n1.add_child(n2)
-            sage: n3 = _TedderMDNode()
-            sage: n2.add_child(n3)
-            sage: n4 = _TedderMDLeafNode(1)
-            sage: n3.add_child(n4)
-            sage: n5 = _TedderMDNode()
-            sage: n2.add_child(n5)
-            sage: n6 = _TedderMDLeafNode(2)
-            sage: n7 = _TedderMDLeafNode(3)
-            sage: n5.add_child(n6)
-            sage: n5.add_child(n7)
-            sage: n1
-            (PRIME: (PRIME: (PRIME: 3, 2), (PRIME: 1)))
-            sage: n4.split_type = NodeSplit.LEFT_SPLIT
-            sage: n6.split_type = NodeSplit.LEFT_SPLIT
-            sage: n3.split_type = NodeSplit.LEFT_SPLIT
-            sage: n5.split_type = NodeSplit.LEFT_SPLIT
-            sage: n2.split_type = NodeSplit.LEFT_SPLIT
-            sage: n1.split_type = NodeSplit.LEFT_SPLIT
-            sage: n2.promote(NodeSplit.LEFT_SPLIT)
-            sage: n1
-            (PRIME: 2, 3, 1)
-
-        """
-        to_promote = self.first_child
-        # Promote each child marked by the given type
-        while to_promote is not None:
-            next_to_promote = to_promote.right_sibling
-            if to_promote.is_split_marked(split_type):
-                if split_type == NodeSplit.LEFT_SPLIT:
-                    # Promote the node to just to the left of it's parent
-                    to_promote.insert_before(to_promote.parent)
-                else:
-                    # Promote the node to just to the right of it's parent
-                    to_promote.insert_after(to_promote.parent)
-                """
-                Recursively promote in the subtree rooted at the node just 
-                promoted
-                """
-                to_promote.promote(split_type)
-            to_promote = next_to_promote
-        if self.has_no_children() and not isinstance(self, _TedderMDLeafNode):
-            """
-            This node has no children, and isn't a leaf, so is a useless node 
-            that can be deleted.
-            """
-            self.remove()
-        elif self.has_only_one_child():
-            """
-            This node has only one child, so can safely be replaced by that 
-            child
-            """
-            self.replace_with(self.first_child)
-
-    def remove_degenerate_duplicates_from_subtree(self):
-        """
-        Removes consecutive degenerate nodes of the same type from this node's 
-        subtree Degenerate nodes are those with node type PARALLEL or SERIAL
-
-        EXAMPLES:
-
-        Consecutive degenerate nodes are merged::
-
-            sage: from sage.graphs.graph_decompositions.modular_decomposition import _TedderMDNode, NodeType
-            sage: n1 = _TedderMDNode()
-            sage: n2 = _TedderMDNode(NodeType.SERIES)
-            sage: n1.add_child(n2)
-            sage: n3 = _TedderMDNode(NodeType.SERIES)
-            sage: n2.add_child(n3)
-            sage: n4 = _TedderMDNode(NodeType.PARALLEL)
-            sage: n1.add_child(n4)
-            sage: n5 = _TedderMDNode(NodeType.PARALLEL)
-            sage: n4.add_child(n5)
-            sage: n1
-            (PRIME: (PARALLEL: (PARALLEL: )), (SERIES: (SERIES: )))
-            sage: n1.remove_degenerate_duplicates_from_subtree()
-            sage: n1
-            (PRIME: (PARALLEL: ), (SERIES: ))
-
-        Alternating degenerate nodes are not merged::
-
-            sage: from sage.graphs.graph_decompositions.modular_decomposition import _TedderMDNode, NodeType
-            sage: n1 = _TedderMDNode(NodeType.SERIES)
-            sage: n2 = _TedderMDNode(NodeType.PARALLEL)
-            sage: n1.add_child(n2)
-            sage: n3 = _TedderMDNode(NodeType.SERIES)
-            sage: n2.add_child(n3)
-            sage: n1
-            (SERIES: (PARALLEL: (SERIES: )))
-            sage: n1.remove_degenerate_duplicates_from_subtree()
-            sage: n1
-            (SERIES: (PARALLEL: (SERIES: )))
-        """
-        current_child = self.first_child
-        while current_child is not None:
-            next_child = current_child.right_sibling
-            # Recursively remove the degenerate duplicates from the subtree
-            current_child.remove_degenerate_duplicates_from_subtree()
-            if current_child.type == self.type and self.type.is_degenerate():
-                # Remove this node, as it can be subsumed by its parent
-                self.add_children_from(current_child)
-                current_child.remove()
-            current_child = next_child
-    
-    def clear_all(self):
-        """
-        Resets to their defaults all properties of all nodes in this node's 
-        subtree, except their type, which remains the same.
-
-        EXAMPLES:
-
-            sage: from sage.graphs.graph_decompositions.modular_decomposition import _TedderMDNode, NodeType
-            sage: n1 = _TedderMDNode(NodeType.SERIES)
-            sage: n2 = _TedderMDNode(NodeType.PARALLEL)
-            sage: n1.add_child(n2)
-            sage: n3 = _TedderMDNode()
-            sage: n2.add_child(n3)
-            sage: n1
-            (SERIES: (PARALLEL: (PRIME: )))
-            sage: n1.num_marks = 2
-            sage: n2.comp_number = 1
-            sage: n3.tree_number = 0
-            sage: n1.clear_all()
-            sage: n1
-            (SERIES: (PARALLEL: (PRIME: )))
-            sage: n1.num_marks
-            0
-            sage: n2.comp_number
-            -1
-            sage: n3.tree_number
-            -1
-        """
-        self.comp_number = -1
-        self.tree_number = -1
-        self.num_marks = 0
-        self.split_type = NodeSplit.NO_SPLIT
-        current_child = self.first_child
-        while current_child is not None:
-            """
-            Recursively clears the property of the nodes in the children's 
-            subtrees
-            """
-            current_child.clear_all()
-            current_child = current_child.right_sibling
-        
-    def is_root(self):
-        """
-        Overridden method from _TedderTreeNode
-        Returns True if this node is a root of an MD tree
-        For these nodes, this is True if the parent of this node is NOT a 
-        _TedderMDNode
-
-        EXAMPLES:
-
-
-            sage: from sage.graphs.graph_decompositions.modular_decomposition import _TedderMDNode, _TedderTreeNode
-            sage: n1 = _TedderMDNode()
-            sage: n2 = _TedderMDNode()
-            sage: n1.add_child(n2)
-            sage: n1.is_root()
-            True
-            sage: n2.is_root()
-            False
-            sage: n3 = _TedderTreeNode()
-            sage: n3.add_child(n1)
-            sage: n1.is_root()
-            True    
-        """
-        if self.parent is None or not isinstance(self.parent, _TedderMDNode):
-            return True
-        else:
-            return False
-
-    def __repr__(self):
-        """
-        Overridden method from _TedderTreeNode
-        Returns the string represetation of this node.
-        The 'value' of this node is the node type of the node, so the 
-        representation is the type of the node, followed by a list of the 
-        representations of this node's children, separated by commas, surrounded 
-        by () in order to distinguish it from the other classes inheriting from 
-        _TedderTreeNode.
-        This method will be overridden by _TedderMDLeafNode, as they have no 
-        children and a different definition of `value` of the node.
-
-        EXAMPLES:
-        
-            sage: from sage.graphs.graph_decompositions.modular_decomposition import _TedderMDNode, NodeType
-            sage: n1 = _TedderMDNode()
-            sage: str(n1)
-            '(PRIME: )'
-            sage: n2 = _TedderMDNode(NodeType.PARALLEL)
-            sage: n1.add_child(n2)
-            sage: n3 = _TedderMDNode(NodeType.SERIES)
-            sage: n1.add_child(n3)
-            sage: str(n1)
-            '(PRIME: (SERIES: ), (PARALLEL: ))'
-        """
-        result = "(" + str(self.type) + ": "
-        current = self.first_child
-        if current is not None:
-            result += str(current)
-            current = current.right_sibling
-        while current is not None:
-            result += ", " + str(current)
-            current = current.right_sibling
-        return result + ")"
-
-class _TedderMDLeafNode(_TedderMDNode):
-    """
-    This is the class of leaf nodes in the MD trees used in the Tedder algorithm.
-    These node's have no children, and each is related to a vertex in the graph 
-    that the Tedder algorithm is computed the MD tree of.
-    The node also stores the _TedderMDLeafNode related to the neighbours of this
-    node's vertex in its graph, as well as a list of _TedderMDLeafNodes called 
-    its alpha-list that is used throughout the Tedder algorithm.
-    Finally these nodes store a visited field, which is set to True once this 
-    node is used as pivot, and stays True throughout the algorithm
-    """
-    def __init__(self, vertex = None):
-        """
-        INPUT:
-        
-        - ``vertex`` -- the graph vertex that this node represents
-        """
-        # Initialise the node using the superclass _TedderMDNode __init__ method
-        _TedderMDNode.__init__(self)
-        self.type = NodeType.NORMAL
-        # MD Leaf Nodes are the NORMAL nodes of the MD Tree.
-        self.alpha = []
-        """
-        - ``alpha`` -- List of _TedderMDLeafNodes, the alpha-list of this 
-        vertex
-        """
-        self.neighbors = [] 
-        """
-        - ``neighbors`` -- List of _TedderMDLeafNodes, the neighours of this 
-        vertex in the graph
-        """
-        self.visited = False
-        """
-        - ``visited`` -- Boolean, True if this node has been the pivot in the 
-        algorithm, and False otherwise
-        """
-        self.vertex = vertex
-        """
-        - ``vertex`` -- vertex, the vertex this node is related to in the 
-        graph
-        """
-
-    def clear_alpha(self):
-        """
-        Resets alpha to []
-
-        EXAMPLES:
-
-            sage: from sage.graphs.graph_decompositions.modular_decomposition import _TedderMDLeafNode
-            sage: n1 = _TedderMDLeafNode()
-            sage: n1.alpha = [n1]
-            sage: n1.clear_alpha()
-            sage: n1.alpha
-            []
-        """
-        self.alpha = []
-
-    def replace_alpha(self, new_alpha):
-        """
-        Replaces this node's alpha list with the supplied list (``new_alpha``)
-        
-        INPUT:
-        
-        - ``new_alpha`` -- list of _TedderMDLeafNodes
-
-        EXAMPLES:
-
-            sage: from sage.graphs.graph_decompositions.modular_decomposition import _TedderMDLeafNode
-            sage: n1 = _TedderMDLeafNode()
-            sage: n1.alpha = [1]
-            sage: n1.replace_alpha([2])
-            sage: n1.alpha
-            [2]
-        """
-        self.alpha = new_alpha
-
-    def clear_all(self):
-        """
-        Overridden method from _TedderMDNode
-        Resets to their defaults all properties of this node, except it's 
-        'visited' field, which remains the same. The only property other than 
-        the ones inherited from _TedderMDNode that needs to be reset is the 
-        alpha-list of this node.
-
-        EXAMPLES:
-
-            sage: from sage.graphs.graph_decompositions.modular_decomposition import _TedderMDLeafNode, NodeSplit
-            sage: n1 = _TedderMDLeafNode()
-            sage: n1.split_type = NodeSplit.LEFT_SPLIT
-            sage: n1.alpha = [1]
-            sage: n1.clear_all()
-            sage: n1.split_type
-            <NodeSplit.NO_SPLIT: 0>
-            sage: n1.alpha
-            []
-        """
-        _TedderMDNode.clear_all(self)
-        self.alpha = []
-    
-    def __repr__(self):
-        """
-        Overridden method from _TedderMDNode
-        Returns the string representation of this node.
-        The 'value' of this node is the representation of the vertex it is 
-        related to.
-        This node will have no children, so that is all that is needed for the
-        representation of the node.
-
-        EXAMPLES:
-
-            sage: from sage.graphs.graph_decompositions.modular_decomposition import _TedderMDLeafNode, NodeSplit, NodeType
-            sage: n1 = _TedderMDLeafNode(1)
-            sage: n1.alpha = [1]
-            sage: n1.split_type = NodeSplit.LEFT_SPLIT
-            sage: n1.type = NodeType.SERIES
-            sage: str(n1)
-            '1'
-        """
-        return str(self.vertex)
-
-class _TedderFactPermElement(_TedderTreeNode):
-    """
-    This is the class of factorising permutation elements used in the Tedder 
-    Algorithm.
-    The Tedder algorithm uses these to form factorising permutations where the 
-    strong modules in the graph are stored consecutively.
-    A factorising permutation will either have an index of -1, in which case it 
-    is a trivial element that is used as a separator, or it will have an index 
-    >= 0, in which case it is associated with an MD tree, the root of which will 
-    be its first (and only) child.
-    A factorising permutation element also has a mu-value. For details on what 
-    the mu-value of a factorising permutation element is, see [TCHP2008]_
-    A factorising permutation also can have one or more marks, which are used to 
-    distinguish between certain elements in the algorithm, and flags for whether 
-    or not they have certain connections to the left and right elements.
-    Finally, an element stores the neighbours it has.
-    If a vertex in this elements MD tree has an edge to a vertex in the MD tree 
-    of another element, we say this element has an edge to that element.
-    This element is a neighbour of another element if this element has an edge 
-    to that element, and that element is on the other side of the pivot to this 
-    element.
-    """
-    
-    def __init__(self, index = -1):
-        """
-        INPUT:
-        
-        - ``index`` -- integer
-        """
-        # Initialise the element using the superclass _TedderTreeNode __init__
-        _TedderTreeNode.__init__(self)
-        self.index = index
-        # - ``index`` -- Integer, the index of the element (see above).
-        self.mu = None
-        # - ``mu`` -- Integer, the mu value of the element (see [TCHP2008]_).
-        self.has_right_comp_fragment = False
-        """
-        - ``has_right_comp_fragment`` -- Boolean. True if this element is part 
-        of the same component as the element to its right, and False otherwise.
-        """
-        self.has_left_co_comp_fragment = False
-        """
-        - ``has_left_co_comp_fragment`` -- Boolean, True if this element is part 
-        of the same co-component as the element to its left, and False otherwise.
-        """
-        self.has_right_layer_neighbor = False
-        """
-        - ``has_right_layer_neighbor`` -- Boolean, True if this element has an 
-        edge to the element to its right, and False otherwise.
-        """
-        self.num_marks = 0
-        # - ``num_marks`` -- Integer, the number of marks this element has.
-        self.neighbors = []
-        # - ``neighbors`` -- List of _TedderFactPermElements, the neighbours of 
-        # this element (see above)
-
-    def is_marked(self):
-        """
-        Returns True if the element has been marked
-
-        EXAMPLES:
-
-            sage: from sage.graphs.graph_decompositions.modular_decomposition import _TedderFactPermElement
-            sage: n1 = _TedderFactPermElement()
-            sage: n1.is_marked()
-            False
-            sage: n1.num_marks += 1
-            sage: n1.is_marked()
-            True
-        """
-        return self.num_marks > 0
-
-    def clear_marks(self):
-        """
-        Resets the marks to their default value (0)
-        
-        EXAMPLES:
-
-            sage: from sage.graphs.graph_decompositions.modular_decomposition import _TedderFactPermElement
-            sage: n1 = _TedderFactPermElement()
-            sage: n1.num_marks = 2
-            sage: n1.clear_marks()
-            sage: n1.num_marks
-            0
-        """
-        self.num_marks = 0
-
-    def replace_neighbors(self, new_neighbors):
-        """
-        Replaces this element's neighbors with the supplied list 
-        (``new_neighbors``)
-        
-        INPUT:
-        
-        - ``new_neighbors`` -- List of _TedderFactPermElements
-
-        EXAMPLES:
-
-            sage: from sage.graphs.graph_decompositions.modular_decomposition import _TedderFactPermElement
-            sage: n1 = _TedderFactPermElement()
-            sage: n1.neighbors = [1]
-            sage: n1.replace_neighbors([2])
-            sage: n1.neighbors
-            [2]
-        """
-        self.neighbors = new_neighbors
-
-    def __repr__(self):
-        """
-        Overridden from _TedderTreeNode
-        Returns the string representation of this element. 
-        The 'value' of this element is simply its index
-        To make things clearer, if this element is trivial (its index is -1), we 
-        don't show it, simply leaving it blank. 
-        As the non-trivial elements of the factorising permutation will only have 
-        one child, the root of its MD tree, and the MD tree doesn't really matter 
-        to the operations surrounding factorising permutation elements, these are 
-        not shown in the representation. To make things clear, the representation 
-        of the element is preceded by |. This means if the element is trivial, 
-        its representation will simply be |, if it isn't, its representation
-        will be |Index=i, where i is the index of the node.
-
-        EXAMPLES:
-
-        If the element's index is not -1::
-
-            sage: from sage.graphs.graph_decompositions.modular_decomposition import _TedderFactPermElement
-            sage: n1 = _TedderFactPermElement(1)
-            sage: n1.neighbors = [1]
-            sage: n1.num_marks = 2
-            sage: str(n1)
-            '|Index=1'
-
-        If the element's index is -1, representation is just |::
-
-            sage: from sage.graphs.graph_decompositions.modular_decomposition import _TedderFactPermElement
-            sage: n1 = _TedderFactPermElement()
-            sage: n1.neighbors = [1]
-            sage: n1.num_marks = 2
-            sage: str(n1)
-            '|'
-        """
-        result = "|"
-        if self.index != -1:
-            result += "Index=" + str(self.index)
-        return result
-
-class _TedderSubProblem(_TedderTreeNode):
-    """
-    This is the class of recursive subproblems used in the Tedder Algorithm.
-    The children of these nodes will have a different class depending on the
-    point in the algorithm. They could, at times, be _TedderMDNodes (or 
-    _TedderMDLeafNodes), _TedderFactPermElements, or _TedderSubProblems.
-    Comments have been added to ensure that it is clear what class the children
-    are at any time.
-    These nodes also store the pivot of the subproblem, which is an element 
-    chosen arbitrarily from the subproblems graph. An element should only ever be 
-    the pivot of a subproblem once.
-    It also stores whether or not this subproblem is a currently active 
-    subproblem, or a subproblem waiting to be solved, and whether or not the 
-    vertices in this subproblem are connected to the pivot of its parent.
-    A subproblem represents a graph, and 'solving' the subproblem returns the MD
-    tree of the graph represented by the subproblem.
-    The build_graph function converts this subproblem into the 'unsolved' 
-    subproblem representing the graph, and the solve function then solves this 
-    subproblem, returning a _TedderMDNode that is the root of the MD tree of the 
-    graph.
-    """
-
-    def __init__(self, leaf = None):
-        """
-        INPUT:
-        
-        - ``leaf`` -- _TedderMDLeafNode, if this is not None, initialise the node 
-        to start with this as a child.
-        """
-        # Initialise the element using the superclass _TedderTreeNode __init__
-        _TedderTreeNode.__init__(self)
-        self.connected = False
-        """
-        - ``connected`` -- Boolean, True if this nodes vertices are connected to 
-        the pivot of this node's parent, and False otherwse.
-        """
-        self.active = False
-        # - ``active`` -- Boolean, True if this node is currently being solved,
-        # and False otherwse
-        self.pivot = None
-        # - ``pivot`` -- _TedderMDLeafNode, the pivot vertex of this problem
-        if leaf is not None:
-            # Subproblem initialised with one child, ``leaf``
-            self.add_child(leaf)
-
-    def copy(self, copy):
-        """
-        Copies the field values of the supplied problem (copy), but not any of 
-        it's children
-        
-        INPUT:
-        
-        - ``copy`` -- _TedderSubProblem
-
-        EXAMPLES:
-
-            sage: from sage.graphs.graph_decompositions.modular_decomposition import _TedderSubProblem
-            sage: p1 = _TedderSubProblem()
-            sage: p1.connected = False
-            sage: p1.active = True
-            sage: p2 = _TedderSubProblem()
-            sage: p3 = _TedderSubProblem()
-            sage: p2.add_child(p3)
-            sage: p2
-            [[]]
-            sage: p2.connected = True
-            sage: p1.copy(p2)
-            sage: p1.connected
-            True
-            sage: p1.active
-            False
-            sage: p1.first_child
-        """
-        self.connected = copy.connected
-        self.active = copy.active
-        self.pivot = copy.pivot
-
-    def clear_attributes(self):
-        """
-        Resets the fields of this problem to their default values
-
-        EXAMPLES:
-
-            sage: from sage.graphs.graph_decompositions.modular_decomposition import _TedderSubProblem
-            sage: p1 = _TedderSubProblem()
-            sage: p1.active = True
-            sage: p1.pivot = 1
-            sage: p1.clear_attributes()
-            sage: p1.active
-            False
-            sage: p1.pivot
-        """
-        self.connected = False
-        self.active = False
-        self.pivot = None
-
-    def clear_all_but_visited(self):
-        """
-        For all nodes in this sub-problems's MD tree, clears all fields except 
-        'visited'
-
-        PRECONDITION:
-
-        This node has exactly one child, and its a _TedderMDNode
-        """
-        assert(self.has_only_one_child())
-        self.first_child.clear_all()
-
-    def clear_split_marks(self):
-        """
-        Removes all split marks from the nodes in this node's subtree
-
-        PRECONDITION:
-
-        This node's children are _TedderMDNodes
-
-        EXAMPLES:
-
-            sage: from sage.graphs.graph_decompositions.modular_decomposition import _TedderSubProblem, _TedderMDNode, NodeSplit
-            sage: p = _TedderSubProblem()
-            sage: n1 = _TedderMDNode()
-            sage: p.add_child(n1)
-            sage: n2 = _TedderMDNode()
-            sage: n1.add_child(n2)
-            sage: n3 = _TedderMDNode()
-            sage: p.add_child(n3)
-            sage: n1.split_type = NodeSplit.LEFT_SPLIT
-            sage: n2.split_type = NodeSplit.BOTH_SPLIT
-            sage: n3.split_type = NodeSplit.RIGHT_SPLIT
-            sage: p.clear_split_marks()
-            sage: n1.split_type
-            <NodeSplit.NO_SPLIT: 0>
-            sage: n2.split_type
-            <NodeSplit.NO_SPLIT: 0>
-            sage: n3.split_type
-            <NodeSplit.NO_SPLIT: 0>      
-        """
-        current = self.first_child
-        while current is not None:
-            assert(isinstance(current, _TedderMDNode))
-            next_node = current.right_sibling
-            current.clear_split_marks_for_subtree()
-            current = next_node
-
-    def remove_degenerate_duplicates(self):
-        """
-        Removes consecutively appearing degenerate nodes of the same type in 
-        this sub-problem's MD tree. 
-        A node is degenerate if its type is degenerate, that is, SERIAL or
-        PARALLEL
-
-        PRECONDITION:
-
-        This node has exactly one child, and that child is a _TedderMDNode
-
-        EXAMPLE:
-        """
-        assert(self.has_only_one_child() and isinstance(self.first_child, _TedderMDNode))
-        self.first_child.remove_degenerate_duplicates_from_subtree()
-
-    def is_pivot_layer(self):
-        """
-        Returns True if this is the pivot subproblem, that is, the subproblem
-        just containing the pivot of this node's parent's pivot.
-
-        EXAMPLES:
-
-            sage: from sage.graphs.graph_decompositions.modular_decomposition import _TedderSubProblem, _TedderMDLeafNode
-            sage: p1 = _TedderSubProblem()
-            sage: p2 = _TedderSubProblem()
-            sage: p1.add_child(p2)
-            sage: n = _TedderMDLeafNode(1)
-            sage: p2.add_child(n)
-            sage: p1
-            [[1]]
-            sage: p2.is_pivot_layer()
-            False
-            sage: p1.pivot = n
-            sage: p1
-            [PIVOT=[1]]
-            sage: p2.is_pivot_layer()
-            True
-        """
-        return (self.parent.pivot == self.first_child)
-
-    def build_graph(self, graph):
-        """
-        Builds the subproblem from the given graph (graph), and adds the vertices 
-        as children to this node
-        
-        INPUT:
-        
-        - ``graph`` -- the graph from which the subproblem will be build
-
-        PRECONDITION:
-        
-        ``graph`` is undirected, and has at least one node.
-        This node has no children.
-
-        EXAMPLES:
-
-           sage: from sage.graphs.graph_decompositions.modular_decomposition import _TedderSubProblem
-            sage: d = {0:[], 1:[2], 2:[1]}
-            sage: g = Graph(d)
-            sage: problem = _TedderSubProblem()
-            sage: problem.build_graph(g)
-            sage: problem
-            [2, 1, 0]
-            sage: problem.first_child
-            2
-            sage: problem.first_child.neighbors
-            [1] 
-        """
-        # Create the _TedderLeafNode for each vertex
-        vertex_list = graph.vertices(sort=False)
-        vertex_dictionary = {}
-        """
-        A dictionary 'vertex --> node', where 
-        - 'vertex' is a vertex of the graph ``graph``, and
-        - 'node' is the _TedderMDLeafNode associated with 'vertex'
-        """
-        for vertex in vertex_list:
-            vertex_dictionary[vertex] = _TedderMDLeafNode(vertex)
-    
-        # Populate the nodes with the neighbors of their vertices, and add them 
-        # to the subproblem
-        for vertex in vertex_list:
-            node = vertex_dictionary[vertex]
-            neighbor_list = graph.neighbors(vertex)
-            for neighbor in neighbor_list:
-                node.neighbors.append(vertex_dictionary[neighbor])
-            # Add vertex as a child
-            self.add_child(node)
-
-    def solve(self):
-        """
-        Compute the MD tree for this subproblem. The root of the MD tree becomes 
-        the sole child of this subproblem
-        
-        OUTPUT:
-        
-        The root of the constructed MD tree
-
-        PRECONDITION:
-
-        The children of this node should be _TedderMDLeafNodes
-        """
-        # We are currently solving this subproblem
-        self.active = True
-        
-        if self.has_only_one_child():
-            """
-            Subproblem (and thus MD tree) only contains a single node, so 
-            nothing to do except process the pivot to refine the sub-problems in 
-            the rest of the recursion tree
-            """
-            self.pivot = self.first_child
-            self.process_neighbors(self.pivot)
-            self.pivot.visited = True
-            return self.first_child
-        
-        # Pivot this sub-problem, and refine the sub-problems in the rest of the 
-        # recursion tree.
-        this_problem = self.pivot_problem()
-
-        # At this point, the children of this_problem are _TedderSubProblems whose
-        # children are _TedderMDLeafNodes
-
-        # Solve the sub-problems defined by the layers
-        current_sub_problem = this_problem.first_child
-        while current_sub_problem is not None:
-            if current_sub_problem.first_child != this_problem.pivot:
-                solved_root = current_sub_problem.solve()
-            else:
-                # This problem is just the problem with the pivot, which has 
-                # already been processed and 'solved'
-                solved_root = current_sub_problem.first_child
-            current_sub_problem = solved_root.parent.right_sibling
-        
-        """
-        At this point, the children of this_problem are _TedderSubProblems whose
-        children are _TedderMDNodes
-
-        MD tree of all but the first connected component of this sub-problem's 
-        graph has already been computed. Remove it for now, we merge the two MD 
-        trees later
-        """
-        extra_components = this_problem.remove_extra_components()
-        
-        # Replace the layers by their solutions
-        this_problem.remove_layers()
-        # The children of this_problem are now _TedderMDNodes
-        
-        # Fix the attributes of the children
-        this_problem.complete_alpha_lists()
-        this_problem.number_by_comp()
-        this_problem.number_by_tree()
-
-        # Get the factorizing permutation
-        this_problem.refinement()
-        this_problem.promotion()
-
-        # Use the factorizing permutation to build the tree
-        this_problem.delineation()
-        # The children of this_problem are now _TedderFactPermElements
-
-        this_problem.assemble_tree()
-        # The children of this_problem are now _TedderMDNodes
-
-        this_problem.remove_degenerate_duplicates()
-
-        # Incorporate extra components
-        this_problem.merge_components(extra_components)
-
-        """
-        Must reset fields to have recursion continue to work
-        Do not reset 'visited' field since we need to know which nodes have been 
-        pivots for alpha-list calculations
-        """
-        this_problem.clear_all_but_visited()
-
-        # Return the finished MD tree, which is this_problem's first child.
-        return this_problem.first_child
-    
-    def process_neighbors(self, pivot):
-        """
-        Refines the subproblems of the recursion tree according to the 
-        neighborhood of a pivot. If a neighbor has already been visited, adds 
-        the pivot to that neighbor's alpha-list.
-        
-        INPUT:
-        
-        - ``pivot`` -- _TedderMDLeafNode
-        
-        OUTPUT:
-        
-        A subproblem consisting of the neighbors of 'pivot' in the same 
-        subproblem as 'pivot'
-
-        EXAMPLES:
-
-        No neighbors to pull forward::
-
-            sage: from sage.graphs.graph_decompositions.modular_decomposition import _TedderSubProblem
-            sage: d = {0:[1], 1:[], 2:[3], 3:[]}
-            sage: g = Graph(d)
-            sage: problem = _TedderSubProblem()
-            sage: problem.build_graph(g)
-            sage: problem
-            [3, 2, 1, 0]
-            sage: problem.pivot_problem()
-            [[2], PIVOT=[3], [1, 0]]
-            sage: d = {0:[1,2], 1:[2], 2:[3], 3:[]}
-            sage: g = Graph(d)
-            sage: problem.build_graph(g)
-            sage: problem
-            [3, 2, 1, 0, 1, 0]
-
-        Has neighbors in other subproblems that need to be pulled forwared (see
-        pull_forward for more examples of nodes being pulled forward.)::
-
-
-        """
-        piv_neighs_list = pivot.neighbors
-        neighbor_problem = _TedderSubProblem()
-        for current_neighbor in piv_neighs_list:
-            if current_neighbor.visited:
-                current_neighbor.alpha.append(pivot)
-            elif current_neighbor.parent == pivot.parent:
-                neighbor_problem.add_child(current_neighbor)
-            else:
-                self.pull_forward(current_neighbor)
-        return neighbor_problem
-    
-    def pull_forward(self, leaf):
-        """
-        Determines which of the following three cases applies:
-        (1): The given vertex must be moved forward from its current subproblem 
-        to the immediately preceding subproblem (i.e. it is found to occupy the 
-        previous layer)
-        (2): A new subproblem must be formed consisting of the given vertex and 
-        placed immediately before its current subproblem (i.e. a new layer must 
-        be formed initially consisting of only this vertex)
-        (3): The recursion tree remains unchanged
-        In the first two cases, it effects the necessary changes
-        
-        INPUT:
-        
-        - ``leaf`` -- _TedderMDLeafNode
-        """
-        current_layer = leaf.parent
-        if current_layer is not None and current_layer.connected:
-            return
-
-        prev_layer = current_layer.left_sibling
-
-        if prev_layer is not None and (prev_layer.active or prev_layer.is_pivot_layer()):
-            """
-            If the previous layer is the pivot, or is the layer currently being
-            worked on, this is the first node in this stage to be pulled forward,
-            so a new layer must be formed
-            """
-            prev_layer = _TedderSubProblem()
-            prev_layer.insert_before(current_layer)
-
-            # The new layer is connected to the first component in its 
-            # subproblem through the pivot.
-            prev_layer.connected = True
-        
-        if prev_layer is not None and prev_layer.connected:
-            prev_layer.add_child(leaf)
-        
-        if current_layer.has_no_children():
-            current_layer.remove()
-
-    def pivot_problem(self):
-        """
-        Selects a pivot vertex from this recursive subproblem and partitions the 
-        recursion tree according to its neighbors.
-        Has the side effect that this recursive subproblem will no longer be the 
-        current recursive subproblem, which is necessary to achieve linear time; 
-        returns the new current recursive subproblem
-        
-        OUTPUT:
-        
-        The new current recursive subproblem
-        """
-        pivot = self.first_child # This should be a _TedderMDLeafNode
-        assert(pivot is not None and isinstance(pivot, _TedderMDLeafNode))
-        pivot.visited = True
-        # Process the neighbours of the pivot, getting back the subproblem
-        # containing the neighbours of the pivot.
-        neighbor_problem = self.process_neighbors(pivot)
-        # Create the subproblem for just the pivot
-        pivot_problem = _TedderSubProblem(pivot)
-
-        # Pivot forms part of the first connected component of the current 
-        # subproblem's graph
-        pivot_problem.connected = True
-
-        """
-        Replace the current subproblem with something new, but sharing the same 
-        attributes. See comment below regarding reuse of current recursive 
-        subproblem
-        """
-        replacement = _TedderSubProblem()
-        replacement.copy(self)
-        self.replace_with(replacement)
-        replacement.pivot = pivot
-
-        # Must reuse the current subproblem to act as non-neighbor partition of 
-        # the current recursive subproblem in order to achieve linear-time
-        if not self.has_no_children():
-            self.clear_attributes()
-            replacement.add_child(self)
-        
-        replacement.add_child(pivot_problem)
-        
-        if not neighbor_problem.has_no_children():
-            # Neighbors connected to pivot and so also part of first connected 
-            # component of current subproblem's graph
-            neighbor_problem.connected = True
-            replacement.add_child(neighbor_problem)
-        """
-        Replacement now has children (from left to right):
-            1. neighbor_problem, first child if exists
-            2. pivot_problem, first child if neighbor_problem doesn't exist
-            3. non_neighbor_problem
-        Where neighbor_problem is the subproblem for the elements that are 
-        neighbors to the pivot (if none, this child doesn't exist)
-        pivot_problem is the subproblem with just the pivot in
-        non_neighbor_problem is the subproblem with all the elements that aren't
-        neighbors of the pivot (if none, this child doesn't exist)
-        """
-        return replacement
-
-    def remove_extra_components(self):
-        """
-        Determines if this subproblem's graph has more than one component and 
-        removes them if it does.
-        
-        OUTPUT:
-        
-        If more than one component exists, returns the root of the recursively 
-        computed MD tree for the graph consisting of all but the first 
-        component. Returns None otherwise.
-        """
-        current_sub_problem = self.first_child
-        while current_sub_problem is not None and current_sub_problem.connected:
-            current_sub_problem = current_sub_problem.right_sibling
-        
-        if current_sub_problem is not None:
-            current_sub_problem.remove()
-            root = current_sub_problem.first_child
-            root.remove()
-            return root
-        else:
-            return None
-        
-    def remove_layers(self):
-        """
-        Replaces the subproblems of this subproblem with their recursively 
-        computed solutions (i.e. replaces the children of this node by their 
-        children.)
-        
-        PRECONDITION:
-
-        Each child of this node is a _TedderSubProblem with exactly one child.
-        """
-        current_layer = self.first_child
-        while current_layer is not None:
-            next_layer = current_layer.right_sibling
-            current_layer.replace_with(current_layer.first_child)
-            current_layer = next_layer
-
-    def complete_alpha_lists(self):
-        """
-        For each vertex x in this subproblem, looks at alpha(x), and if y in 
-        alpha(x), adds x to alpha(y). 
-
-        POSTCONDITION:
-        
-        no alpha-list contains duplicate entries
-        """
-
-        # Completes the list (possibly creating duplicate entries within them).
-        leaves_list = self.get_leaves()
-        for leaf in leaves_list:
-            alpha_list = leaf.alpha
-            for alpha_node in alpha_list:
-                alpha_node.alpha.append(leaf)
-        
-        # Removes duplicate entries in the lists.
-        for leaf in leaves_list:
-            alpha_list = leaf.alpha
-            i = 0
-            while i < len(alpha_list):
-                current_alpha_neighbor = alpha_list[i]
-                if current_alpha_neighbor.is_marked():
-                    alpha_list.pop(i)
-                else:
-                    current_alpha_neighbor.num_marks += 1
-                    i += 1
-            for alpha in alpha_list:
-                alpha.clear_marks()
-
-    def number_by_comp(self):
-        """
-        Numbers the nodes in the recursively computed MD trees for this 
-        subproblem. Nodes in the tree to the left of x (the pivot) are numbered 
-        by co-component and those in trees to the right of x are numbered by 
-        component. The numbering starts at 0, and the tree to the left x is 
-        considered first. All nodes in a particular (co-)component receive the 
-        same number, which is one more than the previous (co-)component. The 
-        roots of trees are therefore left unnumbered sometimes.
-        """
-        comp_number = 0
-        after_pivot = False
-        current_root = self.first_child
-        while current_root is not None:
-            if current_root == self.pivot:
-                after_pivot = True
-            if after_pivot:
-                comp_number += current_root.number_comps(comp_number, NodeType.PARALLEL)
-            else:
-                comp_number += current_root.number_comps(comp_number, NodeType.SERIES)
-            current_root = current_root.right_sibling
-
-    def number_by_tree(self):
-        """
-        This subproblem's recursively computed MD trees are numbered one by one, 
-        starting at 0 for the tree to the left of x; every node in the tree is 
-        assigned that tree's number.
-        """
-        tree_number = 0
-        current_root = self.first_child
-        while current_root is not None:
-            current_root.set_tree_number_for_subtree(tree_number)
-            current_root = current_root.right_sibling
-            tree_number += 1
-
-    def refinement(self):
-        # Every vertex in this subproblem uses its active edges to refine the 
-        # recursively computed MD trees other than its own.
-        leaf_list = self.get_leaves()
-        for leaf in leaf_list:
-            self.refine_with(leaf)
-    
-    def refine_with(self, refiner):
-        """
-        Effects the changes that result from a single vertex refining with it's 
-        active edges
-        
-        INPUT:
-        
-        - ``refiner`` -- _TedderMDLeafNode
-        """
-        sub_tree_roots = self.get_max_subtrees(refiner.alpha)
-        sibling_groups = self.group_sibling_nodes(sub_tree_roots)
-
-        # Remove roots of trees.
-        i = 0
-        while i < len(sibling_groups):
-            if sibling_groups[i].is_root():
-                sibling_groups.pop(i)
-            else:
-                i += 1
-        
-        """
-        Split trees when sibling groups are children of the root, and split 
-        nodes when not. In the latter case, mark the two nodes resulting from 
-        the split, plus all their ancestors as having been marked, also mark the 
-        children of all prime ancestors.
-        """
-        for current in sibling_groups:
-            # Determine the split type.
-            pivot_tree_number = self.pivot.tree_number
-            refiner_tree_number = refiner.tree_number
-            current_tree_number = current.tree_number
-            if current_tree_number < pivot_tree_number or refiner_tree_number < current_tree_number:
-                split_type = NodeSplit.LEFT_SPLIT
-            else:
-                split_type = NodeSplit.RIGHT_SPLIT
-            current_parent = current.parent
-            if current_parent.is_root():
-                # Parent is a root, must split the tree.
-                if split_type == NodeSplit.LEFT_SPLIT:
-                    current.insert_before(current_parent)
-                else:
-                    current.insert_after(current_parent)
-                new_sibling = current_parent
-                if current_parent.has_only_one_child():
-                    current_parent.replace_this_by_its_children()
-                if current_parent.has_no_children():
-                    current_parent.remove()
-            else:
-                # Parent is not a root, must split the node.
-                current.remove()
-                if current_parent.has_only_one_child():
-                    new_sibling = current_parent.first_child
-                    current_parent.add_child(current)
-                else:
-                    """
-                    To achieve linear time, must reuse the parent node to 
-                    represent the non-neighbor partition. See the function 
-                    'pivot' for another example of this trick.
-                    """
-                    replacement = _TedderMDNode()
-                    replacement.copy(current_parent)
-                    current_parent.replace_with(replacement)
-                    replacement.add_child(current)
-                    replacement.add_child(current_parent)
-                    new_sibling = current_parent
-            current.add_split_mark(split_type)
-            new_sibling.add_split_mark(split_type)
-            current.mark_ancestors_by_split(split_type)
-            new_sibling.mark_ancestors_by_split(split_type)
-
-    def get_max_subtrees(self, leaves):
-        """
-        Finds the set of maximal subtrees of this subproblem's recursively 
-        computed forest of MD trees where the leaves of each subtree are members 
-        of the supplied collection of vertices.
-        
-        INPUT:
-        
-        - ``leaves`` -- List of _TedderMDLeafNode
-        
-        OUTPUT:
-        
-        A list of the roots of each maximal subtree
-        """
-        active = leaves[::]
-        discharged = []
-
-        """
-        Marking process: all nodes in maximal subtrees fully marked; the only 
-        other marked nodes are parents of roots of maximal subtrees, and these 
-        are partially marked.
-        """
-        i = 0
-        while active != []:
-            current = active[0]
-            active.pop(0)
-            if not current.is_root():
-                current_parent = current.parent
-                current_parent.num_marks += 1
-                if current_parent.is_fully_marked():
-                    active.append(current_parent)
-            discharged.append(current)
-        # Removes marks on all nodes; leaves discharged list so that it only 
-        # holds roots of maximal subtrees
-        i = 0
-        while i < len(discharged):
-            current = discharged[i]
-            current.clear_marks()
-            if not current.is_root():
-                current_parent = current.parent
-                if current_parent.is_fully_marked():
-                    discharged.pop(i)
-                else:
-                    current_parent.clear_marks()
-                    i += 1
-            else:
-                i += 1
-        
-        return discharged
-    
-    def group_sibling_nodes(self, nodes):
-        """
-        Takes the collection of the supplied nodes (nodes) and makes those that 
-        are siblings in one of this subproblem's recursively computed MD trees 
-        the children of a new node inserted in their place. New nodes inserted 
-        have the same attributes as their parents. Nodes in the collection 
-        without siblings are left unchanged.
-        
-        INPUT:
-        
-        - ``nodes`` -- List of _TedderMDNode
-        
-        OUTPUT:
-        
-        A list consisting of the supplied nodes without siblings and the new 
-        nodes inserted in place of siblings
-        """
-
-        # Moves non-root nodes to front of parent's child list. Marks each node 
-        # and marks their parents. Parents are marked once for each child node.
-        parents = []
-        for node in nodes:
-            node.num_marks += 1
-            if not node.is_root():
-                node.make_first_child()
-                current_parent = node.parent
-                if not current_parent.is_marked():
-                    parents.append(current_parent)
-                current_parent.num_marks += 1
-        
-        # Collects the sibling groups formed.
-        sibling_groups = []
-
-        # First, trivial cases of nodes without siblings, meaning the roots of 
-        # trees ...
-        for node in nodes:
-            if node.is_root():
-                node.clear_marks()
-                sibling_groups.append(node)
-        # ... and the non-root nodes without siblings
-        i = 0
-        while i < len(parents):
-            current = parents[i]
-            if current.num_marks == 1:
-                parents.pop(i)
-                current.clear_marks()
-                current.first_child.clear_marks()
-                sibling_groups.append(current.first_child)
-            else:
-                i += 1
-        
-        # Next, group sibling nodes as children of a new node inserted in their 
-        # place.
-        for current_parent in parents:
-            current_parent.clear_marks()
-            grouped_children = _TedderMDNode()
-            grouped_children.copy(current_parent)
-            current_child = current_parent.first_child
-            while current_child is not None and current_child.is_marked():
-                next_child =  current_child.right_sibling
-                current_child.clear_marks()
-                grouped_children.add_child(current_child)
-                current_child = next_child
-            current_parent.add_child(grouped_children)
-            sibling_groups.append(grouped_children)
-
-        return sibling_groups
-    
-    def promotion(self):
-        """
-        All nodes labelled by one of the two split marks are promoted to depth-0 
-        in this subproblem's forest. First the nodes marked by left splits are 
-        promoted, then those marked by right splits. Nodes without children or 
-        only a single child are deleted, and in the latter instance replaced by 
-        their lone child.
-        
-        PRECONDITION: 
-        
-        If a node 'n' has a split mark of type 'x', then all its ancestors in 
-        the forest also have a split mark of type 'x'.
-        """
-        self.promote_one_direction(NodeSplit.LEFT_SPLIT)
-        self.promote_one_direction(NodeSplit.RIGHT_SPLIT)
-        self.clear_split_marks()
-
-    def promote_one_direction(self, split_type):
-        """
-        All nodes labelled by the supplied split mark (split_type) are promoted 
-        to depth-0 in this subproblem's forest. Nodes without children or only 
-        a single child are deleted, and in the latter instance replaced by their 
-        lone child.
-
-        INPUT:
-        
-        - ``split_type`` -- NodeSplit, LEFT_SPLIT or RIGHT_SPLIT
-
-        PRECONDITION: 
-        
-        If a node is marked by the supplied type, then all its ancestors must 
-        also be marked by this type.
-        """
-        current = self.first_child
-        while current is not None:
-            next_node = current.right_sibling
-            current.promote(split_type)
-            current = next_node
-
-    def delineation(self):
-        """
-        Uses the factorizing permutation resulting from promotion, the active 
-        edges between the vertices, and the (co-)components calculated 
-        recursively to identify and delineate the strong modules containing x.
-        """
-        # Create the factorising permutation elements for each MD tree
-        self.build_permutation()
-        # Compute and fix the attributes of the elements
-        self.determine_left_co_comp_fragments()
-        self.determine_right_comp_fragments()
-        self.determine_right_layer_neighbor()
-        self.compute_fact_perm_edges()
-        self.compute_mu()
-        # Delineate the strong modules containing x
-        self.delineate()
-
-    def build_permutation(self):
-        """
-        Replaces each tree in this subproblem's forest with a 
-        _TedderFactPermElement object, making the root of the tree the child of 
-        the _TedderFactPermElement. The new _TedderFactPermElements are numbered 
-        from left to right starting at 0, and these numbers are used as their 
-        index.
-        """
-        current = self.first_child
-        num_fact_perm_elements = 0
-        while current is not None:
-            next_node = current.right_sibling 
-            new_element = _TedderFactPermElement(num_fact_perm_elements)
-            new_element.insert_before(current)
-            new_element.add_child(current)
-            num_fact_perm_elements += 1
-            current = next_node
-
-    def determine_left_co_comp_fragments(self):
-        """
-        For each co-component of G[N(x)], determines if some portion of it 
-        appears as part of a factorizing permutation element to its left.
-
-        We take advantage of the fact that co-components of G[N(x)] appear 
-        consecutively and all nodes within them are numbered according to their 
-        membership in these co-components.
-        """
-        current = self.first_child
-        last_comp_num = -1
-
-        while current.first_child != self.pivot:
-            current_comp_num = current.first_child.comp_number
-            if last_comp_num != -1 and last_comp_num == current_comp_num:
-                current.has_left_co_comp_fragment = True
-            last_comp_num = current_comp_num
-            current = current.right_sibling
-    
-    def determine_right_comp_fragments(self):
-        """
-        For the components of G[N_2] (the vertices distance 2 from x), 
-        determines if some portion of it appears as part of a factorizing 
-        permutation element to its right.
-
-        We use an approach similar to that applied in the function
-        'determine_left_co_comp_fragments'
-        """
-        current = self.pivot.parent.right_sibling
-        last = None
-        last_comp_num = -1
-        while current is not None:
-            current_comp_num = current.first_child.comp_number
-            if last_comp_num != -1 and last_comp_num == current_comp_num:
-                last.has_right_comp_fragment = True
-            last = current
-            last_comp_num = current_comp_num
-            current = current.right_sibling
-
-    def determine_right_layer_neighbor(self):
-        """
-        For the factorizing permutation elements of G[N_2] (vertices distance 2 
-        from x), determines if each has an edge to N_3 (vertices distance 3 
-        from x)
-        """
-        current = self.pivot.parent.right_sibling
-        while current is not None:
-            current_tree = current.first_child
-            current_tree_num = current_tree.tree_number
-            current_leaves_list = current_tree.get_leaves()
-            for leaf in current_leaves_list:
-                alpha_list = leaf.alpha
-                for alpha in alpha_list:
-                    if alpha.tree_number > current_tree_num:
-                        current.has_right_layer_neighbor = True
-            current = current.right_sibling
-    
-    def compute_fact_perm_edges(self):
-        """
-        Determines the edges between factorizing permutation elements on either 
-        side of the pivot and explicitly add these edges as adjacencies of the 
-        factorizing permutation elements in question. 
-        Two factorizing permutation elements are considered adjacent if there is 
-        a join between the leaves/vertices in the trees forming them.
-        """
-        # Change the comp_number of each vertex to the index of the factorizing 
-        # permutation element to which it belongs
-        current_element = self.first_child
-        while current_element is not None:
-            leaves_list = current_element.get_leaves()
-            for leaf in leaves_list:
-                leaf.comp_number = current_element.index
-            current_element = current_element.right_sibling
-        
-        # Determine size of each factorizing permutation element.
-        fact_perm_list = self.build_fact_perm_list()
-        element_sizes = []
-        for element in fact_perm_list:
-            element_sizes.append(len(element.get_leaves()))
-
-        # Add a neighbor every time there is an edge between factorizing 
-        # permutation elements on either side of the pivot
-        current_element = self.first_child
-        while current_element is not None:
-            leaves_list = current_element.get_leaves()
-            for leaf in leaves_list:
-                alpha_list = leaf.alpha
-                for alpha_element in alpha_list:
-                    current_element.neighbors.append(fact_perm_list[alpha_element.comp_number])
-            current_element = current_element.right_sibling
-        
-        # Replace the edges added above with edges if a join exists
-        current_element = self.first_child
-        while current_element is not None:
-            # Count the edges added above and remove duplicates
-            neighbors_list = current_element.neighbors
-            i = 0
-            while i < len(neighbors_list):
-                current_neighbor = neighbors_list[i]
-                if current_neighbor.is_marked():
-                    neighbors_list.pop(i)
-                else:
-                    i += 1
-                current_neighbor.num_marks += 1
-            current_element.neighbors = neighbors_list
-
-            # Add the edge if a join is found to exist
-            new_neighbors = []
-            for neighbor in neighbors_list:
-                my_size = element_sizes[current_element.index]
-                neighbor_size = element_sizes[neighbor.index]
-                if my_size * neighbor_size == neighbor.num_marks:
-                    # There is a join
-                    new_neighbors.append(neighbor)
-                neighbor.clear_marks()
-            current_element.replace_neighbors(new_neighbors)
-            current_element = current_element.right_sibling
-
-    def build_fact_perm_list(self):
-        """
-        Builds a list containing the factorizing permutation elements in order. 
-        Thus, the index of each factorizing permutation element is their index 
-        in the array
-        
-        OUTPUT:
-        
-        The array containing the factorizing permutation
-        """
-        fact_perm = []
-        current_element = self.first_child
-        while current_element is not None:
-            fact_perm.append(current_element)
-            current_element = current_element.right_sibling
-        return fact_perm
-
-    def compute_mu(self):
-        # Computes the mu-value for each factorizing permutation element
-
-        first_element = self.first_child # Should be a _TedderFactPermElement
-        current = first_element
-        pivot_element = self.pivot.parent
-
-        # Initialize mu-values for those right of pivot; this is their default 
-        # value
-        while current is not None:
-            current.mu = first_element
-            current = current.right_sibling
-        
-        # mu-values determined only by looking at elements to the left of the 
-        # pivot
-        current = self.first_child
-        while current != pivot_element:
-            next_element = current.right_sibling
-            neighbor_list = current.neighbors
-            for neighbor in neighbor_list:
-                """
-                Neighbor to the left of pivot is universal to all up to current, 
-                and also adjacent to current, so mu gets updated to next_element
-                """
-                if neighbor.mu.index == current.index:
-                    neighbor.mu = next_element
-                
-                # Current has an edge past previous farthest edge, so must 
-                # update mu.
-                if neighbor.index > current.mu.index:
-                    current.mu = neighbor
-            current = next_element
-
-    def delineate(self):
-        """
-        For each strong module containing x, inserts a pair of markers to 
-        delineate the module; one marker is inserted immediately to the left of 
-        the module's left boundary, and another immediately to the right of the 
-        module's right boundary. Markers are _TedderFactPermElements whose index 
-        is -1
-        """
-        pivot_element = self.pivot.parent
-        # Find the last element in the permutation
-        last_element = pivot_element
-        while last_element.right_sibling is not None:
-            last_element = last_element.right_sibling
-        
-        first_element = self.first_child
-
-        # Current boundaries of module currently being formed.
-        left = pivot_element.left_sibling
-        right = pivot_element.right_sibling
-
-        # The boundaries of the last module created
-        left_last_in = pivot_element
-        right_last_in = pivot_element
-        # Delineates the module one at a time
-        while left is not None or right is not None:
-            series_module_formed = False
-
-            # If a series module is possible, greedily adds the elements 
-            # composing it
-            while (left is not None and
-                    left.mu.index <= right_last_in.index and
-                    not left.has_left_co_comp_fragment):
-                series_module_formed = True
-                left_last_in = left
-                left = left.left_sibling
-            
-            parallel_module_formed = False
-            
-            # If a parallel module is possible (and a series module has not 
-            # already been formed), greedily adds the elements composing it
-            while (not series_module_formed and right is not None and
-                    right.mu.index >= left_last_in.index and
-                    not right.has_right_comp_fragment and 
-                    not right.has_right_layer_neighbor):
-                parallel_module_formed = True
-                right_last_in = right
-                right = right.right_sibling
-            
-            left_queue = []
-            if not series_module_formed and not parallel_module_formed:
-                """
-                Neither a series or parallel module could be formed, so must 
-                form a prime module (neither left nor right will be None), 
-                which must contain the first co-component to the left of the 
-                pivot.
-                """
-                while True:
-                    left_queue.append(left)
-                    left_last_in = left
-                    left = left.left_sibling
-                    if not left_last_in.has_left_co_comp_fragment:
-                        break
-            
-            right_queue = []
-            has_right_edge = False
-
-            # Add elements to the prime module one at a time using a forcing 
-            # rule
-            while len(left_queue) != 0 or len(right_queue) != 0:
-                # Add elements from the left of the pivot
-                while len(left_queue) != 0:
-                    current_left = left_queue.pop(0)
-
-                    # Must add all elements up to mu once current_left is 
-                    # included in the module
-                    while current_left.mu.index > right_last_in.index:
-                        # Once part of a component is added, all of it must be 
-                        # added
-                        while True:
-                            right_queue.append(right)
-                            right_last_in = right
-                            right = right.right_sibling
-                            if right_last_in.has_right_layer_neighbor:
-                                has_right_edge = True
-                            if not right_last_in.has_right_comp_fragment:
-                                break
-                
-                # Add elements to the right of the pivot
-                while len(right_queue) != 0:
-                    current_right = right_queue.pop(0)
-
-                    # Must add all elements up to mu once current_right is 
-                    # included in the module
-                    while current_right.mu.index < left_last_in.index:
-                        # Once part of a co-component is added, all of it must 
-                        # be added
-                        while True:
-                            left_queue.append(left)
-                            left_last_in = left
-                            left = left.left_sibling
-                            if not left_last_in.has_left_co_comp_fragment:
-                                break
-        
-            """
-            Added to the module an element to the right of x with an edge to a 
-            layer to its right, so the module must be the entire graph in this 
-            case
-            """
-            if has_right_edge:
-                left_last_in = first_element
-                right_last_in = last_element
-                left = None
-                right = None
-            
-            # Delineate the module just found
-            left_boundary = _TedderFactPermElement(-1)
-            right_boundary = _TedderFactPermElement(-1)
-            left_boundary.insert_before(left_last_in)
-            right_boundary.insert_after(right_last_in)
-
-    def assemble_tree(self):
-        """
-        Takes the factorizing permutation with the strong modules containing x 
-        properly delineated and assembles the MD tree. 
-        Creates a spline of new modules for each strong module containing x, and 
-        affixes to these the subtrees forming the permutation, based on the 
-        position of each subtree relative to the nested strong modules 
-        containing x.
-        Replaces the factorizing permutation within the current subproblem with 
-        the MD tree assembled. That is, the subproblem is made to have one child, 
-        the root of the MD tree constructed.
-        """
-        left = self.pivot.parent.left_sibling
-        right = self.pivot.parent.right_sibling
-
-        # Smallest strong module containing x is x itself
-        last_module = self.pivot
-
-        while left is not None or right is not None:
-            # Create the spine one module at a time
-            new_module = _TedderMDNode()
-            new_module.add_child(last_module)
-
-            added_pivot_neighbors = False
-            added_pivot_non_neighbors = False
-
-            # Add the subtrees of the new module from N(x)
-            while left.index != -1:
-                new_module.add_children_from(left)
-                old_left = left
-                left = left.left_sibling
-                old_left.remove()
-                added_pivot_neighbors = True
-            # Add the subtrees of the new module from /N(x)
-            while right.index != -1:
-                new_module.add_children_from(right)
-                old_right = right
-                right = right.right_sibling
-                old_right.remove()
-                added_pivot_non_neighbors = True
-            
-            if added_pivot_neighbors and added_pivot_non_neighbors:
-                new_module.type = NodeType.PRIME
-            elif added_pivot_neighbors:
-                new_module.type = NodeType.SERIES
-            else:
-                new_module.type = NodeType.PARALLEL
-            left = left.left_sibling
-            right = right.right_sibling
-            last_module = new_module
-        self.replace_children_with(last_module)
-    
-    def merge_components(self, new_components):
-        """
-        Takes the MD tree for this sub-problem and merges it with the MD tree 
-        rooted at the supplied node. If the roots of both trees are parallel, 
-        then the former's children are made children of the latter. Otherwise, 
-        a new root is created with its children being the roots of the two 
-        trees in question. The tree resulting from this merge becomes the MD 
-        tree of this subproblem.
-
-        INPUT:
-        
-        - ``new_components`` -- _TedderMDNode
-        """
-        first_component = self.first_child
-        if new_components is None:
-            # No new components to merge, so can just end the function now
-            return
-        elif new_components.type is NodeType.PARALLEL:
-            if first_component.type is NodeType.PARALLEL:
-                new_components.add_children_from(first_component)
-            else:
-                new_components.add_child(first_component)
-            self.add_child(new_components)
-        else:
-            new_root = _TedderMDNode(NodeType.PARALLEL)
-            new_root.add_child(first_component)
-            new_root.add_child(new_components)
-            self.add_child(new_root)
-
-    def __repr__(self):
-        """
-        Overridden from _TedderTreeNode
-        Returns the string representation of this element. 
-        _TedderSubProblems don't have any sort of 'value', so the 
-        representation of this node is just a list of the 
-        representations of this node's children, except the child
-        containing the pivot of this node (is there is one) is marked
-        with 'PIVOT='
-
-        EXAMPLES:
-
-=======
->>>>>>> cfc93e3c
             sage: from sage.graphs.graph_decompositions.modular_decomposition import _TedderSubProblem, _TedderMDLeafNode
             sage: p1 = _TedderSubProblem()
             sage: p2 = _TedderSubProblem()
@@ -6587,17 +3508,10 @@
     and its non-neighbourhood, `\bar(N(x))`. It then constructs a factorizing
     premutation, which is an ordering of MD trees s.t. the strong modules
     containing `x` will be in order, and the strong modules not containing `x`
-<<<<<<< HEAD
-    will be separate. The algorithm then identifies the strong modules, and 
-    assembles the tree. In order for the algorithm to work in linear time,
-    a custom data structure is used instead of the MD node class Node, and
-    post-processing then transforms the finalised data structure into the 
-=======
     will be separate. The algorithm then identifies the strong modules, and
     assembles the tree. In order for the algorithm to work in linear time,
     a custom data structure is used instead of the MD node class Node, and
     post-processing then transforms the finalised data structure into the
->>>>>>> cfc93e3c
     equivalent Node objects.
 
     INPUT:
@@ -6729,19 +3643,11 @@
 
     # Populate the subproblem with the vertices of ``graph``
     main_problem.build_graph(graph)
-<<<<<<< HEAD
-    
+
     # Recursively solve the subproblem
     tedder_root = main_problem.solve()
 
-    # Post-processing -- turn the _TedderMDNodes and _TedderMDLeafNodes into 
-=======
-
-    # Recursively solve the subproblem
-    tedder_root = main_problem.solve()
-
     # Post-processing -- turn the _TedderMDNodes and _TedderMDLeafNodes into
->>>>>>> cfc93e3c
     # Nodes using a recursive helper function
     return tedder_root.to_node()
 
