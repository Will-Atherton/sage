r"""
Database of distance regular graphs

In this module we construct several distance regular graphs
and group them in a function that maps intersection arrays
to graphs.

For a survey on distance-regular graph see [BCN1989]_ or [VDKT2016]_.

EXAMPLES::

   sage: G = graphs.cocliques_HoffmannSingleton()
   sage: G.is_distance_regular()
   True

AUTHORS:

- Ivo Maffei (2020-07-28): initial version

"""

# ****************************************************************************
#       Copyright (C) 2020 Ivo Maffei <ivomaffei@gmail.com>
#
# This program is free software: you can redistribute it and/or modify
# it under the terms of the GNU General Public License as published by
# the Free Software Foundation, either version 2 of the License, or
# (at your option) any later version.
#                  https://www.gnu.org/licenses/
# ****************************************************************************

from sage.graphs.graph import Graph
from sage.libs.gap.libgap import libgap
from sage.modules.free_module import VectorSpace
from sage.modules.free_module_element import vector
from sage.rings.finite_rings.finite_field_constructor import GF
from sage.matrix.constructor import Matrix
import itertools
from cysignals.signals cimport sig_check

def cocliques_HoffmannSingleton():
    r"""
    Return the graph obtained from the cocliques of the Hoffmann-Singleton graph.

    This is a distance-regular graph with intersection array
    `[15, 14, 10, 3; 1, 5, 12, 15]`.

    EXAMPLES::

        sage: G = graphs.cocliques_HoffmannSingleton()
        sage: G.is_distance_regular(True)
        ([15, 14, 10, 3, None], [None, 1, 5, 12, 15])

    REFERENCES:

    The construction of this graph can be found in [BCN1989]_ p. 392.
    """
    from sage.graphs.graph_generators import GraphGenerators

    D = GraphGenerators.HoffmanSingletonGraph()
    DC = D.complement()

    cocliques = [frozenset(c) for c in DC.cliques_maximum()]  # 100 of this

    edges = []
    for c1, c2 in itertools.combinations(cocliques, 2):
        if len(c1.intersection(c2)) == 8:
            edges.append((c1, c2))

    G = Graph(edges, format="list_of_edges")
    return G

def locally_GQ42_distance_transitive_graph():
    r"""
    Return the unique amply regular graph with `\mu = 6` which is locally
    a generalised quadrangle.

    This graph is distance-regular with intersection array
    `[45, 32, 12, 1; 1, 6, 32, 45]`.

    This graph is also distance-transitive.

    EXAMPLES::

        sage: G = graphs.locally_GQ42_distance_transitive_graph()  # optional - internet gap_packages
        sage: G.is_distance_regular(True)  # optional - internet gap_packages
        ([45, 32, 12, 1, None], [None, 1, 6, 32, 45])

    REFERENCES:

    A description of this graph can be found in [BCN1989]_ p.399.
    This construction is due to Dima Pasechnik.
    """
    H = libgap.AtlasGroup("3^2.U4(3).D8", libgap.NrMovedPoints, 756)
    Ns = H.NormalSubgroups()
    for N in Ns:
        if len(N.GeneratorsSmallest()) == 7:  # there is only one
            break

    G = Graph(libgap.Orbit(N, [1, 9], libgap.OnSets), format='list_of_edges')
    G.name("locally GQ(4,2) distance transitive graph")
    return G


def ConwaySmith_for_3S7():
    r"""
    Return the Conway-Smith graph related to `3 Sym(7)`.

    This is a distance-regular graph with intersection array
    `[10, 6, 4, 1; 1, 2, 6, 10]`.

    EXAMPLES::

        sage: G = graphs.ConwaySmith_for_3S7()
        sage: G.is_distance_regular(True)
        ([10, 6, 4, 1, None], [None, 1, 2, 6, 10])

    REFERENCES:

    A description and construction of this graph can be found in
    [BCN1989]_ p. 399.
    """
    from sage.rings.number_field.number_field import CyclotomicField

    F = CyclotomicField(3)
    w = F.gen()

    V= VectorSpace(GF(4), 6)
    z2 = GF(4)('z2') # GF(4) = {0, 1, z2, z2+1}

    W = V.span([(0,0,1,1,1,1), (0,1,0,1,z2,z2+1), (1,0,0,1,z2+1,z2)])
    # we only need the 45 vectors with 2 zero entries
    # we also embed everything into CC

    K = []
    for v in W:
        # check zero entries
        zeros = 0
        for x in v:
            if x.is_zero():
                zeros += 1

        if zeros == 2:
            # send to F and in K
            # z2 -> w
            # z2+1 -> w^2
            vv = []  # new vector
            for x in v:
                if x == z2:
                    vv.append(w)
                elif x == z2 + 1:
                    vv.append(w**2)
                else:
                    vv.append(int(x))

            # now vv is the new vector in F
            vv = vector(F, vv)
            K.append(vv)

    # we need to add other vectors
    for i in range(6):
        # create e_i
        ei = [0, 0, 0, 0, 0, 0]
        ei[i] = 1
        ei = vector(F, ei)

        K.append(2 * ei)
        K.append(2 * w * ei)
        K.append(2 * w**2 * ei)
    # now K is all the 63 vertices

    for v in K:
        v.set_immutable()

    def has_edge(u, v):
        return sum(u[i].conjugate() * v[i] for i in range(6)) == 2

    G = Graph()
    for Ki, Kj in itertools.combinations(K, 2):
        if has_edge(Ki, Kj):
            G.add_edge((Ki, Kj))

    G.name("Conway-Smith graph for 3S7")
    return G

def graph_3O73():
    r"""
    Return the graph related to the group `3 O(7,3)`.

    This graph is distance-regular with intersection array
    `[117, 80, 24, 1; 1, 12, 80, 117]`.

    The graph is also distance transitive with "3.O(7,3)" as automorphism
    group

    EXAMPLES::

        sage: G = graphs.graph_3O73()  # optional - internet gap_packages
        sage: G.is_distance_regular(True)  # optional - internet gap_packages
        ([117, 80, 24, 1, None], [None, 1, 12, 80, 117])

    REFERENCES:

    A description and construction of this graph can be found in
    [BCN1989]_ p. 400.
    """
    group = libgap.AtlasGroup("3.O7(3)", libgap.NrMovedPoints, 1134)
    G = Graph(libgap.Orbit(group, [1, 3], libgap.OnSets), format='list_of_edges')
    G.name("Distance transitive graph with automorphism group 3.O_7(3)")
    return G

def FosterGraph3S6():
    r"""
    Return the Foster graph for `3.Sym(6)`.

    This graph is distance-regular with intersection array
    `[6, 4, 2, 1; 1, 1, 4, 6]`.

    The graph is also distance transitive.

    EXAMPLES::

        sage: G = graphs.FosterGraph3S6()
        sage: G.is_distance_regular(True)
        ([6, 4, 2, 1, None], [None, 1, 1, 4, 6])

    REFERENCES:

    A description and construction of this graph can be found in
    [BCN1989]_ p. 397.
    """

    a = libgap.eval(("(2,6)(3,5)(4,11)(7,17)(8,16)(9,14)(13,22)(15,25)"
                    "(18,29)(19,28)(20,21)(24,30)(26,35)(27,33)(31,39)"
                     "(34,38)(36,43)(37,40)(42,44)"))
    b = libgap.eval(("(1,2,7,12,4)(3,8,18,20,10)(5,9,19,21,11)(6,13,17,26,15)"
                     "(14,23,28,31,24)(16,22,29,36,27)(25,32,35,42,34)"
                     "(30,37,39,44,38)(33,40,43,45,41)"))

    group = libgap.Group(a,b)

    G = Graph(group.Orbit([1, 7], libgap.OnSets), format='list_of_edges')
    G.name("Foster graph for 3.Sym(6) graph")
    return G

def J2Graph():
    r"""
    Return the distance-transitive graph with automorphism group `J_2`.

    EXAMPLES::

        sage: G = graphs.J2Graph()  # optional - internet gap_packages
        sage: G.is_distance_regular(True) # optional - internet gap_packages
        ([10, 8, 8, 2, None], [None, 1, 1, 4, 5])

    REFERENCES:

    A description and construction of this graph can be found in
    [BCN1989]_ p. 408.
    """
    group = libgap.AtlasGroup("J2", libgap.NrMovedPoints, 315)
    G = Graph(group.Orbit([1, 9], libgap.OnSets), format='list_of_edges')
    G.name("J_2 graph")
    return G

def IvanovIvanovFaradjevGraph():
    r"""
    Return the IvanovIvanovFaradjev graph.

    The graph is distance-transitive with automorphism group `3.M_{22}`.

    EXAMPLES::

        sage: G = graphs.IvanovIvanovFaradjevGraph()  # optional - internet gap_packages
        sage: G.is_distance_regular(True)  # optional - internet gap_packages
        ([7, 6, 4, 4, 4, 1, 1, 1, None], [None, 1, 1, 1, 2, 4, 4, 6, 7])

    REFERENCES:

    A description and construction of this graph can be found in
    [BCN1989]_ p. 369.
    """

    group = libgap.AtlasGroup("3.M22", libgap.NrMovedPoints, 990)
    graph = Graph(group.Orbit([1, 22], libgap.OnSets), format='list_of_edges')

    graph.name("Ivanov-Ivanov-Faradjev Graph")
    return graph

def LargeWittGraph():
    r"""
    Return the large Witt graph.

    This is a distance-regular graph with intersection array
    `[30,28,24;1,3,15]`.

    EXAMPLES::

        sage: g = graphs.LargeWittGraph()
        sage: g.is_distance_regular(True)
        ([30, 28, 24, None], [None, 1, 3, 15])

    REFERENCES:

    A description of this graph can be found in
    [BCN1989]_ p. 366.
    This construction is taken from
    http://mathworld.wolfram.com/LargeWittGraph.html
    """
    from sage.coding import codes_catalog as codes
    import itertools

    C = codes.GolayCode(GF(2), extended=True)
    vertices = [c for c in C if c.hamming_weight() == 8]

    edges = []
    for v, w in itertools.combinations(vertices, 2):
        if not set(v.support()).intersection(w.support()):
            edges.append((v, w))

    W = Graph(edges, format='list_of_edges')
    W.name("Large Witt graph")
    return W

def TruncatedWittGraph():
    r"""
    Return the truncated Witt graph.

    This builds the large Witt graph, then removes
    all vertices whose codeword start with a 1.

    The graph is distance-regular with intersection array
    `[15,14,12;1,1,9]`.

    EXAMPLES::

         sage: G = graphs.TruncatedWittGraph()
         sage: G.is_distance_regular(True)
         ([15, 14, 12, None], [None, 1, 1, 9])

    REFERENCES:

    A description and construction of this graph can be found in
    [BCN1989]_ p. 367.
    """
    # get large witt graph and remove all vertices which start with a 1
    G = LargeWittGraph()
    G.delete_vertices(filter(lambda x : x[0] == 1, G.vertices()))

    G.name("Truncated Witt graph")
    return G

def DoublyTruncatedWittGraph():
    r"""
    Return the doubly truncated Witt graph.

    This builds the truncated Witt graph, then removes
    all vertices whose codeword start with a 1.

    The graph is distance-regular with intersection array
    `[7,6,4,4;1,1,1,6]`.

    EXAMPLES::

         sage: G = graphs.DoublyTruncatedWittGraph()
         sage: G.is_distance_regular(True)
         ([7, 6, 4, 4, None], [None, 1, 1, 1, 6])

    REFERENCES:

    A description and construction of this graph can be found in
    [BCN1989]_ p. 368.
    """

    G = TruncatedWittGraph()
    G.delete_vertices(filter(lambda x : x[1] == 1, G.vertices()))

    G.name("Doubly Truncated Witt graph")
    return G

def distance_3_doubly_truncated_Golay_code_graph():
    r"""
    Return a distance-regular graph with intersection array
    `[9, 8, 6, 3; 1, 1, 3, 8]`.

    EXAMPLES::

        sage: G = graphs.distance_3_doubly_truncated_Golay_code_graph()
        sage: G.is_distance_regular(True)
        ([9, 8, 6, 3, None], [None, 1, 1, 3, 8])

    ALGORITHM:

    Compute the binary Golay code and truncate it twice. Compute its coset graph.
    Take a vertex and compute the set of vertices at distance 3
    from the vertex choosen. This set constitutes the set of vertices of our
    distance-regular graph. Moreover we have an edge `(u,v)` if the coset graph
    contains such edge.

    REFERENCES:

    Description and construction of this graph are taken from [BCN1989]_ p. 364.
    """
    from sage.coding import codes_catalog as codes

    G = codes.GolayCode(GF(2),extended=False).punctured([0,1]).cosetGraph()
    v = G.vertices(sort=False)[0]
    it = G.breadth_first_search(v, distance=3, report_distance=True)
    vertices = [w for (w,d) in it if d == 3]

    edges =[(a ,b) for a, b in itertools.combinations(vertices, 2)
            if G.has_edge((a, b))]

    H = Graph(edges, format='list_of_edges')
    return H

def shortened_00_11_binary_Golay_code_graph():
    r"""
    Return a distance-regular graph with intersection array
    `[21, 20, 16, 6, 2, 1; 1, 2, 6, 16, 20, 21]`.

    EXAMPLES::

        sage: G = graphs.shortened_00_11_binary_Golay_code_graph() # long time (25 s)
        sage: G.is_distance_regular(True) # long time
        ([21, 20, 16, 6, 2, 1, None], [None, 1, 2, 6, 16, 20, 21])

    ALGORITHM:

    Compute the binary Golay code. Compute the subcode whose codewords start
    with 00 or 11. Remove the first two entries from all codewords of the newly
    found linear code and compute its coset graph.

    REFERENCES:

    Description and construction of this graph can be found in [BCN1989]_ p. 365.
    """
    from sage.coding import codes_catalog as codes
    from sage.coding.linear_code import LinearCode

    code = codes.GolayCode(GF(2), False)
    C_basis = code.basis()

    # Now special shortening
    v = C_basis[0] + C_basis[1] # v has 11 at the start
    C_basis = C_basis[2:]
    C_basis.append(v)
    C_basis = list(map(lambda x: x[2:], C_basis))

    code = LinearCode(Matrix(GF(2), C_basis))

    G = code.cosetGraph()
    G.name("Shortened 00 11 binary Golay code")
    return G

def shortened_000_111_extended_binary_Golay_code_graph():
    r"""
    Return a distance-regular graph with intersection array
    `[21, 20, 16, 9, 2, 1; 1, 2, 3, 16, 20, 21]`.

    EXAMPLES::

        sage: G = graphs.shortened_000_111_extended_binary_Golay_code_graph() # long time (2 min)
        sage: G.is_distance_regular(True)  # long time
        ([21, 20, 16, 9, 2, 1, None], [None, 1, 2, 3, 16, 20, 21])

    ALGORITHM:

    Compute the extended binary Golay code. Compute its subcode whose codewords
    start with 000 or 111. Remove the first 3 entries from all the codewords
    from the new linear code and compute its coset graph.

    REFERENCES:

    Description and construction of this graph can be found in [BCN1989]_ p. 365.
    """
    from sage.coding import codes_catalog as codes
    from sage.coding.linear_code import LinearCode

    code = codes.GolayCode(GF(2))
    C_basis = code.basis()

    # now special shortening
    v = C_basis[0] + C_basis[1] + C_basis[2] # v has 111 at the start
    C_basis = C_basis[3:]
    C_basis.append(v)
    C_basis = list(map(lambda x: x[3:], C_basis))

    code = LinearCode(Matrix(GF(2), C_basis))

    G = code.cosetGraph()
    G.name("Shortened 000 111 extended binary Golay code")
    return G

def LintSchrijverGraph():
    r"""
    Return the van Lint-Schrijver graph.

    The graph is distance-regular with intersection array
    `[6, 5, 5, 4; 1, 1, 2, 6]`.

    EXAMPLES::

         sage: G = graphs.LintSchrijverGraph()
         sage: G.is_distance_regular(True)
         ([6, 5, 5, 4, None], [None, 1, 1, 2, 6])

    REFERENCES:

    For a description of this graph see [BCN1989]_ p. 373.
    """
    from sage.coding.linear_code import LinearCode

    one = vector(GF(3), [1, 1, 1, 1, 1, 1])
    G = LinearCode(Matrix(GF(3), one)).cosetGraph()

    vertices = [v for v in G.vertices() if v.dot_product(one) in {1, 2}]
    edges = [(v, w) for v, w in itertools.combinations(vertices, 2)
             if G.has_edge((v, w))]

    H = Graph(edges, format='list_of_edges')
    H.name("Linst-Schrijver graph")
    return H

def LeonardGraph():
    r"""
    Return the Leonard graph.

    The graph is distance-regular with intersection array
    `[12, 11, 10, 7; 1, 2, 5, 12]`.

    EXAMPLES::

         sage: G = graphs.LeonardGraph()
         sage: G.is_distance_regular(True)
         ([12, 11, 10, 7, None], [None, 1, 2, 5, 12])

    REFERENCES:

    For a description of this graph see [BCN1989]_ p. 371.
    """
    from sage.combinat.matrices.hadamard_matrix import hadamard_matrix

    M = hadamard_matrix(12)
    edges = []
    for i, j, k, l in itertools.product(range(12), repeat=4):
        if i == k or j == l: continue
        if M[i, j] * M[i, l] * M[k, j] * M[k, l] == -1:
            edges.append(((i, j), (k, l)))

    D = Graph(edges, format="list_of_edges")
    blocks = [frozenset(cl) for cl in D.cliques_maximum()]

    edges = [(p, b) for b in blocks for p in b]
    G = Graph(edges, format="list_of_edges")
    return G

def UstimenkoGraph(const int m, const int q):
    r"""
    Return the Ustimenko graph with parameters `(m, q)`.

    This is the distance 1 or 2 graph of the dual polar graph `C_{m-1}(q)`.
    The graph is distance-regular with classical with parameters
    `(d,q^2, qbinom(3,1,q) -1, qbinom(m+1,1,q) -1)`

    INPUT:

    - ``m, q`` -- integers; ``q`` must be a prime power and ``m > 1``.

    EXAMPLES::

        sage: G = graphs.UstimenkoGraph(4, 2)
        sage: G.is_distance_regular(True)
        ([70, 32, None], [None, 1, 35])

    REFERENCES:

    See [BCN1989]_ p. 279 or [VDKT2016]_ p. 22.

    TESTS::

        sage: G = graphs.UstimenkoGraph(5, 2)
        sage: G.order()
        2295
        sage: G.is_distance_regular(True)
        ([310, 224, None], [None, 1, 35])
        sage: G = graphs.UstimenkoGraph(4,3)
        sage: G.is_distance_regular(True)
        ([390, 243, None], [None, 1, 130])
    """
    from sage.graphs.graph_generators import graphs

    G = graphs.SymplecticDualPolarGraph(2*m - 2, q)

    edgesToAdd = []
    for v in G:
        for w in G.neighbor_iterator(v):
            for u in G.neighbor_iterator(w):
                sig_check()
                if u != v and not G.has_edge(u, v):
                    # then u,v are at distance 2
                    edgesToAdd.append((u, v))

    G.add_edges(edgesToAdd)
    G.name(f"Ustimenko graph ({m}, {q})")
    return G

def BilinearFormsGraph(const int d, const int e, const int q):
    r"""
    Return a bilienar forms graph with the given parameters.

    This build a graph whose vertices are all ``d``x``e`` matrices over
    ``GF(q)``. Two vertices are adjecent if the difference of the two
    matrices has rank 1.

    The graph is distance-regular with classical parameters
    `(\min(d, e), q, q-1 , q^{\max(d, e)}-1)`.

    INPUT:

    - ``d, e`` -- integers; dimension of the matrices
    - ``q`` -- integer; a prime power

    EXAMPLES::

        sage: G = graphs.BilinearFormsGraph(3, 3, 2)  # optional - meataxe
        sage: G.is_distance_regular(True)  # optional - meataxe; due to above
        ([49, 36, 16, None], [None, 1, 6, 28])
        sage: G = graphs.BilinearFormsGraph(3,3,3)  # long time (1 min)  optional - meataxe
        sage: G.order()  # long time; optional - meataxe (because of above)
        19683

    .. NOTE::

        This function needs the additional package MeatAxe.
        Install it with ``sage -i meataxe``.

    REFERENCES:

    See [BCN1989]_ pp. 280-282 for a rather detailed discussion, otherwise
    see [VDKT2016]_ p. 21.

    TESTS::

        sage: G = graphs.BilinearFormsGraph(2,3,2)  # optional - meataxe
        sage: G.is_distance_regular(True)  # optional - meataxe; due to above
        ([21, 12, None], [None, 1, 6])
        sage: H = graphs.BilinearFormsGraph(3,2,2)  # optional - meataxe
        sage: H.is_isomorphic(G)  # optional - meataxe; due to above
        True
        sage: G = graphs.BilinearFormsGraph(5, 1, 3)  # optional - meataxe
        sage: K = graphs.CompleteGraph(G.order())  # optional - meataxe; due to above
        sage: K.is_isomorphic(G)  # optional - meataxe
        True
    """
    from sage.matrix.matrix_space import MatrixSpace

    matricesOverq = MatrixSpace(GF(q), d, e, implementation='meataxe')

    rank1Matrices = []
    for m in matricesOverq:
        sig_check()
        if m.rank() == 1:
            rank1Matrices.append(m)

    edges = []
    for m1 in matricesOverq:
        m1.set_immutable()
        for m2 in rank1Matrices:
            sig_check()  # this loop may take a long time; check for interrupts
            m3 = m1 + m2
            m3.set_immutable()
            edges.append((m1, m3))

    G = Graph(edges, format='list_of_edges')
    G.name("Bilinear forms graphs over F_%d with parameters (%d, %d)"%(q, d, e))
    return G

def AlternatingFormsGraph(const int n, const int q):
    r"""
    Return the alternating forms graph with the given parameters.

    This construct a graph whose vertices are all ``n``x``n`` skew-symmetric
    matrices over ``GF(q)`` with zero diagonal. Two vertices are adjecent
    if and only if the difference of the tow matrices has rank 2.

    This grap is distance-regular with classical parameters
    `(\lfloor \frac n 2 \rfloor,  q^2, q^2 - 1, q^{2 \lceil \frac n 2 \rceil -1})`.

    INPUT:

    - ``n`` -- integer
    - ``q`` -- a prime power

    EXAMPLES::

        sage: G = graphs.AlternatingFormsGraph(5,2)  # long time (5 min) optional - meataxe
        sage: G.is_distance_regular(True) # long time; optional - meataxe (due to above)
        ([155, 112, None], [None, 1, 20])

    .. NOTE::

        This function needs the additional package MeatAxe.
        Install it with ``sage -i meataxe``.

    REFERENCES:

    See [BCN1989]_ pp. 282-284 for a rather detailed discussion, otherwise
    see [VDKT2016]_ p. 22.

    TESTS::

<<<<<<< HEAD
         sage: G = graphs.AlternatingFormsGraph(6,2)  # long time (8 min);  optional - meataxe
         sage: G.order()  # long time; optional - meataxe (because of above)
=======
         sage: G = graphs.AlternatingFormsGraph(6,2)  # long time (> 30 min) optional - meataxe
         sage: G.order()  # long time optional - meataxe (because of above)
>>>>>>> d2ff33fa
         32768
         sage: G.is_distance_regular(True)  # long time (33 min)  optional - meataxe
         ([651, 560, 256, None], [None, 1, 20, 336])
         sage: G = graphs.AlternatingFormsGraph(4,2)  # optional - meataxe
         sage: G.is_distance_regular(True) # optional - meataxe
         ([35, 16, None], [None, 1, 20])
    """
    def build_matrix(v):
        # v represents upper triangular entries
        v = list(v)

        mat = []  # our matrix

        # number entries used from v
        used_v = 0

        row_constructed = 0
        zeros = [0] * (n-1)
        while row_constructed < n:
            sig_check()
            row = (zeros[:row_constructed] + [0] +
                   v[used_v : used_v + (n - 1 - row_constructed)])
            mat.append(row)

            used_v += n - 1 - row_constructed
            row_constructed += 1

        # fix lower diagonal
        for r in range(n):
            for c in range(r):
                mat[r][c] = - mat[c][r]

        return Matrix(GF(q), mat, immutable=True, implementation="meataxe")

    # n x n zero-diagonal skew-symmetric matrix
    # can be represented by the upper triangular entries
    # there are n*(n+1) // 2 of them
    size = (n * (n+1)) // 2
    V = VectorSpace(GF(q), size)
    skewSymmetricMatrices = [build_matrix(v) for v in V]

    rank2Matrices = []
    for mat in skewSymmetricMatrices:
        sig_check()
        if mat.rank() == 2:
            rank2Matrices.append(mat)

    # now we have all matrices of rank 2
    edges = []
    for m1 in skewSymmetricMatrices:
        for m2 in rank2Matrices:
            sig_check()
            m3 = m1 + m2
            m3.set_immutable()
            edges.append((m1, m3))

    G = Graph(edges, format='list_of_edges')
    G.name("Alternating forms graph on (F_%d)^%d"%(q, n))
    return G

def HermitianFormsGraph(const int n, const int q):
    r"""
    Return the Hermitian froms graph with the given parameters.

    We build a graph whose vertices are all ``n``x``n`` Hermitian matrices
    over ``GF(q)``. Two  vertices are adjecent if the difference of the two
    vertices has rank 1.

    This graph is distance-regular with classical parameters
    `(n, - \sqrt{q}, - \sqrt{q} - 1, - (- \sqrt{q})^d - 1)`.

    INPUT:

    - ``n`` -- integer
    - ``q`` -- square of aprime power

    EXAMPLES::

        sage: G = graphs.HermitianFormsGraph(2,4)  # optional - meataxe
        sage: G.is_distance_regular(True) # optional - meataxe
        ([5, 4, None], [None, 1, 2])
        sage: G = graphs.HermitianFormsGraph(3,9)  # long time (> 10 min)  optional - meataxe
        sage: G.order()  # long time (bacuase of the above)
        19683

    .. NOTE::

        If ``q`` does not satisfy the requirements, then this function
        will raise a ``ValueError``. This function needs the additional 
        package MeatAxe. Install it with ``sage -i meataxe``.

    REFERENCES:

    See [BCN1989]_ p. 285 or [VDKT2016]_ p. 22.

    TESTS::

         sage: G = graphs.HermitianFormsGraph(3,4) # long time (5 min)  optional - meataxe
         sage: G.is_distance_regular(True) # long time optional - meataxe; due to above
         ([21, 20, 16, None], [None, 1, 2, 12])
         sage: G = graphs.HermitianFormsGraph(2,9) # optional - meataxe
         sage: G.is_distance_regular(True) # optional - meataxe; due to above
         ([20, 18, None], [None, 1, 6])
    """
    from sage.arith.misc import is_prime_power

    b, k = is_prime_power(q, get_data=True)
    if k == 0 or k % 2 != 0:
        raise ValueError("We need q=r^2 where r is a prime power")

    # here we have b^k = q, b is prime and k is even
    r = b**(k//2)
    # so r^2 = b^k = q

    def build_matrix(v, d):
        # v represents upper triangular entries
        # d represents the diagonal entries
        v = list(v)
        d = list(d)

        mat = []  # our matrix

        # number entries used from v
        used_v = 0

        row_constructed = 0
        zeros = [0] * (n-1)
        while row_constructed < n:
            sig_check()
            row = (zeros[:row_constructed] + [d[row_constructed]] +
                   v[used_v : used_v + (n - 1 - row_constructed)])
            mat.append(row)

            used_v += n - 1 - row_constructed
            row_constructed += 1

        # fix lower diagonal
        for row in range(n):
            for c in range(row):
                mat[row][c] = (mat[c][row])**r

        return Matrix(GF(q), mat, immutable=True, implementation="meataxe")


    size = (n * (n+1)) // 2
    V = VectorSpace(GF(q), size)  # upper triangular entries
    D = VectorSpace(GF(r), n)  # diagonal entries
    hermitianMatrices = [build_matrix(v, d) for v in V for d in D]

    rank1Matrices = []
    for mat in hermitianMatrices:
        sig_check()
        if mat.rank() == 1:
            rank1Matrices.append(mat)

    edges = []
    for mat in hermitianMatrices:
        for mat2 in rank1Matrices:
            sig_check()
            mat3 = mat + mat2
            mat3.set_immutable()
            edges.append((mat, mat3))

    G = Graph(edges, format='list_of_edges')
    G.name("Hermitian forms graph on (F_%d)^%d"%(q, n))
    return G

def DoubleOddGraph(const int n):
    r"""
    Return the double odd graph on `2*n+1` points.

    The graph is obtained using the subsets of size `n` and `n+1`
    of `{1, 2, ..., 2*n+1}` as vertices. Two vertices are adjacent if one
    is included in the other.

    The graph is distance-transitive.

    INPUT:

    - ``n`` -- integer; must be greater than 0

    EXAMPLES::

         sage: G = graphs.DoubleOddGraph(5)
         sage: G.is_distance_regular(True)
         ([6, 5, 5, 4, 4, 3, 3, 2, 2, 1, 1, None],
          [None, 1, 1, 2, 2, 3, 3, 4, 4, 5, 5, 6])
         sage: G = graphs.DoubleOddGraph(3)
         sage: G.diameter()
         7
         sage: G.is_distance_regular(True)
         ([4, 3, 3, 2, 2, 1, 1, None], [None, 1, 1, 2, 2, 3, 3, 4])

    REFERENCES:

    See [BCN1989]_ pp. 259-261 or [VDKT2016]_ p. 25.

    TESTS:

    DoubleOddGraph is bipartite double of OddGraph::

         sage: H = graphs.OddGraph(4)
         sage: G1 = graphs.DoubleOddGraph(3)
         sage: vertices = [(x, 0) for x in H] + [(x, 1) for x in H]
         sage: G2 = Graph([vertices, lambda i, j: i[1] != j[1] and H.has_edge(i[0], j[0])])
         sage: G2.is_isomorphic(G1)
         True
    """
    from sage.combinat.integer_vector import IntegerVectors

    if n < 1:
        raise ValueError("n must be >= 1")

    cdef list edges, s1
    cdef int i

    # a binary vector of size 2n + 1 represents a set
    edges = []
    for s in IntegerVectors(n, k=2*n + 1, max_part=1):
        s1 = list(s)
        for i in range(2*n + 1):
            sig_check()
            if s1[i] == 0:
                s2 = list(s)  # duplicate list
                s2[i] = 1
                edges.append((tuple(s1), tuple(s2)))

    G = Graph(edges, format='list_of_edges')
    G.name("Bipartite double of Odd graph on a set of %d elements"%(2*n + 1))
    return G

def HalfCube(int n):
    r"""
    Return the halved cube in `n` dimensions.

    The graph is distance-regular with calssical parameters
    `(\lfloor \frac n 2 \rfloor, 1, 2, 2 \lceil \frac n 2 \rceil -1)`.

    INPUT:

    - ``n`` -- integer; must be greater than 2

    EXAMPLES::

        sage: G = graphs.HalfCube(8)
        sage: G.is_distance_regular(True)
        ([28, 15, 6, 1, None], [None, 1, 6, 15, 28])
        sage: G = graphs.HalfCube(4)
        sage: G.is_distance_regular(True)
        ([6, 1, None], [None, 1, 6])

    REFERENCES:

    See [BCN1989]_ pp. 264, 265 or [VDKT2016]_ p. 21.
    This construction can be found on
    https://en.wikipedia.org/wiki/Halved_cube_graph#Equivalent_constructions

    TESTS:

    HalfCube is a half of the CubeGraph::

         sage: H = graphs.CubeGraph(8)
         sage: s1, s2 = H.bipartite_sets()
         sage: G1 = Graph([s1, lambda i, j: H.distance(i, j) == 2])
         sage: G2 = graphs.HalfCube(8)
         sage: G1.is_isomorphic(G2)
         True
    """
    from sage.graphs.graph_generators import graphs

    def hamming_distance(str v, str w):
        cdef int i, counter

        counter = 0
        for i in range(len(v)):
            if (v[i] != w[i]):
                counter = counter + 1

        return counter

    if n <= 2:
        raise ValueError("we need n > 2")

    G = graphs.CubeGraph(n-1)
    # we use the fact that the vertices are strings
    # and their distance is their hamming_distance
    for v, w in itertools.combinations(G, 2):
        sig_check()
        if hamming_distance(v, w) == 2:
            G.add_edge(v, w)

    G.relabel()  # relabel vertices to 0,1,2,...

    G.name("Half %d Cube"%n)
    return G


def GrassmannGraph(const int q, const int n, const int input_e):
    r"""
    Return the Grassmann graph with parameters `(q, n, e)`.

    This build the Grassmann graph $J_q(n,e)$. That is, for a vector
    space $V = \mathbb F(q))^n$ the output is the graph on the subspaces
    of dimension $e$ where two subspaces are adjancent if their intersection
    has dimension $e-1$.

    This graph is distance-regular with classical parameters
    `(\min(e, n-e), q, q, \gbinom {n-e+1} 1 _q -1)`

    INPUT:

    - ``q`` -- a prime power
    - ``n, e`` -- integers with ``n > e+1``

    EXAMPLES::

        sage: G = graphs.GrassmannGraph(2, 4, 2)
        sage: G.is_distance_regular(True)
        ([18, 8, None], [None, 1, 9])

    REFERENCES:

    See [BCN1989]_ pp. 268-272 or [VDKT2016]_ p. 21.

    TESTS::

        sage: G = graphs.GrassmannGraph(2, 6, 3)
        sage: G.is_distance_regular(True)
        ([98, 72, 32, None], [None, 1, 9, 49])
        sage: G = graphs.GrassmannGraph(3, 4, 2)
        sage: G.is_distance_regular(True)
        ([48, 27, None], [None, 1, 16])
    """
    from sage.combinat.designs import design_catalog as designs

    if n <= input_e + 1:
        raise ValueError(
            "Impossible parameters n <= e+1 (%d > %d)" %(n,input_e) )

    e = input_e
    if n < 2*input_e:
        e = n - input_e

    PG = designs.ProjectiveGeometryDesign(n-1, e-1, q)
    # we want the intersection graph
    # the size of the intersection must be (q^{e-1} - 1) / (q-1)
    size = (q**(e-1) -  1) / (q-1)
    G = PG.intersection_graph([size])
    G.name("Grassmann graph J_%d(%d, %d)"%(q, n, e))
    return G

def DoubleGrassmannGraph(const int q, const int e):
    r"""
    Return the bipartite double of the distance-`e` graph of the
    Grassmann graph with parameters `(q, 2*e+1, e)`.

    This graph is distance-transitive.

    INPUT:

    - ``q`` -- a prime power
    - ``e`` -- integer

    EXAMPLES::

        sage: G = graphs.DoubleGrassmannGraph(2,1)
        sage: G.diameter()
        3
        sage: G.is_distance_regular(True)
        ([3, 2, 2, None], [None, 1, 1, 3])


    REFERENCES:

    See [BCN1989]_ pp. 272, 273 or [VDKT2016]_ p. 25.

    TESTS::

         sage: G = graphs.DoubleGrassmannGraph(5,1)
         sage: G.order()
         62
         sage: G.is_distance_regular(True)
         ([6, 5, 5, None], [None, 1, 1, 6])
         sage: G = graphs.DoubleGrassmannGraph(3, 2)
         sage: G.order()
         2420
         sage: G.is_distance_regular(True)
         ([13, 12, 12, 9, 9, None], [None, 1, 1, 4, 4, 13])
    """
    n = 2*e+1
    V = VectorSpace(GF(q), n)

    edges = []
    for W in V.subspaces(e + 1):
        Wbasis = frozenset(W.basis())
        for U in W.subspaces(e):
            sig_check()
            Ubasis = frozenset(U.basis())
            edges.append((Wbasis, Ubasis))

    G = Graph(edges, format='list_of_edges')
    G.name("Double Grassmann graph (%d, %d, %d)"%(n, e, q))
    return G


def is_from_GQ_spread(list arr):
    r"""
    Return a pair `(s, t)` if the graph obtained from a GQ of order `(s, t)`
    with a spread has the intersection array passed. We also require that such
    GQ can be built by Sage.
    If no such pair exists, then return ``False``.

    INPUT:

    - ``arr`` -- list; an intersection array

    EXAMPLES::

         sage: from sage.graphs.generators.distance_regular import \
         ....: is_from_GQ_spread, graph_from_GQ_spread
         sage: is_from_GQ_spread([125, 120, 1, 1, 24, 125])
         (5, 25)
         sage: G = graph_from_GQ_spread(5, 25)
         sage: G.is_distance_regular(True)
         ([125, 120, 1, None], [None, 1, 24, 125])

    REFERENCES:

    The graphs we are looking for are antipodal covers of complete graphs.
    See [BCN1989]_ pp. 385, 386 for a discussion on these particular case.

    TESTS::

         sage: from sage.graphs.generators.distance_regular import \
         ....: is_from_GQ_spread
         sage: is_from_GQ_spread([343, 336, 1, 1, 48, 343])
         (7, 49)
         sage: is_from_GQ_spread([343, 336, 1, 2, 48, 343])
         False

    Check that we don't get ``True`` for inexisting GQs::

         sage: from sage.graphs.generators.distance_regular import \
         ....: is_from_GQ_spread
         sage: s = 5
         sage: t = 6
         sage: [s * t, s * (t-1), 1, 1, t - 1, s * t]
         [30, 25, 1, 1, 5, 30]
         sage: is_from_GQ_spread([30, 25, 1, 1, 5, 30])
         False
    """
    from sage.combinat.designs import design_catalog as designs

    if len(arr) != 6:
        return False

    t = arr[4] + 1
    if t <= 1:  # avoid division by 0
        return False

    s = arr[1] // (t-1)
    if s == 1 and t == 1:  # in this case we don't get a connected graph
        return False

    if arr != [s * t, s * (t-1), 1, 1, t - 1, s * t]:
        return False

    # check Sage can build it (it may not exist)
    if designs.generalised_quadrangle_with_spread(s, t, existence=True) \
       is not True:
        return False

    return (s,t)

def graph_from_GQ_spread(const int s, const int t):
    r"""
    Return the point graph of the generalised quandrangle with
    order `(s, t)` after removing one of its spreads.

    These graphs are antipodal covers of complete graphs and, in particular,
    distance-regular graphs of diameter 3.

    INPUT:

    - ``s, t`` -- integers; order of the generalised quadrangle

    EXAMPLES::

         sage: from sage.graphs.generators.distance_regular import \
         ....: graph_from_GQ_spread
         sage: G = graph_from_GQ_spread(4, 16)
         sage: G.is_distance_regular(True)
         ([64, 60, 1, None], [None, 1, 15, 64])

    REFERENCES:

    The graphs constructed here follow [BCN1989]_ pp. 385, 386.

    TESTS::

         sage: from sage.graphs.generators.distance_regular import \
         ....: graph_from_GQ_spread, is_from_GQ_spread
         sage: is_from_GQ_spread([64, 60, 1, 1, 15, 64])
         (4, 16)
         sage: graph_from_GQ_spread(*is_from_GQ_spread([27, 24, 1, 1, 8, 27]))
         Graph on 112 vertices
         sage: _.is_distance_regular(True)
         ([27, 24, 1, None], [None, 1, 8, 27])
    """
    from sage.combinat.designs import design_catalog as designs

    (GQ, S) = designs.generalised_quadrangle_with_spread(s, t, check=False)

    k = len(GQ.blocks()[0])
    edges = []
    for b in GQ.blocks():
        if b in S:  # skip blocks in spread
            continue
        for p1, p2 in itertools.combinations(b, 2):
            sig_check()
            edges.append((p1, p2))

    G = Graph(edges, format="list_of_edges")
    return G<|MERGE_RESOLUTION|>--- conflicted
+++ resolved
@@ -710,13 +710,8 @@
 
     TESTS::
 
-<<<<<<< HEAD
-         sage: G = graphs.AlternatingFormsGraph(6,2)  # long time (8 min);  optional - meataxe
-         sage: G.order()  # long time; optional - meataxe (because of above)
-=======
          sage: G = graphs.AlternatingFormsGraph(6,2)  # long time (> 30 min) optional - meataxe
          sage: G.order()  # long time optional - meataxe (because of above)
->>>>>>> d2ff33fa
          32768
          sage: G.is_distance_regular(True)  # long time (33 min)  optional - meataxe
          ([651, 560, 256, None], [None, 1, 20, 336])
