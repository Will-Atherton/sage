--- conflicted
+++ resolved
@@ -5007,13 +5007,8 @@
         return matrix.block([Xi[i:] + Xi[:i]
                              for i in range(len(Xi))])
 
-<<<<<<< HEAD
-    sigma = lambda Xi: Xi[1:] + [pi[Xi[0]]]
+    # sigma = lambda Xi: Xi[1:] + [pi[Xi[0]]]
     f_pow = lambda f, i, X: f_pow(f, i-1, f(X)) if i else X
-=======
-    #sigma = lambda Xi: Xi[1:] + [pi[Xi[0]]]
-    f_pow = lambda f,i,X : f_pow(f,i-1,f(X)) if i else X
->>>>>>> 52f98b69
 
     sigma2 = lambda Xi: Xi[1:] + [Xi[0]]
     pi_vec = lambda x: [pi.get(_) for _ in x]
