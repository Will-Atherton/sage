r"""
ISGCI: Information System on Graph Classes and their Inclusions

This module implements an interface to the `ISGCI <http://www.graphclasses.org/>`_ database in Sage.

This database gathers information on graph classes and their
inclusions in each other. It also contains information on the
complexity of several computational problems.

It is available on the `GraphClasses.org <http://www.graphclasses.org/>`_
website maintained by H.N. de Ridder et al.

How to use it?
--------------

Presently, it is possible to use this database through the variables and methods
present in the :obj:`graph_classes <GraphClasses>` object.
For instance::

    sage: Trees = graph_classes.Tree
    sage: Chordal = graph_classes.Chordal

Inclusions
^^^^^^^^^^

It is then possible to check the inclusion of classes inside of others, if the
information is available in the database::

    sage: Trees <= Chordal
    True

And indeed, trees are chordal graphs.

The ISGCI database is not all-knowing, and so comparing two classes can return
``True``, ``False``, or ``Unknown`` (see the :mod:`documentation of the Unknown
truth value <sage.misc.unknown>`).

An *unknown* answer to ``A <= B`` only means that ISGCI cannot deduce from the
information in its database that ``A`` is a subclass of ``B`` nor that it is
not. For instance, ISGCI does not know at the moment that some chordal graphs
are not trees::

    sage: graph_classes.Chordal <= graph_classes.Tree
    Unknown

Descriptions
^^^^^^^^^^^^

Given a graph class, one can obtain its associated information in the ISGCI
database with the :meth:`~GraphClass.description` method::

    sage: Chordal.description()
    Class of graphs : Chordal
    -------------------------
    type                           :  base
    id                             :  gc_32
    name                           :  chordal
    <BLANKLINE>
    Problems :
    -----------
    3-Colourability                :  Linear
    Clique                         :  Polynomial
    Clique cover                   :  Polynomial
    Cliquewidth                    :  Unbounded
    Cliquewidth expression         :  NP-complete
    Colourability                  :  Linear
    Cutwidth                       :  NP-complete
    Domination                     :  NP-complete
    Feedback vertex set            :  Polynomial
    Hamiltonian cycle              :  NP-complete
    Hamiltonian path               :  NP-complete
    Independent set                :  Linear
    Maximum bisection              :  Unknown
    Maximum cut                    :  NP-complete
    Minimum bisection              :  Unknown
    Recognition                    :  Linear
    Treewidth                      :  Polynomial
    Weighted clique                :  Polynomial
    Weighted feedback vertex set   :  Unknown
    Weighted independent set       :  Linear

It is possible to obtain the complete list of the classes stored in ISGCI by
calling the :meth:`~GraphClasses.show_all` method (beware -- long output)::

    sage: graph_classes.show_all()
    id        | name                                     | type                 | smallgraph
    ----------------------------------------------------------------------------------------------------------------------
    gc_309    | $K_4$--minor--free                       | base                 |
    gc_541    | $N^*$                                    | base                 |
    gc_215    | $N^*$--perfect                           | base                 |
    gc_5      | $P_4$--bipartite                         | base                 |
    gc_3      | $P_4$--brittle                           | base                 |
    gc_6      | $P_4$--comparability                     | base                 |
    gc_7      | $P_4$--extendible                        | base                 |
    ...

Until a proper search method is implemented, this lets one find
classes which do not appear in :obj:`graph_classes.* <GraphClasses>`.

To retrieve a class of graph from its ISGCI ID one may use
the :meth:`~GraphClasses.get_class` method::

    sage: GC = graph_classes.get_class("gc_5")
    sage: GC
    $P_4$--bipartite graphs

Recognition of graphs
^^^^^^^^^^^^^^^^^^^^^

The graph classes represented by the ISGCI database can alternatively be used to
access recognition algorithms. For instance, in order to check that a given
graph is a tree one has the following the options ::

    sage: graphs.PathGraph(5) in graph_classes.Tree
    True

or::

    sage: graphs.PathGraph(5).is_tree()
    True

Furthermore, all ISGCI graph classes which are defined by the exclusion of a
finite sequence of induced subgraphs benefit from a generic recognition
algorithm. For instance ::

    sage: g = graphs.PetersenGraph()
    sage: g in graph_classes.ClawFree
    False
    sage: g.line_graph() in graph_classes.ClawFree
    True

Or directly from ISGCI ::

    sage: gc = graph_classes.get_class("gc_441")
    sage: gc
    diamond--free graphs
    sage: graphs.PetersenGraph() in gc
    True

Predefined classes
------------------

:obj:`graph_classes <GraphClasses>` currently predefines the following graph classes

.. list-table::
   :widths: 20 30
   :header-rows: 1

   * - Class
     - Related methods

   * - BinaryTrees

     - :meth:`~sage.graphs.graph_generators.GraphGenerators.BalancedTree`,
       :meth:`~Graph.is_tree`

   * - Bipartite

     - :meth:`~sage.graphs.graph_generators.GraphGenerators.BalancedTree`,
       :meth:`~sage.graphs.graph.Graph.is_bipartite`

   * - Block

     - :meth:`~sage.graphs.generic_graph.GenericGraph.blocks_and_cut_vertices`

   * - Chordal

     - :meth:`~sage.graphs.generic_graph.GenericGraph.is_chordal`

   * - Claw-Free
     - :meth:`~sage.graphs.graph_generators.GraphGenerators.ClawGraph`

   * - Comparability
     -

   * - Gallai

     - :meth:`~sage.graphs.generic_graph.GenericGraph.is_gallai_tree`

   * - Grid

     - :meth:`~sage.graphs.graph_generators.GraphGenerators.Grid2dGraph`,
       :meth:`~sage.graphs.graph_generators.GraphGenerators.GridGraph`

   * - Interval

     - :meth:`~sage.graphs.graph_generators.GraphGenerators.RandomInterval`,
       :meth:`~sage.graphs.graph_generators.GraphGenerators.IntervalGraph`,
       :meth:`~sage.graphs.generic_graph.GenericGraph.is_interval`

   * - Line

     - :meth:`~sage.graphs.graph_generators.GraphGenerators.line_graph_forbidden_subgraphs`,
       :meth:`~sage.graphs.graph.Graph.is_line_graph`

   * - Modular

     - :meth:`~sage.graphs.graph.Graph.modular_decomposition`

   * - Outerplanar

     - :meth:`~sage.graphs.generic_graph.GenericGraph.is_circular_planar`

   * - Perfect

     - :meth:`~sage.graphs.graph.Graph.is_perfect`

   * - Planar

     - :meth:`~sage.graphs.generic_graph.GenericGraph.is_planar`

   * - Split

     - :meth:`~sage.graphs.graph.Graph.is_split`

   * - Tree

     - :meth:`~sage.graphs.graph_generators.GraphGenerators.trees`,
       :meth:`~Graph.is_tree`

   * - UnitDisk
     - :meth:`~sage.graphs.graph_generators.GraphGenerators.IntervalGraph`

   * - UnitInterval
     - :meth:`~sage.graphs.generic_graph.GenericGraph.is_interval`

Sage's view of ISGCI
--------------------

The database is stored by Sage in two ways.

**The classes**: the list of all graph classes and their properties is stored
in a huge dictionary (see :meth:`~sage.graphs.isgci.GraphClasses.classes`).
Below is what Sage knows of ``gc_249``::

    sage: graph_classes.classes()['gc_249']        # random
    {'problem':
        {'Independent set': 'Polynomial',
         'Treewidth': 'Unknown',
         'Weighted independent set': 'Polynomial',
         'Cliquewidth expression': 'NP-complete',
         'Weighted clique': 'Polynomial',
         'Clique cover': 'Unknown',
         'Domination': 'NP-complete',
         'Clique': 'Polynomial',
         'Colourability': 'NP-complete',
         'Cliquewidth': 'Unbounded',
         '3-Colourability': 'NP-complete',
         'Recognition': 'Linear'},
     'type': 'base',
     'id': 'gc_249',
     'name': 'line'}

**The class inclusion digraph**: Sage remembers the class inclusions through
the inclusion digraph (see :meth:`~sage.graphs.isgci.GraphClasses.inclusion_digraph`).
Its nodes are ID of ISGCI classes::

    sage: d = graph_classes.inclusion_digraph()
    sage: d.vertices()[-10:]
    ['gc_990', 'gc_991', 'gc_992', 'gc_993', 'gc_994', 'gc_995', 'gc_996', 'gc_997', 'gc_998', 'gc_999']

An arc from ``gc1`` to ``gc2`` means that ``gc1`` is a superclass of
``gc2``. This being said, not all edges are stored ! To ensure that a given
class is included in another one, we have to check whether there is in the
digraph a ``path`` from the first one to the other::

    sage: bip_id = graph_classes.Bipartite._gc_id
    sage: perfect_id = graph_classes.Perfect._gc_id
    sage: d.has_edge(perfect_id, bip_id)
    False
    sage: d.distance(perfect_id, bip_id)
    2

Hence bipartite graphs are perfect graphs. We can see how ISGCI obtains this
result ::

    sage: p = d.shortest_path(perfect_id, bip_id)
    sage: len(p) - 1
    2
    sage: print p                  # random
    ['gc_56', 'gc_76', 'gc_69']
    sage: for c in p:
    ...      print graph_classes.get_class(c)
    perfect graphs
    ...
    bipartite graphs

What ISGCI knows is that perfect graphs contain unimodular graph which contain
bipartite graphs. Therefore bipartite graphs are perfect !

.. note::

    The inclusion digraph is **NOT ACYCLIC**. Indeed, several entries
    exist in the ISGCI database which represent the same graph class,
    for instance Perfect graphs and Berge graphs::

        sage: graph_classes.inclusion_digraph().is_directed_acyclic()
        False
        sage: Berge = graph_classes.get_class("gc_274"); Berge
        Berge graphs
        sage: Perfect = graph_classes.get_class("gc_56"); Perfect
        perfect graphs
        sage: Berge <= Perfect
        True
        sage: Perfect <= Berge
        True
        sage: Perfect == Berge
        True

Information for developpers
----------------------------

* The database is loaded not *so* large, but it is still preferable to
  only load it on demand. This is achieved through the cached methods
  :meth:`~sage.graphs.isgci.GraphClasses.classes` and
  :meth:`~sage.graphs.isgci.GraphClasses.inclusion_digraph`.

* Upon the first access to the database, the information is extracted
  from the XML file and stored in the cache of three methods:

  * ``sage.graphs.isgci._classes`` (dictionary)
  * ``sage.graphs.isgci._inclusions`` (list of dictionaries)
  * ``sage.graphs.isgci._inclusion_digraph`` (DiGraph)

  Note that the digraph is only built if necessary (for instance if
  the user tries to compare two classes).

.. todo::

    Technical things:

    * Query the database for non-inclusion results so that comparisons can
      return ``False``, and implement strict inclusions.

    * Implement a proper search method for the classes not listed in
      :obj:`graph_classes <GraphClasses>`

      .. seealso: :func:`sage.graphs.isgci.show_all`.

    * Some of the graph classes appearing in :obj:`graph_classes
      <GraphClasses>` already have a recognition
      algorithm implemented in Sage. It would be so nice to be able to
      write ``g in Trees``, ``g in Perfect``, ``g in Chordal``, ... :-)

    Long-term stuff:

    * Implement simple accessors for all the information in the ISGCI
      database (as can be done from the website)

    * Implement intersection of graph classes

    * Write generic recognition algorithms for specific classes (when a graph class
      is defined by the exclusion of subgraphs, one can write a generic algorithm
      checking the existence of each of the graphs, and this method already exists
      in Sage).

    * Improve the performance of Sage's graph library by letting it
      take advantage of the properties of graph classes. For example,
      :meth:`Graph.independent_set` could use the library to detect
      that a given graph is, say, a tree or a planar graph, and use a
      specialized algorithm for finding an independent set.

AUTHORS:
--------

* H.N. de Ridder et al. (ISGCI database)
* Nathann Cohen (Sage implementation)

Methods
-------
"""

from sage.structure.sage_object import SageObject
from sage.structure.unique_representation import CachedRepresentation, UniqueRepresentation
from sage.misc.unknown import Unknown
from sage.env import SAGE_SHARE

#*****************************************************************************
#      Copyright (C) 2011 Nathann Cohen <nathann.cohen@gmail.com>
#
# Distributed  under  the  terms  of  the  GNU  General  Public  License (GPL)
#                         http://www.gnu.org/licenses/
#*****************************************************************************

_XML_FILE = "isgci_sage.xml"
_SMALLGRAPHS_FILE = "smallgraphs.txt"

class GraphClass(SageObject, CachedRepresentation):
    r"""
    An instance of this class represents a Graph Class, matching some entry in
    the ISGCI database.

    EXAMPLE:

    Testing the inclusion of two classes::

        sage: Chordal = graph_classes.Chordal
        sage: Trees = graph_classes.Tree
        sage: Trees <= Chordal
        True
        sage: Chordal <= Trees
        Unknown

    TEST::

        sage: Trees >= Chordal
        Unknown
        sage: Chordal >= Trees
        True
    """
    def __init__(self, name, gc_id, recognition_function = None):
        r"""
        Class constructor

        INPUT:

        - ``gc_id`` -- the ISGCI class ID

        - ``recognition_function`` -- a function of one argument `g`, which
          return boolan answers to the question : *does ``g`` belong to the
          class represented by ``gc_id`` ?*

        EXAMPLE::

            sage: graph_classes.Chordal  # indirect doctest
            Chordal graphs
        """
        self._name = name
        self._gc_id = gc_id

        if not recognition_function is None:
            self._recognition_function = recognition_function

    def _repr_(self):
        r"""
        Returns a short description of the class

        EXAMPLE::

            sage: graph_classes.Chordal  # indirect doctest
            Chordal graphs
        """
        return self._name+" graphs"

    def __hash__(self):
        r"""
        Returns the class' ID hash

        EXAMPLE::

            sage: hash(graph_classes.Chordal) == hash(graph_classes.Chordal)
            True
        """
        return hash(self._gc_id)

    def __le__(self, other):
        r"""
        <= operator

        EXAMPLE::

            sage: graph_classes.Chordal <= graph_classes.Tree
            Unknown
        """
        return other.__ge__(self)

    def __ge__(self, other):
        r"""
        >= operator

        EXAMPLE::

            sage: graph_classes.Chordal >= graph_classes.Tree
            True
        """

        inclusion_digraph = GraphClasses().inclusion_digraph()
        if inclusion_digraph.shortest_path(self._gc_id,other._gc_id) != []:
            return True
        else:
            return Unknown

    def __eq__(self, other):
        r"""
        == operator

        EXAMPLE::

            sage: graph_classes.Chordal == graph_classes.Tree
            Unknown
        """
        return self.__ge__(other) and other.__ge__(self)

    def __lt__(self, other):
        r"""
        >, !=, and < operators

        EXAMPLE::

            sage: graph_classes.Chordal > graph_classes.Tree
            Traceback (most recent call last):
            ...
            NotImplementedError
            sage: graph_classes.Chordal < graph_classes.Tree
            Traceback (most recent call last):
            ...
            NotImplementedError
            sage: graph_classes.Chordal != graph_classes.Tree
            Traceback (most recent call last):
            ...
            NotImplementedError
        """
        raise NotImplementedError

    __gt__ = __ne__ = __lt__

    def forbidden_subgraphs(self):
        r"""
        Returns the list of forbidden induced subgraphs defining the class.

        If the graph class is not defined by a *finite* list of forbidden induced
        subgraphs, ``None`` is returned instead.

        EXAMPLES::

            sage: graph_classes.Perfect.forbidden_subgraphs()
            sage: gc = graph_classes.get_class('gc_62')
            sage: gc
            claw--free graphs
            sage: gc.forbidden_subgraphs()
            [Graph on 4 vertices]
            sage: gc.forbidden_subgraphs()[0].is_isomorphic(graphs.ClawGraph())
            True
        """
        classes = GraphClasses().classes()
        gc = classes[self._gc_id]

        if gc.get("type",None) != "forbidden":
            return None

        excluded = gc.get("smallgraph", None)

        if not excluded:
            return None

        if not isinstance(excluded,list):
            excluded = [excluded]

        smallgraphs = GraphClasses().smallgraphs()

        if not all(g in smallgraphs for g in excluded):
            return None

        return [smallgraphs[g] for g in excluded]

    def __contains__(self, g):
        r"""
        Tests if ``g`` belongs to the graph class represented by ``self``.

        EXAMPLES::

            sage: graphs.CompleteBipartiteGraph(3,3) in graph_classes.Bipartite
            True
            sage: graphs.CompleteGraph(4) in graph_classes.Chordal
            True
            sage: graphs.CompleteGraph(4) in graph_classes.Comparability
            True
            sage: graphs.CompleteGraph(4) in graph_classes.Interval
            True
            sage: graphs.CompleteGraph(4) in graph_classes.Line
            True
            sage: graphs.CompleteGraph(4) in graph_classes.Perfect
            True
            sage: graphs.CompleteGraph(4) in graph_classes.Planar
            True
            sage: graphs.CompleteGraph(4) in graph_classes.Split
            True
            sage: graphs.PathGraph(4) in graph_classes.Tree
            True
        """
        from sage.graphs.graph import Graph

        if not isinstance(g, Graph):
            return False

        if hasattr(self, "_recognition_function"):
            return self._recognition_function(g)

        excluded = self.forbidden_subgraphs()

        if excluded is None:
            raise NotImplementedError("No recognition agorithm is available"+
                                      "for this class.")

        for gg in excluded:
            if g.subgraph_search(gg, induced = True):
                return False

        return True

    def description(self):
        r"""
        Prints the information of ISGCI about the current class.

        EXAMPLE::

            sage: graph_classes.Chordal.description()
            Class of graphs : Chordal
            -------------------------
            type                           :  base
            id                             :  gc_32
            name                           :  chordal
            <BLANKLINE>
            Problems :
            -----------
            3-Colourability                :  Linear
            Clique                         :  Polynomial
            Clique cover                   :  Polynomial
            Cliquewidth                    :  Unbounded
            Cliquewidth expression         :  NP-complete
            Colourability                  :  Linear
            Cutwidth                       :  NP-complete
            Domination                     :  NP-complete
            Feedback vertex set            :  Polynomial
            Hamiltonian cycle              :  NP-complete
            Hamiltonian path               :  NP-complete
            Independent set                :  Linear
            Maximum bisection              :  Unknown
            Maximum cut                    :  NP-complete
            Minimum bisection              :  Unknown
            Recognition                    :  Linear
            Treewidth                      :  Polynomial
            Weighted clique                :  Polynomial
            Weighted feedback vertex set   :  Unknown
            Weighted independent set       :  Linear
        """
        classes = GraphClasses().classes()
        cls = classes[self._gc_id]

        print "Class of graphs : "+self._name
        print "-"*(len(self._name)+18)

        for key, value in cls.iteritems():
            if value != "" and key != "problem":
                print "{0:30} : ".format(key),
                print value

        print "\nProblems :"
        print "-"*11

        for pbname,data in sorted(cls["problem"].items()):
            if "complexity" in data:
                print "{0:30} : ".format(pbname),
                print data["complexity"]

from sage.misc.cachefunc import cached_method

class GraphClasses(UniqueRepresentation):
    def get_class(self, id):
        r"""
        Returns the class corresponding to the given id in the ISGCI database.

        INPUT:

        - ``id`` (string) -- the desired class' ID

        .. seealso:

            :meth:`~sage.graphs.isgci.GraphClasses.show_all`

        EXAMPLE:

        With an existing id::

            sage: Cographs = graph_classes.get_class("gc_151")
            sage: Cographs
            cograph graphs

        With a wrong id::

            sage: graph_classes.get_class(-1)
            Traceback (most recent call last):
            ...
            ValueError: The given class id does not exist in the ISGCI database. Is the db too old ? You can update it with graph_classes.update_db().
        """
        classes = self.classes()
        if id in classes:
            c = classes[id]

            if c.get("name",""):
                name = c["name"]
            else:
                name = "class "+str(id)

            return GraphClass(name, id)
        else:
            raise ValueError("The given class id does not exist in the ISGCI database. Is the db too old ? You can update it with graph_classes.update_db().")

    @cached_method
    def classes(self):
        r"""
        Returns the graph classes, as a dictionary.

        Upon the first call, this loads the database from the local
        XML file. Subsequent calls are cached.

        EXAMPLES::

            sage: t = graph_classes.classes()
            sage: type(t)
            <type 'dict'>
            sage: sorted(t["gc_151"].keys())
            ['id', 'name', 'problem', 'type']
            sage: t["gc_151"]['name']
            'cograph'
            sage: t["gc_151"]['problem']['Clique']
            {'complexity': 'Linear'}
        """
        self._get_ISGCI()
        return self.classes()

    @cached_method
    def inclusions(self):
        r"""
        Returns the graph class inclusions

        OUTPUT:

        a list of dictionaries

        Upon the first call, this loads the database from the local
        XML file. Subsequent calls are cached.

        EXAMPLES::

            sage: t = graph_classes.inclusions()
            sage: type(t)
            <type 'list'>
            sage: t[0]
            {'sub': 'gc_1', 'super': 'gc_2'}
        """
        self._get_ISGCI()
        return self.inclusions()

    @cached_method
    def smallgraphs(self):
        r"""
        Returns a dictionary associating a graph to a graph description string.

        Upon the first call, this loads the database from the local
        XML files. Subsequent calls are cached.

        EXAMPLES::

            sage: t = graph_classes.smallgraphs()
            sage: t
            {'2C_4': Graph on 8 vertices,
             '2K_2': Graph on 4 vertices,
             '2K_3': Graph on 6 vertices,
             '2K_3 + e': Graph on 6 vertices,
             '2K_4': Graph on 8 vertices,
             '2P_3': Graph on 6 vertices,
            ...
            sage: t['fish']
            Graph on 6 vertices
        """
        self._get_ISGCI()
        return self.smallgraphs()

    @cached_method
    def inclusion_digraph(self):
        r"""
        Returns the class inclusion digraph

        Upon the first call, this loads the database from the local
        XML file. Subsequent calls are cached.

        EXAMPLES::

            sage: g = graph_classes.inclusion_digraph(); g
            Digraph on ... vertices
        """
        classes    = self.classes()
        inclusions = self.inclusions()

        from sage.graphs.digraph import DiGraph
        inclusion_digraph = DiGraph()
        inclusion_digraph.add_vertices(classes.keys())

        for edge in inclusions:
            if edge.get("confidence","") == "unpublished":
                continue
            inclusion_digraph.add_edge(edge['super'], edge['sub'])

        return inclusion_digraph

    def _download_db(self):
        r"""
        Downloads the current version of the ISGCI db

        EXAMPLE::

            sage: graph_classes._download_db() # Not tested -- requires internet
        """

        from sage.misc.misc import SAGE_TMP
        import urllib2
        import os.path
        u = urllib2.urlopen('http://www.graphclasses.org/data.zip')
        localFile = open(os.path.join(SAGE_TMP,'isgci.zip'), 'w')
        localFile.write(u.read())
        localFile.close()
        import os, zipfile
        z = zipfile.ZipFile(os.path.join(SAGE_TMP,'isgci.zip'))

        # Save a systemwide updated copy whenever possible

        try:
            z.extract(_XML_FILE, os.path.join(SAGE_SHARE,'graphs'))
            z.extract(_SMALLGRAPHS_FILE, os.path.join(SAGE_SHARE,'graphs'))
        except IOError:
            z.extract(_XML_FILE, SAGE_TMP)
            z.extract(_SMALLGRAPHS_FILE, os.path.join(SAGE_SHARE,'graphs'))

    def _parse_db(self, directory):
        r"""
        Parses the ISGCI database and stores its content in ``self``.

        INPUT:

        - ``directory`` -- the name of the directory containing the latest
          version of the database.

        EXAMPLE::

            sage: import os
<<<<<<< HEAD
            sage: from sage.env import SAGE_SHARE
            sage: map(type, graph_classes._parse_db(os.path.join(SAGE_SHARE,'graphs','isgci_sage.xml')))
            [<type 'dict'>, <type 'list'>]
=======
            sage: from sage.misc.misc import SAGE_SHARE
            sage: graph_classes._parse_db(os.path.join(SAGE_SHARE,'graphs'))
>>>>>>> b44dcb00
        """
        import xml.etree.cElementTree as ET
        import os.path
        from sage.graphs.graph import Graph

        xml_file = os.path.join(SAGE_SHARE,'graphs',_XML_FILE)
        tree = ET.ElementTree(file=xml_file)
        root = tree.getroot()
        DB = _XML_to_dict(root)

        giveme = lambda x,y : str(x.getAttribute(y))

        classes = {c['id']:c for c in DB['GraphClasses']["GraphClass"]}
        for c in classes.itervalues():
            c["problem"] = { pb.pop("name"):pb for pb in c["problem"]}

        inclusions = DB['Inclusions']['incl']

        # Parses the list of ISGCI small graphs
        smallgraph_file = open(os.path.join(SAGE_SHARE,'graphs',_SMALLGRAPHS_FILE),'r')
        smallgraphs = {}

        for l in smallgraph_file.readlines():
            key, string = l.split("\t")
            smallgraphs[key] = Graph(string)

        smallgraph_file.close()

        self.inclusions.set_cache(inclusions)
        self.classes.set_cache(classes)
        self.smallgraphs.set_cache(smallgraphs)

    def update_db(self):
        r"""
        Updates the ISGCI database by downloading the latest version from internet.

        This method downloads the ISGCI database from the website
        `GraphClasses.org <http://www.graphclasses.org/>`_. It then extracts the
        zip file and parses its XML content.

        Depending on the credentials of the user running Sage when this command
        is run, one attempt is made at saving the result in Sage's directory so
        that all users can benefit from it. If the credentials are not
        sufficient, the XML file are saved instead in the user's directory (in
        the SAGE_DB folder).

        EXAMPLE::

            sage: graph_classes.update_db() # Not tested -- requires internet
        """
        from sage.misc.misc import SAGE_TMP, SAGE_DB

        self._download_db()

        print "Database downloaded"

        self.classes.clear_cache()
        self.inclusions.clear_cache()
        self.inclusion_digraph.clear_cache()

    def _get_ISGCI(self):
        r"""
        Returns the contents of the ISGCI database.

        This method is mostly for internal use, but often provides useful
        information during debugging operations.

        OUTPUT:

        A pair ``(classes, inclusions)`` where ``classes`` is a dict of dict, and
        ``inclusions`` is a list of dicts.

        .. NOTE::

            This method returns the data contained in the most recent ISGCI database
            present on the computer. See :meth:`update_db` to update the latter.

        EXAMPLE::

            sage: graph_classes._get_ISGCI()  # long time (4s on sage.math, 2012)
        """

        import os.path
        from sage.all import save, load
        from sage.misc.misc import SAGE_TMP, SAGE_DB

        try:
            open(os.path.join(SAGE_DB,_XML_FILE))

            # Which copy is the most recent on the disk ?
            if (os.path.getmtime(os.path.join(SAGE_DB,_XML_FILE)) >
                os.path.getmtime(os.path.join(SAGE_SHARE,'graphs',_XML_FILE))):

                directory = os.path.join(SAGE_DB,_XML_FILE)

            else:
                directory = os.path.join(SAGE_SHARE,'graphs',_XML_FILE)

        except IOError as e:
            directory = os.path.join(SAGE_SHARE,'graphs',_XML_FILE)

        self._parse_db(directory)

    def show_all(self):
        r"""
        Prints all graph classes stored in ISGCI

        EXAMPLE::

            sage: graph_classes.show_all()
            id        | name                                     | type                 | smallgraph
            ----------------------------------------------------------------------------------------------------------------------
            gc_309    | $K_4$--minor--free                       | base                 |
            gc_541    | $N^*$                                    | base                 |
            gc_215    | $N^*$--perfect                           | base                 |
            gc_5      | $P_4$--bipartite                         | base                 |
            gc_3      | $P_4$--brittle                           | base                 |
            gc_6      | $P_4$--comparability                     | base                 |
            gc_7      | $P_4$--extendible                        | base                 |
            ...
        """
        classes = self.classes()
        classes_list = classes.values()

        # We want to print the different fields, and this dictionary stores the
        # maximal number of characters of each field.
        MAX = {
            "id" : 0,
            "type" : 0,
            "smallgraph": 0,
            "name": 0
            }

        # We sort the classes alphabetically, though we would like to display the
        # meaningful classes at the top of the list
        classes_list.sort(key = lambda x:x.get("name","zzzzz")+"{0:4}".format(int(x["id"].split('_')[1])))

        # Maximum width of a field
        MAX_LEN = 40

        # Computing te max of each field with the database
        for key in MAX:
            MAX[key] = len(max(map(lambda x:str(x.get(key,"")),classes_list), key = len))

        # At most MAX characters per field
        for key, length in MAX.iteritems():
            MAX[key] = min(length, MAX_LEN)

        # Head of the table
        print ("{0:"+str(MAX["id"])+"} | {1:"+str(MAX["name"])+"} | {2:"+str(MAX["type"])+"} | {3:"+str(MAX["smallgraph"])+"}").format("id", "name", "type", "smallgraph")
        print "-"*(sum(MAX.values())+9)

        # Entries
        for entry in classes_list:
            ID = entry.get("id","")
            name = entry.get("name","")
            type = entry.get("type","")
            smallgraph = entry.get("smallgraph","")
            print ("{0:"+str(MAX["id"])+"} | {1:"+str(MAX["name"])+"} | {2:"+str(MAX["type"])+"} | ").format(ID, name[:MAX_LEN], type[:MAX_LEN])+str(smallgraph)[:MAX_LEN]

def _XML_to_dict(root):
    r"""
    Returns the XML data as a dictionary

    INPUT:

    - ``root`` -- an ``xml.etree.cElementTree.ElementTree`` object.

    OUTPUT:

    A dictionary representing the XML data.

    EXAMPLE::

        sage: graph_classes.Perfect.description() # indirect doctest
        Class of graphs : Perfect
        -------------------------
        type                           :  base
        id                             :  gc_56
        name                           :  perfect
        ...
    """
    ans = root.attrib.copy()
    for child in root:
        if child.tag in ans:
            if not isinstance(ans[child.tag],list):
                ans[child.tag] = [ans[child.tag]]
            ans[child.tag].append(_XML_to_dict(child))
        else:
            ans[child.tag] = _XML_to_dict(child)

    # If the dictionary is empty, perhaps the only content is a text, and we
    # return this instead. Useful sometimes in the ISGCI db, for graph names.
    if not ans:
        return root.text
    return ans

graph_classes = GraphClasses()

# Any object added to this list should also appear in the class' documentation, at the top of the file.
graph_classes.BinaryTrees = GraphClass("BinaryTrees", "gc_847")
graph_classes.Bipartite = GraphClass("Bipartite", "gc_69", recognition_function = lambda x:x.is_bipartite())
graph_classes.Block = GraphClass("Block", "gc_93")
graph_classes.Chordal = GraphClass("Chordal", "gc_32", recognition_function = lambda x:x.is_chordal())
graph_classes.ClawFree = GraphClass("Claw-free", "gc_62")
graph_classes.Comparability = GraphClass("Comparability", "gc_72", recognition_function = lambda x: __import__('sage').graphs.comparability.is_comparability)
graph_classes.Gallai = GraphClass("Gallai", "gc_73")
graph_classes.Grid = GraphClass("Grid", "gc_464")
graph_classes.Interval = GraphClass("Interval", "gc_234", recognition_function = lambda x:x.is_interval())
graph_classes.Line = GraphClass("Line", "gc_249", recognition_function = lambda x:x.is_line_graph())
graph_classes.Modular = GraphClass("Modular", "gc_50")
graph_classes.Outerplanar = GraphClass("Outerplanar", "gc_110")
graph_classes.Perfect = GraphClass("Perfect", "gc_56", recognition_function = lambda x:x.is_perfect())
graph_classes.Planar = GraphClass("Planar", "gc_43", recognition_function = lambda x:x.is_planar())
graph_classes.Split = GraphClass("Split", "gc_39", recognition_function = lambda x:x.is_split())
graph_classes.Tree = GraphClass("Tree", "gc_342", recognition_function = lambda x:x.is_tree())
graph_classes.UnitDisk = GraphClass("UnitDisk", "gc_389")
graph_classes.UnitInterval = GraphClass("UnitInterval", "gc_299")<|MERGE_RESOLUTION|>--- conflicted
+++ resolved
@@ -833,15 +833,8 @@
 
         EXAMPLE::
 
-            sage: import os
-<<<<<<< HEAD
             sage: from sage.env import SAGE_SHARE
-            sage: map(type, graph_classes._parse_db(os.path.join(SAGE_SHARE,'graphs','isgci_sage.xml')))
-            [<type 'dict'>, <type 'list'>]
-=======
-            sage: from sage.misc.misc import SAGE_SHARE
             sage: graph_classes._parse_db(os.path.join(SAGE_SHARE,'graphs'))
->>>>>>> b44dcb00
         """
         import xml.etree.cElementTree as ET
         import os.path
