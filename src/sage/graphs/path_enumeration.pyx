--- conflicted
+++ resolved
@@ -729,13 +729,9 @@
         return
 
     if self.has_loops() or self.allows_multiple_edges():
-<<<<<<< HEAD
-        self = self.to_simple(to_undirected=False, keep_label='min', immutable=False)
-=======
         G = self.to_simple(to_undirected=False, keep_label='min', immutable=False)
     else:
         G = self
->>>>>>> 034cb7f1
 
     if weight_function is not None:
         by_weight = True
@@ -1081,13 +1077,9 @@
         return
 
     if self.has_loops() or self.allows_multiple_edges():
-<<<<<<< HEAD
-        self = self.to_simple(to_undirected=False, keep_label='min', immutable=False)
-=======
         G = self.to_simple(to_undirected=False, keep_label='min', immutable=False)
     else:
         G = self.copy()
->>>>>>> 034cb7f1
 
     # removing the incoming edges to source and outgoing edges from target as
     # they do not contribute towards the k shortest simple paths
