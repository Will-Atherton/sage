--- conflicted
+++ resolved
@@ -95,11 +95,7 @@
 
         sage: A.<x,y> = AffineSpace(2, QQ)
         sage: C = Curve(x^2+y-x)
-<<<<<<< HEAD
-        sage: enum_affine_rational_field(C, 10)
-=======
         sage: enum_affine_rational_field(C, 10) # long time (3 s)
->>>>>>> ba6a115f
         [(-2, -6), (-1, -2), (-2/3, -10/9), (-1/2, -3/4), (-1/3, -4/9),
         (0, 0), (1/3, 2/9), (1/2, 1/4), (2/3, 2/9), (1, 0),
         (4/3, -4/9), (3/2, -3/4), (5/3, -10/9), (2, -2), (3, -6)]
