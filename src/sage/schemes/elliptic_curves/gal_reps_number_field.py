r"""
Surjectivity of Galois Representations for Elliptic Curves over Number Fields.

This file contains the code to compute for which primes the Galois
representation attached to an elliptic curve (over an arbitrary
number field) is surjective. The functions in this file are called by
the is_surjective and non_surjective methods in ell_number_field.py.

EXAMPLES::

    sage: K = NumberField(x**2 - 29, 'a'); a = K.gen()
    sage: E = EllipticCurve([1, 0, ((5 + a)/2)**2, 0, 0])
    sage: rho = E.galois_representation()
    sage: rho.is_surjective(29) # Cyclotomic character not surjective.
    False
    sage: rho.is_surjective(31) # See Section 5.10 of [Serre72].
    True
<<<<<<< HEAD
    sage: rho.non_surjective()  # long time (8s on sage.math, 2013)
    [3, 5, 29]

    sage: E = EllipticCurve_from_j(1728).change_ring(K) # CM
    sage: E.galois_representation().non_surjective()
=======
    sage: rho.non_surjective()  # long time (4s on sage.math, 2014)
    [3, 5, 29]

    sage: E = EllipticCurve_from_j(1728).change_ring(K) # CM
    sage: E.galois_representation().non_surjective()  # long time (2s on sage.math, 2014)
>>>>>>> 8029bc64
    [0]

AUTHORS:

- Eric Larson (2012-05-28): initial version.

REFERENCES:

[Serre72] Serre. ``Proprietes Galoisiennes des Points d'Ordre Fini des Courbes
Elliptiques.'' Inventiones mathematicae, 1972.
"""

#*****************************************************************************
#       Copyright (C) 2012 Eric Larson <elarson3@gmail.com>
#
#  Distributed under the terms of the GNU General Public License (GPL)
#  as published by the Free Software Foundation; either version 2 of
#  the License, or (at your option) any later version.
#                  http://www.gnu.org/licenses/
#*****************************************************************************


from sage.structure.sage_object import SageObject
from sage.rings.number_field.number_field import NumberField
from sage.schemes.elliptic_curves.cm import cm_j_invariants
from sage.rings.rational_field import QQ
from sage.modules.free_module import VectorSpace
from sage.rings.finite_rings.constructor import GF
from sage.rings.integer import Integer
from sage.misc.functional import cyclotomic_polynomial
from sage.rings.arith import legendre_symbol


class GaloisRepresentation(SageObject):
    r"""
    The compatible family of Galois representation
    attached to an elliptic curve over a number field.

    Given an elliptic curve `E` over a number field `K`
    and a rational prime number `p`, the `p^n`-torsion
    `E[p^n]` points of `E` is a representation of the
    absolute Galois group `G_K` of `K`. As `n` varies
    we obtain the Tate module `T_p E` which is a
    a representation of `G_K` on a free `\ZZ_p`-module
    of rank `2`. As `p` varies the representations
    are compatible.

    EXAMPLES::

        sage: K = NumberField(x**2 + 1, 'a')
        sage: E = EllipticCurve('11a1').change_ring(K)
        sage: rho = E.galois_representation()
        sage: rho
        Compatible family of Galois representations associated to the Elliptic Curve defined by y^2 + y = x^3 + (-1)*x^2 + (-10)*x + (-20) over Number Field in a with defining polynomial x^2 + 1
    """


    def __init__(self, E):
        r"""

        see ``GaloisRepresentation`` for documentation

        EXAMPLES::

            sage: K = NumberField(x**2 + 1, 'a')
            sage: E = EllipticCurve('11a1').change_ring(K)
            sage: rho = E.galois_representation()
            sage: rho
            Compatible family of Galois representations associated to the Elliptic Curve defined by y^2 + y = x^3 + (-1)*x^2 + (-10)*x + (-20) over Number Field in a with defining polynomial x^2 + 1
            sage: loads(rho.dumps()) == rho
            True
        """
        self.E = E


    def __repr__(self):
        r"""
        string representation of the class

        EXAMPLES::

            sage: K = NumberField(x**2 + 1, 'a')
            sage: E = EllipticCurve('11a1').change_ring(K)
            sage: rho = E.galois_representation()
            sage: rho
            Compatible family of Galois representations associated to the Elliptic Curve defined by y^2 + y = x^3 + (-1)*x^2 + (-10)*x + (-20) over Number Field in a with defining polynomial x^2 + 1
        """
        return "Compatible family of Galois representations associated to the " + repr(self.E)


    def __eq__(self,other):
        r"""
        Compares two Galois representations.
        We define two compatible families of representations
        attached to elliptic curves to be isomorphic if the curves are equal

        EXAMPLES::

            sage: K = NumberField(x**2 + 1, 'a'); a = K.gen()
            sage: rho1 = EllipticCurve_from_j(1 + a).galois_representation()
            sage: rho2 = EllipticCurve_from_j(2 + a).galois_representation()
            sage: rho1 == rho1
            True
            sage: rho1 == rho2
            False
            sage: rho1 == 42
            False
        """
        if not type(self) == type(other):
            return False
        return self.E.is_isomorphic(other.E)


    def elliptic_curve(self):
        r"""
        The elliptic curve associated to this representation.

        EXAMPLES::

            sage: K = NumberField(x**2 + 1, 'a'); a = K.gen()
            sage: E = EllipticCurve_from_j(a)
            sage: rho = E.galois_representation()
            sage: rho.elliptic_curve() == E
            True
        """
        return self.E


    def non_surjective(self, A=100):
        r"""
        Returns a list of primes `p` including all primes for which the mod-`p`
        representation might not be surjective.

        INPUT:

        * ``A`` - int (a bound on the number of traces of Frobenius to use
                     while trying to prove surjectivity).

        OUTPUT:

        - ``list`` - A list of primes where mod-`p` representation is very likely
          not surjective. At any prime not in this list, the representation is
          definitely surjective. If E has CM, the list [0] is returned.

        EXAMPLES::

            sage: K = NumberField(x**2 - 29, 'a'); a = K.gen()
            sage: E = EllipticCurve([1, 0, ((5 + a)/2)**2, 0, 0])
            sage: rho = E.galois_representation()
            sage: rho.non_surjective() # See Section 5.10 of [Serre72].
            [3, 5, 29]
            sage: K = NumberField(x**2 + 3, 'a'); a = K.gen()
            sage: E = EllipticCurve([0, -1, 1, -10, -20]).change_ring(K) # X_0(11)
            sage: rho = E.galois_representation()
<<<<<<< HEAD
            sage: rho.non_surjective()  # long time (8s on sage.math, 2013)
=======
            sage: rho.non_surjective()  # long time (4s on sage.math, 2014)
>>>>>>> 8029bc64
            [3, 5]
            sage: K = NumberField(x**2 + 1, 'a'); a = K.gen()
            sage: E = EllipticCurve_from_j(1728).change_ring(K) # CM
            sage: rho = E.galois_representation()
            sage: rho.non_surjective()
            [0]
            sage: K = NumberField(x**2 - 5, 'a'); a = K.gen()
            sage: E = EllipticCurve_from_j(146329141248*a - 327201914880) # CM
            sage: rho = E.galois_representation()
            sage: rho.non_surjective() # long time (3s on sage.math, 2014)
            [0]
        """
        try:
            return _non_surjective(self.E, A)
        except ValueError:
            return [0]

    def is_surjective(self, p, A=100):
        r"""
        Returns True if the mod-p representation is (provably) surjective
        onto `Aut(E[p]) = GL_2(\mathbb{F}_p)`.

        False if it is (probably) not.

        INPUT:

        * ``p`` - int - a prime number.

        * ``A`` - int - a bound on the number of traces of Frobenius to use
                     while trying to prove surjectivity.

        EXAMPLES::

            sage: K = NumberField(x**2 - 29, 'a'); a = K.gen()
            sage: E = EllipticCurve([1, 0, ((5 + a)/2)**2, 0, 0])
            sage: rho = E.galois_representation()
            sage: rho.is_surjective(29) # Cyclotomic character not surjective.
            False
            sage: rho.is_surjective(7) # See Section 5.10 of [Serre72].
            True

        If `E` is defined over `\QQ`, then the exceptional primes for `E_{/K}`
        are the same as the exceptional primes for `E`, except for those primes
        that are ramified in `K/\QQ` or are less than `[K:\QQ]`::

            sage: K = NumberField(x**2 + 11, 'a')
            sage: E = EllipticCurve([2, 14])
            sage: rhoQQ = E.galois_representation()
            sage: rhoK = E.change_ring(K).galois_representation()
            sage: rhoQQ.is_surjective(2) == rhoK.is_surjective(2)
            False
            sage: rhoQQ.is_surjective(3) == rhoK.is_surjective(3)
            True
            sage: rhoQQ.is_surjective(5) == rhoK.is_surjective(5)
            True
        """

        return (_exceptionals(self.E, [p], A) == [])


def _non_surjective(E, patience=100):
    r"""
    Returns a list of primes `p` including all primes for which the mod-`p`
    representation might not be surjective.

    INPUT:

    - ``E`` - EllipticCurve (over a number field).

    - ``A`` - int (a bound on the number of traces of Frobenius to use
                 while trying to prove surjectivity).

    OUTPUT:

    - ``list`` - A list of primes where mod-`p` representation is very likely
      not surjective. At any prime not in this list, the representation is
      definitely surjective. If E has CM, a ValueError is raised.

    EXAMPLES::

        sage: K = NumberField(x**2 - 29, 'a'); a = K.gen()
        sage: E = EllipticCurve([1, 0, ((5 + a)/2)**2, 0, 0])
        sage: sage.schemes.elliptic_curves.gal_reps_number_field._non_surjective(E) # See Section 5.10 of [Serre72].
        [3, 5, 29]
        sage: E = EllipticCurve_from_j(1728).change_ring(K) # CM
        sage: sage.schemes.elliptic_curves.gal_reps_number_field._non_surjective(E)
        Traceback (most recent call last):
        ...
        ValueError: The curve E should not have CM.
        """

    E = _over_numberfield(E)
    K = E.base_field()

    bad_primes = set([2, 3, 5, 7, 11, 13, 17, 19])
    # The possible primes l unramified in K/QQ for which the image of the mod l
    # Galois representation could be contained in an exceptional subgroup.

    # Find the places of additive reduction.
    SA = []
    for P, n in E.conductor().factor():
        if n > 1:
            SA.append(P)
    # TODO: All we really require is a list of primes that include all
    # primes at which E has additive reduction. Perhaps we can speed
    # up things by doing something less time-consuming here that produces
    # a list with some extra terms? (Of course, the longer this list is,
    # the slower the rest of the computation is, so it is not clear that
    # this would help...)

    for l in K.discriminant().prime_factors():
        bad_primes.add(l)

    for l in _possible_normalizers(E, SA):
        bad_primes.add(l)

    for l in _semistable_reducible_primes(E):
        bad_primes.add(l)
    for P in SA:
        bad_primes.add(P.residue_field().characteristic())

    return _exceptionals(E, list(bad_primes), patience)


def _exceptionals(E, L, patience=1000):
    r"""
    Determine which primes in L are exceptional for E, using Proposition 19
    of Section 2.8 of Serre's ``Proprietes Galoisiennes des Points d'Ordre
    Fini des Courbes Elliptiques'' [Serre72].

    INPUT:

    - ``E`` - EllipticCurve - over a number field.

    - ``L`` - list - a list of prime numbers.

    - ``patience`` - int (a bound on the number of traces of Frobenius to
                          use while trying to prove surjectivity).

    OUTPUT: list - The list of all primes l in L for which the mod l image
                   might fail to be surjective.

    EXAMPLES::

        sage: K = NumberField(x**2 - 29, 'a'); a = K.gen()
        sage: E = EllipticCurve([1, 0, ((5 + a)/2)**2, 0, 0])
        sage: sage.schemes.elliptic_curves.gal_reps_number_field._exceptionals(E, [29, 31])
        [29]
    """

    E = _over_numberfield(E)
    K = E.base_field()

    output = []

    L = list(set(L)) # Remove duplicates from L.

    for l in L:
        if l == 2: # c.f. Section 5.3(a) of [Serre72].
            if (E.j_invariant() - 1728).is_square():
                output.append(2)
            elif not E.division_polynomial(2).is_irreducible():
                output.append(2)

        elif l == 3: # c.f. Section 5.3(b) of [Serre72].
            if K(-3).is_square():
                output.append(3)
            elif not (K['x'].gen()**3 - E.j_invariant()).is_irreducible():
                output.append(3)
            elif not E.division_polynomial(3).is_irreducible():
                output.append(3)

        elif (K.discriminant() % l) == 0:
            if not K['x'](cyclotomic_polynomial(l)).is_irreducible():
                # I.E. if the action on lth roots of unity is not surjective
                # (We want this since as a galois module, \wedge^2 E[l]
                # is isomorphic to the lth roots of unity.)
                output.append(l)

    for l in output:
        L.remove(l)
    if 2 in L:
        L.remove(2)
    if 3 in L:
        L.remove(3)

    # If the image is not surjective, then it is contained in one of the
    # maximal subgroups. So, we start by creating a dictionary between primes
    # l in L and possible maximal subgroups in which the mod l image could
    # be contained. This information is stored as a triple whose elements
    # are True/False according to whether the mod l image could be contained
    # in:
    #      0. A borel or normalizer of split Cartan subgroup.
    #      1. A nonsplit Cartan subgroup or its normalizer.
    #      2. An exceptional subgroup of GL_2.

    D = {}
    for l in L:
        D[l] = [True, True, True]

    for P in K.primes_of_degree_one_iter():
        try:
            trace = E.change_ring(P.residue_field()).trace_of_frobenius()
        except ArithmeticError: # Bad reduction at P.
            continue

        patience -= 1

        determinant = P.norm()
        discriminant = trace**2 - 4 * determinant

        unexc = [] # Primes we discover are unexceptional go here.

        for l in D.iterkeys():
            tr = GF(l)(trace)
            det = GF(l)(determinant)
            disc = GF(l)(discriminant)

            if tr == 0:
                # I.E. if Frob_P could be contained in the normalizer of
                # a cartan subgroup, but not in the cartan subgroup.
                continue

            if disc == 0:
                # I.E. If the matrix might be non-diagonalizable over F_{p^2}.
                continue

            if legendre_symbol(disc, l) == 1:
                # If the matrix is diagonalizable over F_p, it can't be
                # contained in a non-split cartan subgroup. Since we've
                # gotten rid of the case where it is contained in the
                # of a nonsplit cartan subgroup but not the cartan subgroup,
                D[l][1] = False
            else:
                # If the matrix is not diagonalizable over F_p, it can't
                # be contained borel subgroup.
                D[l][0] = False

            if det != 0: # c.f. [Serre72], Section 2.8, Prop. 19
                u = trace**2 / det
                if u not in (1, 2, 4) and u**2 - 3 * u + 1 != 0:
                    D[l][2] = False


            if D[l] == [False, False, False]:
                unexc.append(l)

        for l in unexc:
            D.pop(l)
        unexc = []

        if (D == {}) or (patience == 0):
            break

    for l in D.iterkeys():
        output.append(l)

    output.sort()
    return output


def _over_numberfield(E):
    r"""Return `E`, defined over a NumberField object. This is necessary
    since if `E` is defined over `\QQ`, then we cannot use SAGE commands
    available for number fields.

    INPUT:

    - ``E`` - EllipticCurve - over a number field.

    OUTPUT:

    - If `E` is defined over a NumberField, returns E.

    - If `E` is defined over QQ, returns E defined over the NumberField QQ.

    EXAMPLES::

        sage: E = EllipticCurve([1, 2])
        sage: sage.schemes.elliptic_curves.gal_reps_number_field._over_numberfield(E)
        Elliptic Curve defined by y^2 = x^3 + x + 2 over Number Field in a with defining polynomial x
    """

    K = E.base_field()

    if K == QQ:
        x = QQ['x'].gen()
        K = NumberField(x, 'a')
        E = E.change_ring(K)

    return E


def _tr12(tr, det):
    r"""Compute `X^{12} + Y^{12}` given `X + Y` and `X * Y`.

    INPUT:

    - ``tr`` - The value of `X + Y`.

    - ``det`` - The value of `X * Y`.

    OUTPUT: The value of `X^{12} + Y^{12}`.

    EXAMPLES::

        sage: from sage.schemes.elliptic_curves.gal_reps_number_field import *
        sage: X, Y = QQ['X, Y'].gens()
        sage: sage.schemes.elliptic_curves.gal_reps_number_field._tr12(X + Y, X * Y)
        X^12 + Y^12
    """

    det3 = det**3
    return ((tr * (tr**2 - 3 * det))**2 - 2 * det3)**2 - 2 * det3**2


def _semistable_reducible_primes(E):
    r"""Find a list containing all semistable primes l unramified in K/QQ
    for which the Galois image for E could be reducible.

    INPUT:

    - ``E`` - EllipticCurve - over a number field.

    OUTPUT: list - A list of primes, which contains all primes l unramified
                   in K/QQ, such that E is semistable at all primes lying
                   over l, and the Galois image at l is reducible. If E has
                   CM defined over its ground field, a ValueError is raised.

    EXAMPLES::

        sage: E = EllipticCurve([0, -1, 1, -10, -20]) # X_0(11)
        sage: 5 in sage.schemes.elliptic_curves.gal_reps_number_field._semistable_reducible_primes(E)
        True
    """

    E = _over_numberfield(E)
    K = E.base_field()
    deg_one_primes = K.primes_of_degree_one_iter()

    bad_primes = set([]) # This will store the output.

    # We find two primes (of distinct residue characteristics) which are
    # of degree 1, unramified in K/Q, and at which E has good reduction.
    # Both of these primes will give us a nontrivial divisibility constraint
    # on the exceptional primes l. For both of these primes P, we precompute
    # a generator and the trace of Frob_P^12.

    precomp = []
    last_char = 0 # The residue characteristic of the most recent prime.

    while len(precomp) < 2:
        P = deg_one_primes.next()

        if not P.is_principal():
            continue

        det = P.norm()
        if det == last_char:
            continue

        if P.ramification_index() != 1:
            continue

        try:
            tr = E.change_ring(P.residue_field()).trace_of_frobenius()
        except ArithmeticError: # Bad reduction at P.
            continue

        x = P.gens_reduced()[0]

        precomp.append((x, _tr12(tr, det)))
        last_char = det

    x, tx = precomp[0]
    y, ty = precomp[1]

    Kgal = K.galois_closure('b')
    maps = K.embeddings(Kgal)

    for i in xrange(2 ** (K.degree() - 1)):
        ## We iterate through all possible characters. ##

        # Here, if i = i_{l-1} i_{l-2} cdots i_1 i_0 in binary, then i
        # corresponds to the character prod sigma_j^{i_j}.

        phi1x = 1
        phi2x = 1
        phi1y = 1
        phi2y = 1

        # We compute the two algebraic characters at x and y:
        for j in xrange(K.degree()):
            if i % 2 == 1:
                phi1x *= maps[j](x)
                phi1y *= maps[j](y)
            else:
                phi2x *= maps[j](x)
                phi2y *= maps[j](y)
            i = int(i/2)

        # Any prime with reducible image must divide both of:
        gx = phi1x**12 + phi2x**12 - tx
        gy = phi1y**12 + phi2y**12 - ty

        if (gx != 0) or (gy != 0):
            for prime in Integer(Kgal.ideal([gx, gy]).norm()).prime_factors():
                bad_primes.add(prime)

            continue

        ## It is possible that our curve has CM. ##

        # Our character must be of the form Nm^K_F for an imaginary
        # quadratic subfield F of K (which is the CM field if E has CM).
        # We compute F:

        a = (Integer(phi1x + phi2x)**2 - 4 * x.norm()).squarefree_part()

        y = QQ['y'].gen()
        F = NumberField(y**2 - a, 'a')

        # Next, we turn K into relative number field over F.

        K = K.relativize(F.embeddings(K)[0], 'b')
        E = E.change_ring(K.structure()[1])

        ## We try to find a nontrivial divisibility condition. ##

        patience = 5 * K.absolute_degree()
        # Number of Frobenius elements to check before suspecting that E
        # has CM and computing the set of CM j-invariants of K to check.
        # TODO: Is this the best value for this parameter?

        while 1:
            P = deg_one_primes.next()

            if not P.is_principal():
                continue

            try:
                tr = E.change_ring(P.residue_field()).trace_of_frobenius()
            except ArithmeticError: # Bad reduction at P.
                continue

            x = P.gens_reduced()[0].norm(F)
            div = (x**12).trace() - _tr12(tr, x.norm())

            patience -= 1

            if div != 0:
                # We found our divisibility constraint.

                for prime in Integer(div).prime_factors():
                    bad_primes.add(prime)

                # Turn K back into an absolute number field.

                E = E.change_ring(K.structure()[0])
                K = K.structure()[0].codomain()

                break

            if patience == 0:
                # We suspect that E has CM, so we check:
                f = K.structure()[0]
                if f(E.j_invariant()) in cm_j_invariants(f.codomain()):
                    raise ValueError, "The curve E should not have CM."

    L = list(bad_primes)
    L.sort()
    return L


def _possible_normalizers(E, SA):
    r"""Find a list containing all primes `l` such that the Galois image at `l`
    is contained in the normalizer of a Cartan subgroup, such that the
    corresponding quadratic character is ramified only at the given primes.

    INPUT:

    - ``E`` - EllipticCurve - over a number field K.

    - ``SA`` - list - a list of primes of K.

    OUTPUT:

    - list - A list of primes, which contains all primes `l` such that the
             Galois image at `l` is contained in the normalizer of a Cartan
             subgroup, such that the corresponding quadratic character is
             ramified only at primes in SA.

    - If `E` has geometric CM that is not defined over its ground field, a
      ValueError is raised.

    EXAMPLES::

        sage: E = EllipticCurve([0,0,0,-56,4848])
        sage: 5 in sage.schemes.elliptic_curves.gal_reps_number_field._possible_normalizers(E, [ZZ.ideal(2)])
        True
    """

    E = _over_numberfield(E)
    K = E.base_field()
    SA = [K.ideal(I.gens()) for I in SA]

    x = K['x'].gen()
    selmer_group = K.selmer_group(SA, 2) # Generators of the selmer group.

    if selmer_group == []:
        return []

    V = VectorSpace(GF(2), len(selmer_group))
    # We think of this as the character group of the selmer group.

    traces_list = []
    W = V.zero_subspace()

    deg_one_primes = K.primes_of_degree_one_iter()

    while W.dimension() < V.dimension() - 1:
        P = deg_one_primes.next()

        k = P.residue_field()

        defines_valid_character = True
        # A prime P defines a quadratic residue character
        # on the Selmer group. This variable will be set
        # to zero if any elements of the selmer group are
        # zero mod P (i.e. the character is ramified).

        splitting_vector = [] # This will be the values of this
        # character on the generators of the Selmer group.

        for a in selmer_group:
            abar = k(a)
            if abar == 0:
                # Ramification.
                defines_valid_character = False
                break

            if abar.is_square():
                splitting_vector.append(GF(2)(0))
            else:
                splitting_vector.append(GF(2)(1))

        if not defines_valid_character:
            continue

        if splitting_vector in W:
            continue

        try:
            Etilde = E.change_ring(k)
        except ArithmeticError: # Bad reduction.
            continue

        tr = Etilde.trace_of_frobenius()

        if tr == 0:
            continue

        traces_list.append(tr)

        W = W + V.span([splitting_vector])

    bad_primes = set([])

    for i in traces_list:
        for p in i.prime_factors():
            bad_primes.add(p)

    # We find the unique vector v in V orthogonal to W:
    v = W.matrix().transpose().kernel().basis()[0]

    # We find the element a of the selmer group corresponding to v:
    a = 1
    for i in xrange(len(selmer_group)):
        if v[i] == 1:
            a *= selmer_group[i]

    # Since we've already included the above bad primes, we can assume
    # that the quadratic character corresponding to the exceptional primes
    # we're looking for is given by mapping into Gal(K[\sqrt{a}]/K).

    patience = 5 * K.degree()
    # Number of Frobenius elements to check before suspecting that E
    # has CM and computing the set of CM j-invariants of K to check.
    # TODO: Is this the best value for this parameter?

    while 1:
        P = deg_one_primes.next()

        k = P.residue_field()

        if not k(a).is_square():
            try:
                tr = E.change_ring(k).trace_of_frobenius()
            except ArithmeticError: # Bad reduction.
                continue

            if tr == 0:
                patience -= 1

                if patience == 0:
                    # We suspect E has CM, so we check:
                    if E.j_invariant() in cm_j_invariants(K):
                        raise ValueError, "The curve E should not have CM."

            else:
                for p in tr.prime_factors():
                    bad_primes.add(p)

                bad_primes = list(bad_primes)
                bad_primes.sort()
                return bad_primes
<|MERGE_RESOLUTION|>--- conflicted
+++ resolved
@@ -15,19 +15,11 @@
     False
     sage: rho.is_surjective(31) # See Section 5.10 of [Serre72].
     True
-<<<<<<< HEAD
-    sage: rho.non_surjective()  # long time (8s on sage.math, 2013)
-    [3, 5, 29]
-
-    sage: E = EllipticCurve_from_j(1728).change_ring(K) # CM
-    sage: E.galois_representation().non_surjective()
-=======
     sage: rho.non_surjective()  # long time (4s on sage.math, 2014)
     [3, 5, 29]
 
     sage: E = EllipticCurve_from_j(1728).change_ring(K) # CM
     sage: E.galois_representation().non_surjective()  # long time (2s on sage.math, 2014)
->>>>>>> 8029bc64
     [0]
 
 AUTHORS:
@@ -182,11 +174,7 @@
             sage: K = NumberField(x**2 + 3, 'a'); a = K.gen()
             sage: E = EllipticCurve([0, -1, 1, -10, -20]).change_ring(K) # X_0(11)
             sage: rho = E.galois_representation()
-<<<<<<< HEAD
-            sage: rho.non_surjective()  # long time (8s on sage.math, 2013)
-=======
             sage: rho.non_surjective()  # long time (4s on sage.math, 2014)
->>>>>>> 8029bc64
             [3, 5]
             sage: K = NumberField(x**2 + 1, 'a'); a = K.gen()
             sage: E = EllipticCurve_from_j(1728).change_ring(K) # CM
