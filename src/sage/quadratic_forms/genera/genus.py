"Genus"

#*****************************************************************************
#       Copyright (C) 2007 David Kohel <kohel@maths.usyd.edu.au>
#                          Gabriele Nebe <nebe@math.rwth-aachen.de>
#
#  Distributed under the terms of the GNU General Public License (GPL)
#
#                  http://www.gnu.org/licenses/
#*****************************************************************************
from __future__ import print_function

from sage.misc.all import prod
from sage.arith.all import LCM
from sage.matrix.matrix_space import MatrixSpace
from sage.rings.integer_ring import IntegerRing
from sage.rings.rational_field import RationalField
from sage.rings.integer import Integer
from sage.rings.finite_rings.finite_field_constructor import FiniteField
import copy

def Genus(A):
    r"""
    Given a nonsingular symmetric matrix `A`, return the genus of `A`.

    INPUT:

    - `A` -- a symmetric matrix with coefficients in `\ZZ`

    OUTPUT:

    A ``GenusSymbol_global_ring`` object, encoding the Conway-Sloane
    genus symbol of the quadratic form whose Gram matrix is `A`.

    EXAMPLES::

        sage: from sage.quadratic_forms.genera.genus import Genus
        sage: A = Matrix(ZZ, 2, 2, [1,1,1,2])
        sage: Genus(A)
        Genus of
        [1 1]
        [1 2]
        Genus symbol at 2:    [1^2]_2
    """
    return GenusSymbol_global_ring(A)


def LocalGenusSymbol(A,p):
    """
    Given a nonsingular symmetric matrix A, return the local symbol of A at the prime p.

    INPUT:

    - A -- a symmetric matrix with coefficients in ZZ
    - p -- an integer prime p > 0

    OUTPUT:

    A Genus_Symbol_p_adic_ring object, encoding the Conway-Sloane
    genus symbol at p of the quadratic form whose Gram matrix is A.

    EXAMPLES::

        sage: from sage.quadratic_forms.genera.genus import LocalGenusSymbol

        sage: A = Matrix(ZZ, 2, 2, [1,1,1,2])
        sage: LocalGenusSymbol(A, 2)
        Genus symbol at 2:    [1^2]_2
        sage: LocalGenusSymbol(A, 3)
        Genus symbol at 3:     1^2

        sage: A = Matrix(ZZ, 2, 2, [1,0,0,2])
        sage: LocalGenusSymbol(A, 2)
        Genus symbol at 2:    [1^1 2^1]_2
        sage: LocalGenusSymbol(A, 3)
        Genus symbol at 3:     1^-2
    """
    val = A.determinant().valuation(p)
    symbol = p_adic_symbol(A, p, val = val)
    return Genus_Symbol_p_adic_ring(p, symbol)



def is_GlobalGenus(G):
    """
    Given a genus symbol G (specified by a collection of local symbols), return
    True in G represents the genus of a global quadratic form or lattice.

    INPUT:

    - G -- GenusSymbol_global_ring object

    OUTPUT:

    boolean

    EXAMPLES::

        sage: from sage.quadratic_forms.genera.genus import GenusSymbol_global_ring
        sage: from sage.quadratic_forms.genera.genus import Genus, is_GlobalGenus

        sage: A = Matrix(ZZ, 2, 2, [1,1,1,2])
        sage: G = Genus(A)
        sage: is_GlobalGenus(G)
        True
      
        sage: from sage.quadratic_forms.genera.genus import Genus,is_GlobalGenus
        sage: G=Genus(matrix.diagonal([2,2,2,2]))
        sage: G._local_symbols[0]._symbol=[[0,2,3,0,0],[1,2,5,1,0]]
        sage: G._representative=None
        sage: is_GlobalGenus(G)
        False
 
    """
    D = G.determinant()
    r, s = G.signature_pair_of_matrix()
    oddity = r - s
    for loc in G._local_symbols:
        p = loc._prime
        sym = loc._symbol
        v = sum([ s[0]*s[1] for s in sym ])
        a = D // (p**v)
        b = Integer(prod([ s[2] for s in sym ]))
        if p == 2:
            if not is_2_adic_genus(sym):
                # print "False in is_2_adic_genus(sym)"
                return False
            if (a*b).kronecker(p) != 1:
                # print "False in (%s*%s).kronecker(%s)"%(a,b,p)
                return False
            oddity -= loc.excess()
        else:
            if a.kronecker(p) != b:
                # print "False in %s.kronecker(%s) != *%s"%(a,p,b)
                return False
            oddity += loc.excess()
    if oddity%8 != 0:
        # print "False in oddity"
        return False
    return True



def is_2_adic_genus(genus_symbol_quintuple_list):
    """
    Given a 2-adic local symbol (as the underlying list of quintuples)
    check whether it is the 2-adic symbol of a 2-adic form.

    INPUT:

    - genus_symbol_quintuple_list -- a quintuple of integers (with certain
      restrictions).

    OUTPUT:

    boolean

    EXAMPLES::

        sage: from sage.quadratic_forms.genera.genus import LocalGenusSymbol

        sage: A = Matrix(ZZ, 2, 2, [1,1,1,2])
        sage: G2 = LocalGenusSymbol(A, 2)
        sage: is_2_adic_genus(G2.symbol_tuple_list())
        True

        sage: A = Matrix(ZZ, 2, 2, [1,1,1,2])
        sage: G3 = LocalGenusSymbol(A, 3)
        sage: is_2_adic_genus(G3.symbol_tuple_list())  ## This raises an error
        Traceback (most recent call last):
        ...
        TypeError: The genus symbols are not quintuples, so it's not a genus symbol for the prime p=2.

        sage: A = Matrix(ZZ, 2, 2, [1,0,0,2])
        sage: G2 = LocalGenusSymbol(A, 2)
        sage: is_2_adic_genus(G2.symbol_tuple_list())
        True
    """
    ## TO DO: Add explicit checking for the prime p here to ensure it's p=2... not just the quintuple checking below

    for s in genus_symbol_quintuple_list:

        ## Check that we have a quintuple (i.e. that p=2 and not p >2)
        if len(s) != 5:
            raise TypeError("The genus symbols are not quintuples, so it's not a genus symbol for the prime p=2.")

        ## Check the Conway-Sloane conditions
        if s[1] == 1:
            if s[3] == 0 or s[2] != s[4]:
                return False
        if s[1] == 2 and s[3] == 1:
            if s[2]%8 in (1,7):
               if not s[4] in (0,2,6):
                  return False
            if s[2]%8 in (3,5):
               if not s[4] in (2,4,6):
                  return False
        if (s[1] - s[4])% 2 == 1:
            return False
        if s[3] == 0 and s[4] != 0:
            return False
    return True



def canonical_2_adic_compartments(genus_symbol_quintuple_list):
    """
    Given a 2-adic local symbol (as the underlying list of quintuples)
    this returns a list of lists of indices of the
    genus_symbol_quintuple_list which are in the same compartment.  A
    compartment is defined to be a maximal interval of Jordan
    components all (scaled) of type I (i.e. odd).

    INPUT:

    - genus_symbol_quintuple_list -- a quintuple of integers (with certain
      restrictions).

    OUTPUT:

    a list of lists of integers.

    EXAMPLES::

        sage: from sage.quadratic_forms.genera.genus import LocalGenusSymbol
        sage: from sage.quadratic_forms.genera.genus import canonical_2_adic_compartments

        sage: A = Matrix(ZZ, 2, 2, [1,1,1,2])
        sage: G2 = LocalGenusSymbol(A, 2); G2
        Genus symbol at 2:    [1^2]_2
        sage: canonical_2_adic_compartments(G2.symbol_tuple_list())
        [[0]]

        sage: A = Matrix(ZZ, 2, 2, [1,0,0,2])
        sage: G2 = LocalGenusSymbol(A, 2); G2
        Genus symbol at 2:    [1^1 2^1]_2
        sage: canonical_2_adic_compartments(G2.symbol_tuple_list())
        [[0, 1]]

        sage: A = DiagonalQuadraticForm(ZZ, [1,2,3,4]).Hessian_matrix()
        sage: G2 = LocalGenusSymbol(A, 2); G2
        Genus symbol at 2:    [2^-2 4^1 8^1]_6
        sage: canonical_2_adic_compartments(G2.symbol_tuple_list())
        [[0, 1, 2]]

        sage: A = Matrix(ZZ, 2, 2, [2,1,1,2])
        sage: G2 = LocalGenusSymbol(A, 2); G2
        Genus symbol at 2:    
        sage: canonical_2_adic_compartments(G2.symbol_tuple_list())   ## No compartments here!
        []

    NOTES:

        See Conway-Sloane 3rd edition, pp. 381-382 for definitions and examples.
    """
    symbol = genus_symbol_quintuple_list
    compartments = []
    i = 0
    r = len(symbol)
    while i < r:
        s = symbol[i]
        if s[3] == 1:
            v = s[0]
            c = []
            while i < r and symbol[i][3] == 1 and symbol[i][0] == v:
                c.append(i)
                i += 1
                v += 1
            compartments.append(c)
        else:
            i += 1
    return compartments





def canonical_2_adic_trains(genus_symbol_quintuple_list, compartments=None):
    """
    Given a 2-adic local symbol (as the underlying list of quintuples)
    this returns a list of lists of indices of the
    genus_symbol_quintuple_list which are in the same train.  A train
    is defined to be a maximal interval of Jordan components so that
    at least one of each adjacent pair (allowing zero-dimensional
    Jordan components) is (scaled) of type I (i.e. odd).
    Note that an interval of length one respects this condition as there is no pair in this interval. Especially, every Jordan component is part of a train.
    

    INPUT:

    - genus_symbol_quintuple_list -- a quintuple of integers (with certain
      restrictions).
    - compartments -- this argument is ignored

    OUTPUT:

    a list of lists of distinct integers.

    EXAMPLES::

        sage: from sage.quadratic_forms.genera.genus import LocalGenusSymbol
        sage: from sage.quadratic_forms.genera.genus import canonical_2_adic_compartments
        sage: from sage.quadratic_forms.genera.genus import canonical_2_adic_trains

        sage: A = Matrix(ZZ, 2, 2, [1,1,1,2])
        sage: G2 = LocalGenusSymbol(A, 2); G2
<<<<<<< HEAD
        Genus symbol at 2:    [1^2]_2
        sage: c = canonical_2_adic_compartments(G2.symbol_tuple_list()); c
        [[0]]
        sage: canonical_2_adic_trains(G2.symbol_tuple_list(), c)
=======
        Genus symbol at 2 : [[0, 2, 1, 1, 2]]
        sage: canonical_2_adic_trains(G2.symbol_tuple_list())
>>>>>>> 711bbf05
        [[0]]

        sage: A = Matrix(ZZ, 2, 2, [1,0,0,2])
        sage: G2 = LocalGenusSymbol(A, 2); G2
<<<<<<< HEAD
        Genus symbol at 2:    [1^1 2^1]_2
        sage: c = canonical_2_adic_compartments(G2.symbol_tuple_list()); c
        [[0, 1]]
        sage: canonical_2_adic_trains(G2.symbol_tuple_list(), c)
        [[0, 1]]
        sage: canonical_2_adic_trains(G2.symbol_tuple_list())
=======
        Genus symbol at 2 : [[0, 1, 1, 1, 1], [1, 1, 1, 1, 1]]
        sage: canonical_2_adic_compartments(G2.symbol_tuple_list())
>>>>>>> 711bbf05
        [[0, 1]]
        
        sage: A = DiagonalQuadraticForm(ZZ, [1,2,3,4]).Hessian_matrix()
        sage: G2 = LocalGenusSymbol(A, 2); G2
<<<<<<< HEAD
        Genus symbol at 2:    [2^-2 4^1 8^1]_6
        sage: c = canonical_2_adic_compartments(G2.symbol_tuple_list()); c
        [[0, 1, 2]]
=======
        Genus symbol at 2 : [[1, 2, 3, 1, 4], [2, 1, 1, 1, 1], [3, 1, 1, 1, 1]]
>>>>>>> 711bbf05
        sage: canonical_2_adic_trains(G2.symbol_tuple_list())
        [[0, 1, 2]]

        sage: A = Matrix(ZZ, 2, 2, [2,1,1,2])
        sage: G2 = LocalGenusSymbol(A, 2); G2
<<<<<<< HEAD
        Genus symbol at 2:    
        sage: c = canonical_2_adic_compartments(G2.symbol_tuple_list()); c   ## No compartments here!
        []
=======
        Genus symbol at 2 : [[0, 2, 3, 0, 0]]
>>>>>>> 711bbf05
        sage: canonical_2_adic_trains(G2.symbol_tuple_list())
        [[0]]
        sage: symbol = [[0, 1,  1, 1, 1],[1, 2, -1, 0, 0],[2, 1,  1, 1, 1],[3, 1,  1, 1, 1],[4, 1,  1, 1, 1],[5, 2, -1, 0, 0],[7, 1,  1, 1, 1],[10, 1, 1, 1, 1],[11, 1, 1, 1, 1],[12, 1, 1, 1, 1]]
        sage: canonical_2_adic_trains(symbol)
        [[0, 1, 2, 3, 4, 5], [6], [7, 8, 9]]


    .. NOTE::

        See Conway-Sloane 3rd edition, pp. 381-382 for definitions and examples.

    """
    #Ignore the compartments argument for backwards compatibility
    
    #avoid a special case for the end of symbol
    #if a jordan component has rank zero it is considered even. 
    symbol = genus_symbol_quintuple_list
    symbol.append([symbol[-1][0]+1,0,1,0,0]) #We have just modified the input globally!
    #Hence, we have to remove the last entry of symbol at the end.

    trains = []
    new_train = [0]
    for i in range(1,len(symbol)-1):
        if symbol[i][0]-symbol[i-1][0] > 1:
            #the train ends here since there is a gap of at least 2
            trains.append(new_train)
            #create a new train starting at i
            new_train = [i]
        else:
            if symbol[i-1][0] == symbol[i][0]-1:
                left_neighbor = symbol[i-1][3]
            else:
                left_neighbor = 0
        
            if symbol[i+1][0] == symbol[i][0]+1:
                right_neighbor = symbol[i+1][3]
            else:
                right_neighbor = 0
            
            if left_neighbor == 1 or symbol[i]==1 or right_neighbor==1:
                #there is an odd jordan block adjacent to this jordan block
                #the train continues
                new_train.append(i)
            else:
                #the train ends
                trains.append(new_train)
                #create a new train starting at i
                new_train = [i]
    #the last train was never added.
    trains.append(new_train)
    #revert the input list to its original state
    symbol.pop()
    return trains




def canonical_2_adic_reduction(genus_symbol_quintuple_list):
    """
    Given a 2-adic local symbol (as the underlying list of quintuples)
    this returns a canonical 2-adic symbol (again as a raw list of
    quintuples of integers) which has at most one minus sign per train
    and this sign appears on the smallest dimensional Jordan component
    in each train.  This results from applying the "sign-walking" and
    "oddity fusion" equivalences.

    INPUT:

    - genus_symbol_quintuple_list -- a quintuple of integers (with certain
      restrictions).
    - compartments -- a list of lists of distinct integers (optional)

    OUTPUT:

    a list of lists of distinct integers.

    EXAMPLES::

        sage: from sage.quadratic_forms.genera.genus import LocalGenusSymbol
        sage: from sage.quadratic_forms.genera.genus import canonical_2_adic_reduction

        sage: A = Matrix(ZZ, 2, 2, [1,1,1,2])
        sage: G2 = LocalGenusSymbol(A, 2); G2
        Genus symbol at 2:    [1^2]_2
        sage: canonical_2_adic_reduction(G2.symbol_tuple_list())
        [[0, 2, 1, 1, 2]]

        sage: A = Matrix(ZZ, 2, 2, [1,0,0,2])
        sage: G2 = LocalGenusSymbol(A, 2); G2
        Genus symbol at 2:    [1^1 2^1]_2
        sage: canonical_2_adic_reduction(G2.symbol_tuple_list())   ## Oddity fusion occurred here!
        [[0, 1, 1, 1, 2], [1, 1, 1, 1, 0]]

        sage: A = DiagonalQuadraticForm(ZZ, [1,2,3,4]).Hessian_matrix()
        sage: G2 = LocalGenusSymbol(A, 2); G2
        Genus symbol at 2:    [2^-2 4^1 8^1]_6
        sage: canonical_2_adic_reduction(G2.symbol_tuple_list())   ## Oddity fusion occurred here!
        [[1, 2, -1, 1, 6], [2, 1, 1, 1, 0], [3, 1, 1, 1, 0]]

        sage: A = Matrix(ZZ, 2, 2, [2,1,1,2])
        sage: G2 = LocalGenusSymbol(A, 2); G2
        Genus symbol at 2:    
        sage: canonical_2_adic_reduction(G2.symbol_tuple_list())
        [[0, 2, -1, 0, 0]]

    .. NOTE::

        See Conway-Sloane 3rd edition, pp. 381-382 for definitions and examples.

    .. TODO::

        Add an example where sign walking occurs!
    """
    # Protect the input from unwanted modification
    genus_symbol_quintuple_list = copy.deepcopy(genus_symbol_quintuple_list)
    canonical_symbol = genus_symbol_quintuple_list
    # Canonical determinants:
    for i in range(len(genus_symbol_quintuple_list)):
        d = genus_symbol_quintuple_list[i][2]
        if d in (1,7):
            canonical_symbol[i][2] = 1
        else:
            canonical_symbol[i][2] = -1
    # Oddity fusion:
    compartments = canonical_2_adic_compartments(genus_symbol_quintuple_list)
    for compart in compartments:
        oddity = sum([ genus_symbol_quintuple_list[i][4] for i in compart ]) % 8
        for i in compart:
            genus_symbol_quintuple_list[i][4] = 0
        genus_symbol_quintuple_list[compart[0]][4] = oddity
    #print "End oddity fusion:", canonical_symbol
    # Sign walking:
    trains = canonical_2_adic_trains(genus_symbol_quintuple_list)
    for train in trains:
        t = len(train)
        for i in range(t-1):
            t1 = train[t-i-1]
            if canonical_symbol[t1][2] == -1:
                canonical_symbol[t1][2] = 1
                canonical_symbol[t1-1][2] *= -1
                for compart in compartments:
                    if t1-1 in compart or t1 in compart:
                        o = canonical_symbol[compart[0]][4]
                        canonical_symbol[compart[0]][4] = (o+4) % 8
    #print "End sign walking:", canonical_symbol
    return canonical_symbol





def basis_complement(B):
    """
    Given an echelonized basis matrix (over a field), calculate a
    matrix whose rows form a basis complement (to the rows of B).

    INPUT:

    - B -- matrix over a field in row echelon form

    OUTPUT:

    a rectangular matrix over a field

    EXAMPLES::

        sage: from sage.quadratic_forms.genera.genus import basis_complement

        sage: A = Matrix(ZZ, 2, 2, [1,1,1,1])
        sage: B = A.kernel().echelonized_basis_matrix(); B
        [ 1 -1]
        sage: basis_complement(B)
        [0 1]
    """
    F = B.parent().base_ring()
    m = B.nrows()
    n = B.ncols()
    C = MatrixSpace(F,n-m,n,sparse=True)(0)
    k = 0
    l = 0
    for i in range(m):
        for j in range(k,n):
             if B[i,j] == 0:
                 C[l,j] = 1
                 l += 1
             else:
                 k = j+1
                 break
    for j in range(k,n):
        C[l+j-k,j] = 1
    return C



def signature_pair_of_matrix(A):
    """
    Computes the signature pair (p, n) of a non-degenerate symmetric
    matrix, where

    - p = number of positive eigenvalues of A
    - n = number of negative eigenvalues of A

    INPUT:

    - A -- symmetric matrix (assumed to be non-degenerate)

    OUTPUT:

    a pair (tuple) of integers.

    EXAMPLES::

        sage: from sage.quadratic_forms.genera.genus import signature_pair_of_matrix

        sage: A = Matrix(ZZ, 2, 2, [-1,0,0,3])
        sage: signature_pair_of_matrix(A)
        (1, 1)

        sage: A = Matrix(ZZ, 2, 2, [-1,1,1,7])
        sage: signature_pair_of_matrix(A)
        (1, 1)

        sage: A = Matrix(ZZ, 2, 2, [3,1,1,7])
        sage: signature_pair_of_matrix(A)
        (2, 0)

        sage: A = Matrix(ZZ, 2, 2, [-3,1,1,-11])
        sage: signature_pair_of_matrix(A)
        (0, 2)


        sage: A = Matrix(ZZ, 2, 2, [1,1,1,1])
        sage: signature_pair_of_matrix(A)
        Traceback (most recent call last):
        ...
        ArithmeticError: given matrix is not invertible
    """
    from sage.quadratic_forms.quadratic_form import QuadraticForm
    s_vec = QuadraticForm(A.base_extend(A.base_ring().fraction_field())).signature_vector()

    # Check that the matrix is non-degenerate (i.e. no zero eigenvalues)
    if s_vec[2]:
        raise ArithmeticError("given matrix is not invertible")

    # Return the pair (p,n)
    return s_vec[:2]


def p_adic_symbol(A, p, val):
    """
    Given a symmetric matrix A and prime p, return the genus symbol at p.

    val = valuation of the maximal elementary divisor of A
    needed to obtain enough precision
    calculation is modulo p to the val+3

    .. TODO::

        Some description of the definition of the genus symbol.

    INPUT:

    - A -- symmetric matrix with integer coefficients
    - p -- prime number > 0
    - val -- integer >= 0

    OUTPUT:

    a list of lists of integers

    EXAMPLES::

        sage: from sage.quadratic_forms.genera.genus import p_adic_symbol

        sage: A = DiagonalQuadraticForm(ZZ, [1,2,3,4]).Hessian_matrix()
        sage: p_adic_symbol(A, 2, 2)
        [[1, 2, 3, 1, 4], [2, 1, 1, 1, 1], [3, 1, 1, 1, 1]]

        sage: p_adic_symbol(A, 3, 1)
        [[0, 3, 1], [1, 1, -1]]

    """
    if p % 2 == 0:
        return two_adic_symbol(A, val)
    m0 = min([ c.valuation(p) for c in A.list() ])
    q = p**m0
    n = A.nrows()
    A = MatrixSpace(IntegerRing(),n,n)([ c // q for c in A.list() ])
    A_p = MatrixSpace(FiniteField(p),n,n)(A)
    B_p = A_p.kernel().echelonized_basis_matrix()
    if B_p.nrows() == 0:
        e0 = Integer(A_p.det()).kronecker(p)
        n0 = A.nrows()
        return [ [m0,n0,e0] ]
    else:
        C_p = basis_complement(B_p)
        e0 = Integer((C_p*A_p*C_p.transpose()).det()).kronecker(p)
        n0 = C_p.nrows()
        sym = [ [0,n0,e0] ]
    r = B_p.nrows()
    B = MatrixSpace(IntegerRing(),r,n)(B_p)
    C = MatrixSpace(IntegerRing(),n-r,n)(C_p)
    # Construct the blocks for the Jordan decomposition [F,X;X,A_new]
    F = MatrixSpace(RationalField(),n-r,n-r)(C*A*C.transpose())
    U = F**-1
    d = LCM([ c.denominator() for c in U.list() ])
    R = IntegerRing().quotient_ring(Integer(p)**(val+3))
    u = R(d)**-1
    MatR = MatrixSpace(R,n-r,n-r)
    MatZ = MatrixSpace(IntegerRing(),n-r,n-r)
    U = MatZ(MatR(MatZ(U*d))*u)
    # X = C*A*B.transpose()
    # A = B*A*B.transpose() - X.transpose()*U*X
    X = C*A
    A = B*(A - X.transpose()*U*X)*B.transpose()
    return [ [s[0]+m0] + s[1:] for s in sym + p_adic_symbol(A, p, val) ]



def is_even_matrix(A):
    """
    Determines if the integral symmetric matrix A is even
    (i.e. represents only even numbers).  If not, then it returns the
    index of an odd diagonal entry.  If it is even, then we return the
    index -1.

    INPUT:

    - A -- symmetric integer matrix

    OUTPUT:

    a pair of the form (boolean, integer)

    EXAMPLES::

        sage: from sage.quadratic_forms.genera.genus import is_even_matrix

        sage: A = Matrix(ZZ, 2, 2, [1,1,1,1])
        sage: is_even_matrix(A)
        (False, 0)

        sage: A = Matrix(ZZ, 2, 2, [2,1,1,2])
        sage: is_even_matrix(A)
        (True, -1)
    """
    for i in range(A.nrows()):
        if A[i,i]%2 == 1:
            return False, i
    return True, -1



def split_odd(A):
    """
    Given a non-degenerate Gram matrix A (mod 8), return a splitting [u] + B
    such that u is odd and B is not even.

    INPUT:

    - A -- an odd symmetric matrix with integer coefficients (which admits a
      splitting as above).

    OUTPUT:

    a pair (u, B) consisting of an odd integer u and an odd
    integral symmetric matrix B.

    EXAMPLES::

        sage: from sage.quadratic_forms.genera.genus import is_even_matrix
        sage: from sage.quadratic_forms.genera.genus import split_odd

        sage: A = Matrix(ZZ, 2, 2, [1,2,2,3])
        sage: is_even_matrix(A)
        (False, 0)
        sage: split_odd(A)
        (1, [-1])

        sage: A = Matrix(ZZ, 2, 2, [1,2,2,5])
        sage: split_odd(A)
        (1, [1])

        sage: A = Matrix(ZZ, 2, 2, [1,1,1,1])
        sage: is_even_matrix(A)
        (False, 0)
        sage: split_odd(A)      ## This fails because no such splitting exists. =(
        Traceback (most recent call last):
        ...
        RuntimeError: The matrix A does not admit a non-even splitting.

        sage: A = Matrix(ZZ, 2, 2, [1,2,2,6])
        sage: split_odd(A)      ## This fails because no such splitting exists. =(
        Traceback (most recent call last):
        ...
        RuntimeError: The matrix A does not admit a non-even splitting.

    """
    n0 = A.nrows()
    if n0 == 1:
       return A[0,0], MatrixSpace(IntegerRing(),0,A.ncols())([])
    even, i = is_even_matrix(A)
    R = A.parent().base_ring()
    C = MatrixSpace(R,n0-1,n0)(0)
    u = A[i,i]
    for j in range(n0-1):
        if j < i:
            C[j,j] = 1
            C[j,i] = -A[j,i]*u
        else:
            C[j,j+1] = 1
            C[j,i] = -A[j+1,i]*u
        B = C*A*C.transpose()
    even, j = is_even_matrix(B)
    if even:
        I = A.parent()(1)
        # TODO: we could manually (re)construct the kernel here...
        if i == 0:
            I[1,0] = 1 - A[1,0]*u
            i = 1
        else:
            I[0,i] = 1 - A[0,i]*u
            i = 0
        A = I*A*I.transpose()
        u = A[i,i]
        C = MatrixSpace(R,n0-1,n0)(0)
        for j in range(n0-1):
            if j < i:
               C[j,j] = 1
               C[j,i] = -A[j,i]*u
            else:
                C[j,j+1] = 1
                C[j,i] = -A[j+1,i]*u
            B = C*A*C.transpose()
    even, j = is_even_matrix(B)
    if even:
        print("B:")
        print(B)
        raise RuntimeError("The matrix A does not admit a non-even splitting.")
    return u, B



def trace_diag_mod_8(A):
    """
    Return the trace of the diagonalised form of A of an integral
    symmetric matrix which is diagonalizable mod 8.  (Note that since
    the Jordan decomposition into blocks of size <= 2 is not unique
    here, this is not the same as saying that A is always diagonal in
    any 2-adic Jordan decomposition!)

    INPUT:

    - A -- symmetric matrix with coefficients in Z which is odd in Z/2Z and has
      determinant not divisible by 8.

    OUTPUT:

    an integer

    EXAMPLES::

        sage: from sage.quadratic_forms.genera.genus import is_even_matrix
        sage: from sage.quadratic_forms.genera.genus import split_odd
        sage: from sage.quadratic_forms.genera.genus import trace_diag_mod_8

        sage: A = Matrix(ZZ, 2, 2, [1,2,2,3])
        sage: is_even_matrix(A)
        (False, 0)
        sage: split_odd(A)
        (1, [-1])
        sage: trace_diag_mod_8(A)
        0

        sage: A = Matrix(ZZ, 2, 2, [1,2,2,5])
        sage: split_odd(A)
        (1, [1])
        sage: trace_diag_mod_8(A)
        2
    """
    tr = 0
    while A.nrows() > 0:
       u, A = split_odd(A)
       tr += u
    return IntegerRing()(tr)



def two_adic_symbol(A, val):
    """
    Given a symmetric matrix A and prime p, return the genus symbol at p.

    val = valuation of maximal 2-elementary divisor

    The genus symbol of a component 2^m*f is of the form (m,n,s,d[,o]),
    where

    - m = valuation of the component
    - n = dimension of f
    - d = det(f) in {1,3,5,7}
    - s = 0 (or 1) if even (or odd)
    - o = oddity of f (= 0 if s = 0) in Z/8Z

    INPUT:

    - A -- symmetric matrix with integer coefficients
    - val -- integer >=0

    OUTPUT:

    a list of lists of integers (representing a Conway-Sloane 2-adic symbol)

    EXAMPLES::

        sage: from sage.quadratic_forms.genera.genus import two_adic_symbol

        sage: A = diagonal_matrix(ZZ, [1,2,3,4])
        sage: two_adic_symbol(A, 2)
        [[0, 2, 3, 1, 4], [1, 1, 1, 1, 1], [2, 1, 1, 1, 1]]

    """
    m0 = min([ c.valuation(2) for c in A.list() ])
    q = 2**m0
    A = A.parent()([ c // q for c in A.list() ])
    ZZ = IntegerRing()
    n = A.nrows()
    A_2 = MatrixSpace(FiniteField(2),n,n)(A)
    K_2 = A_2.kernel()
    R_8 = ZZ.quotient_ring(Integer(8))

    ## Deal with the matrix being non-degenerate mod 2.
    if K_2.dimension() == 0:
        A_8 = MatrixSpace(R_8,n)(A)
        n0 = A.nrows()
        # d0 = ZZ(A_8.determinant()) # no determinant over Z/8Z
        d0 = ZZ(R_8(MatrixSpace(ZZ,n)(A_8).determinant()))
        if d0 == 0:    ## SANITY CHECK: The mod 8 determinant shouldn't be zero.
            print("A:")
            print(A)
            assert False
        even, i = is_even_matrix(A_2)    ## Determine whether the matrix is even or odd.
        if even:
            return [ [m0,n0,d0,0,0] ]
        else:
            tr8 = trace_diag_mod_8(A_8)  ## Here we already know that A_8 is odd and diagonalizable mod 8.
            return [ [m0,n0,d0,1,tr8] ]

    ## Deal with the matrix being degenerate mod 2.
    else:
        B_2 = K_2.echelonized_basis_matrix()
        C_2 = basis_complement(B_2)
        n0 = C_2.nrows()
        C = MatrixSpace(ZZ,n0,n)(C_2)
        A_new = C*A*C.transpose()
        # compute oddity modulo 8:
        A_8 = MatrixSpace(R_8,n0,n0)(A_new)
        # d0 = A_8.det() # no determinant over Z/8Z
        d0 = ZZ(R_8(MatrixSpace(ZZ,n0,n0)(A_8).determinant()))
        if d0 == 0:
            print("A:")
            print(A_new)
            assert False
        even, i = is_even_matrix(A_new)
        if even:
            sym = [ [0,n0,d0,0,0] ]
        else:
            tr8 = trace_diag_mod_8(A_8)
            sym = [ [0,n0,d0,1,tr8] ]
    r = B_2.nrows()
    B = MatrixSpace(ZZ,r,n)(B_2)
    C = MatrixSpace(IntegerRing(),n-r,n)(C_2)
    F = MatrixSpace(RationalField(),n-r,n-r)(C*A*C.transpose())
    U = F**-1
    d = LCM([ c.denominator() for c in U.list() ])
    R = IntegerRing().quotient_ring(Integer(2)**(val+3))
    u = R(d)**-1
    MatR = MatrixSpace(R,n-r,n-r)
    MatZ = MatrixSpace(IntegerRing(),n-r,n-r)
    U = MatZ(MatR(MatZ(U*d))*u)
    X = C*A
    A = B*(A - X.transpose()*U*X)*B.transpose()
    return [ [s[0]+m0] + s[1:] for s in sym + two_adic_symbol(A, val) ]


class Genus_Symbol_p_adic_ring(object):
    """
    Local genus symbol over a p-adic ring.
    """
    def __init__(self, prime, symbol, check = True):
        """
        Create the local genus symbol of given prime and local invariants.

        The genus symbol of a component p^m*A for odd prime = p is of the
        form (m,n,d), where

        - m = valuation of the component
        - n = rank of A
        - d = det(A) in {1,u} for normalized quadratic non-residue u.

        The genus symbol of a component 2^m*A is of the form (m,n,s,d,o),
        where

        - m = valuation of the component
        - n = rank of A
        - d = det(A) in {1,3,5,7}
        - s = 0 (or 1) if even (or odd)
        - o = oddity of A (= 0 if s = 0) in Z/8Z
          = the trace of the diagonalization of A

        The genus symbol is a list of such symbols (ordered by m) for each
        of the Jordan blocks A_1,...,A_t.

        Reference: Conway and Sloane 3rd edition, Chapter 15, Section 7.


        WARNING/NOTE: This normalization seems non-standard, and we
        should review this entire class to make sure that we have our
        doubling conventions straight throughout!  This is especially
        noticeable in the determinant and excess methods!!

        INPUT:

        - prime -- a prime integer > 0
        - symbol -- the list of invariants for Jordan blocks A_t,...,A_t given
          as a list of lists of integers

        OUTPUT:

        None

        EXAMPLES::

            sage: from sage.quadratic_forms.genera.genus import p_adic_symbol
            sage: from sage.quadratic_forms.genera.genus import Genus_Symbol_p_adic_ring

            sage: A = diagonal_matrix(ZZ, [1,2,3,4])
            sage: p = 2
            sage: s2 = p_adic_symbol(A, p, 2); s2
            [[0, 2, 3, 1, 4], [1, 1, 1, 1, 1], [2, 1, 1, 1, 1]]
            sage: G = Genus_Symbol_p_adic_ring(p,s2);G
            Genus symbol at 2:    [1^-2 2^1 4^1]_6
            sage: G == loads(dumps(G))
            True

            sage: A = diagonal_matrix(ZZ, [1,2,3,4])
            sage: p = 3
            sage: s3 = p_adic_symbol(A, p, 1); s3
            [[0, 3, -1], [1, 1, 1]]
            sage: G = Genus_Symbol_p_adic_ring(p,s3);G
            Genus symbol at 3:     1^-3 3^1
            sage: G == loads(dumps(G))
            True


        """
        if check:
           pass
        self._prime = prime
        self._symbol = symbol
        self._canonical_symbol = None

    def __repr__(self):
        r"""
        String representation for the p-adic genus symbol

        INPUT:

        None

        OUTPUT:

        a string

        EXAMPLES::

            sage: from sage.quadratic_forms.genera.genus import Genus_Symbol_p_adic_ring
            sage: symbol = [[0, 4, -1, 0, 0],[1, 2, 1, 1, 2],[2, 1, 1, 1, 1],[4, 4, 1, 0, 0],[5, 1, 1, 1, 1]]
            sage: g = Genus_Symbol_p_adic_ring(2,symbol)
            sage: g._canonical_symbol = [[0, 4, 1, 0, 0],[1, 2, 1, 1, 3],[2, 1, 1, 1, 0],[4, 4, 1, 0, 0],[5, 1, 1, 1, 1]]
            sage: g
            Genus symbol at 2:    1^4 [2^2 4^1]_1 :16^4 [32^1]_1


        """
        p=self._prime
        CS_string = ""
        if p==2:
            CS = self.canonical_symbol()
            for train in self.trains():
                #mark the beginning of a train with a colon
                CS_string += " :" 
                #collect the indices where compartments begin and end
                compartment_begins = []
                compartment_ends = []
                for comp in self.compartments():
                    compartment_begins.append(comp[0])
                    compartment_ends.append(comp[-1])

                for block_index in train:
                    if block_index in compartment_begins:
                        #mark the beginning of this compartment with [
                        CS_string += "["
                    block = CS[block_index]
                    block_string = "%s^%s " % (p**block[0],block[2]*block[1])
                    CS_string += block_string
                    if block_index in compartment_ends:
                        #close this compartment with ] and remove a space
                        CS_string = CS_string[:-1] + "]"
                        #the oddity belongs to the compartment
                        oddity = CS[comp[0]][4] 
                        CS_string +="_%s" % oddity
            #remove the first colon
            CS_string = CS_string[2:]
            
        else:
            for s in self._symbol:
                CS_string += " %s^%s" % (p**s[0], s[2]*s[1])
        return "Genus symbol at %s:    %s" % (p, CS_string)
    
    def _latex_(self):
        """
        The latex representation of this local genus symbol
        
        TESTS::
        
            sage: from sage.quadratic_forms.genera.genus import Genus_Symbol_p_adic_ring
            sage: symbol = [[0, 4, -1, 0, 0],[1, 2, 1, 1, 2],[2, 1, 1, 1, 1],[4, 4, 1, 0, 0],[5, 1, 1, 1, 1]]
            sage: g = Genus_Symbol_p_adic_ring(2,symbol)
            sage: g._canonical_symbol = [[0, 4, 1, 0, 0],[1, 2, 1, 1, 3],[2, 1, 1, 1, 0],[4, 4, 1, 0, 0],[5, 1, 1, 1, 1]]
            sage: g._latex_()
            '\\mbox{Genus symbol at } 2\\mbox{: }1^{4} [2^{2} 4^{1}]_{1} :16^{4} [32^{1}]_{1}'

        """
        p=self._prime
        CS_string = ""
        if p==2:
            CS = self.canonical_symbol()
            for train in self.trains():
                #mark the beginning of a train with a colon
                CS_string += " :" 
                #collect the indices where compartments begin and end
                compartment_begins = []
                compartment_ends = []
                for comp in self.compartments():
                    compartment_begins.append(comp[0])
                    compartment_ends.append(comp[-1])

                for block_index in train:
                    if block_index in compartment_begins:
                        #mark the beginning of this compartment with [
                        CS_string += "["
                    block = CS[block_index]
                    block_string = "%s^{%s} " % (p**block[0],block[2]*block[1])
                    CS_string += block_string
                    if block_index in compartment_ends:
                        #close this compartment with ] and remove a space
                        CS_string = CS_string[:-1] + "]"
                        #the oddity belongs to the compartment
                        oddity = CS[comp[0]][4] 
                        CS_string +="_{%s}" % oddity
            #remove the first colon
            CS_string = CS_string[2:]
            
        else:
            for s in self._symbol:
                pm = ""
                if s[2] == -1: pm = "-"
                CS_string += " %s^{%s}" % (p**s[0], s[2]*s[1])
        return "\\mbox{Genus symbol at } %s\mbox{: }%s" % (p,CS_string)
        
        
    
    def __eq__(self, other):
        """
        Determines if two genus symbols are equal (not just equivalent!).

        INPUT:

        a Genus_Symbol_p_adic_ring object

        OUTPUT:

        boolean

        EXAMPLES::

            sage: from sage.quadratic_forms.genera.genus import p_adic_symbol
            sage: from sage.quadratic_forms.genera.genus import Genus_Symbol_p_adic_ring

            sage: A = diagonal_matrix(ZZ, [1,2,3,4])
            sage: p = 2
            sage: G2 =  Genus_Symbol_p_adic_ring(p, p_adic_symbol(A, p, 2))
            sage: p = 3
            sage: G3 = Genus_Symbol_p_adic_ring(p, p_adic_symbol(A, p, 1))

            sage: G2 == G3
            False
            sage: G3 == G2
            False
            sage: G2 == G2
            True
            sage: G3 == G3
            True

        """
        p = self._prime
        if p != other._prime:
            return False
        return self.canonical_symbol() == other.canonical_symbol()


    def __ne__(self, other):
        """
        Determines if two genus symbols are unequal (not just inequivalent!).

        INPUT:

        a ``Genus_Symbol_p_adic_ring`` object

        OUTPUT:

        boolean

        EXAMPLES::

            sage: from sage.quadratic_forms.genera.genus import p_adic_symbol
            sage: from sage.quadratic_forms.genera.genus import Genus_Symbol_p_adic_ring

            sage: A = diagonal_matrix(ZZ, [1,2,3,4])
            sage: p = 2
            sage: G2 =  Genus_Symbol_p_adic_ring(p, p_adic_symbol(A, p, 2))
            sage: p = 3
            sage: G3 = Genus_Symbol_p_adic_ring(p, p_adic_symbol(A, p, 1))

            sage: G2 != G3
            True
            sage: G3 != G2
            True
            sage: G2 != G2
            False
            sage: G3 != G3
            False

        """
        return not self == other


    ## Added these two methods to make this class iterable...
    #def  __getitem__(self, i):
    #    return self._symbol[i]
    #
    #def len(self):
    #    return len(self._symbol)
    ## ------------------------------------------------------
        
    def canonical_symbol(self):
        """
        Return (and cache) the canonical p-adic genus symbol.  This is
        only really affects the 2-adic symbol, since when p > 2 the
        symbol is already canonical.

        INPUT:

        None

        OUTPUT:

        a list of lists of integers

        EXAMPLES::

            sage: from sage.quadratic_forms.genera.genus import p_adic_symbol
            sage: from sage.quadratic_forms.genera.genus import Genus_Symbol_p_adic_ring

            sage: A = Matrix(ZZ, 2, 2, [1,1,1,2])
            sage: p = 2
            sage: G2 = Genus_Symbol_p_adic_ring(p, p_adic_symbol(A, p, 2)); G2
            Genus symbol at 2:    [1^2]_2
            sage: G2.canonical_symbol()
            [[0, 2, 1, 1, 2]]

            sage: A = Matrix(ZZ, 2, 2, [1,0,0,2])
            sage: p = 2
            sage: G2 = Genus_Symbol_p_adic_ring(p, p_adic_symbol(A, p, 2)); G2
            Genus symbol at 2:    [1^1 2^1]_2
            sage: G2.canonical_symbol()   ## Oddity fusion occurred here!
            [[0, 1, 1, 1, 2], [1, 1, 1, 1, 0]]

            sage: A = DiagonalQuadraticForm(ZZ, [1,2,3,4]).Hessian_matrix()
            sage: p = 2
            sage: G2 = Genus_Symbol_p_adic_ring(p, p_adic_symbol(A, p, 2)); G2
            Genus symbol at 2:    [2^-2 4^1 8^1]_6
            sage: G2.canonical_symbol()   ## Oddity fusion occurred here!
            [[1, 2, -1, 1, 6], [2, 1, 1, 1, 0], [3, 1, 1, 1, 0]]

            sage: A = Matrix(ZZ, 2, 2, [2,1,1,2])
            sage: p = 2
            sage: G2 = Genus_Symbol_p_adic_ring(p, p_adic_symbol(A, p, 2)); G2
            Genus symbol at 2:    
            sage: G2.canonical_symbol()
            [[0, 2, -1, 0, 0]]


            sage: A = DiagonalQuadraticForm(ZZ, [1,2,3,4]).Hessian_matrix()
            sage: p = 3
            sage: G3 = Genus_Symbol_p_adic_ring(p, p_adic_symbol(A, p, 2)); G3
            Genus symbol at 3:     1^3 3^-1
            sage: G3.canonical_symbol()
            [[0, 3, 1], [1, 1, -1]]

        .. NOTE::

            See Conway-Sloane 3rd edition, pp. 381-382 for definitions and examples.

        .. TODO::

            Add an example where sign walking occurs!
        """
        symbol = self._symbol
        if self._prime == 2:
            if self._canonical_symbol is None:
                self._canonical_symbol = canonical_2_adic_reduction(symbol)
            return self._canonical_symbol
        else:
            return self._symbol



    def symbol_tuple_list(self):
        """
        Returns the underlying list of lists of integers defining the genus symbol.

        INPUT:

        None

        OUTPUT:

        list of lists of integers

        EXAMPLES::

            sage: from sage.quadratic_forms.genera.genus import p_adic_symbol
            sage: from sage.quadratic_forms.genera.genus import Genus_Symbol_p_adic_ring

            sage: A = DiagonalQuadraticForm(ZZ, [1,2,3,4]).Hessian_matrix()
            sage: p = 3
            sage: G3 = Genus_Symbol_p_adic_ring(p, p_adic_symbol(A, p, 2)); G3
            Genus symbol at 3:     1^3 3^-1
            sage: G3.symbol_tuple_list()
            [[0, 3, 1], [1, 1, -1]]
            sage: type(G3.symbol_tuple_list())
            <... 'list'>

            sage: A = DiagonalQuadraticForm(ZZ, [1,2,3,4]).Hessian_matrix()
            sage: p = 2
            sage: G2 = Genus_Symbol_p_adic_ring(p, p_adic_symbol(A, p, 2)); G2
            Genus symbol at 2:    [2^-2 4^1 8^1]_6
            sage: G2.symbol_tuple_list()
            [[1, 2, 3, 1, 4], [2, 1, 1, 1, 1], [3, 1, 1, 1, 1]]
            sage: type(G2.symbol_tuple_list())
            <... 'list'>

        """
        return self._symbol



    def number_of_blocks(self):
        """
        Returns the number of positive dimensional symbols/Jordan blocks

        INPUT:

        None

        OUTPUT:

        integer >= 0

        EXAMPLES::

            sage: from sage.quadratic_forms.genera.genus import p_adic_symbol
            sage: from sage.quadratic_forms.genera.genus import Genus_Symbol_p_adic_ring

            sage: A = DiagonalQuadraticForm(ZZ, [1,2,3,4]).Hessian_matrix()
            sage: p = 2
            sage: G2 = Genus_Symbol_p_adic_ring(p, p_adic_symbol(A, p, 2)); G2
            Genus symbol at 2:    [2^-2 4^1 8^1]_6
            sage: G2.number_of_blocks()
            3

            sage: A = DiagonalQuadraticForm(ZZ, [1,2,3,4]).Hessian_matrix()
            sage: p = 3
            sage: G3 = Genus_Symbol_p_adic_ring(p, p_adic_symbol(A, p, 2)); G3
            Genus symbol at 3:     1^3 3^-1
            sage: G3.number_of_blocks()
            2

        """
        return len(self._symbol)


    def determinant(self):
        """
        Returns the (p-part of the) determinant (square-class) of the
        Hessian matrix of the quadratic form (given by regarding the
        integral symmetric matrix which generated this genus symbol as
        the Gram matrix of Q) associated to this local genus symbol.

        INPUT:

        None

        OUTPUT:

        an integer

        EXAMPLES::

            sage: from sage.quadratic_forms.genera.genus import p_adic_symbol
            sage: from sage.quadratic_forms.genera.genus import Genus_Symbol_p_adic_ring

            sage: A = DiagonalQuadraticForm(ZZ, [1,2,3,4]).Hessian_matrix()
            sage: p = 2
            sage: G2 = Genus_Symbol_p_adic_ring(p, p_adic_symbol(A, p, 2)); G2
            Genus symbol at 2:    [2^-2 4^1 8^1]_6
            sage: G2.determinant()
            128

            sage: A = DiagonalQuadraticForm(ZZ, [1,2,3,4]).Hessian_matrix()
            sage: p = 3
            sage: G3 = Genus_Symbol_p_adic_ring(p, p_adic_symbol(A, p, 2)); G3
            Genus symbol at 3:     1^3 3^-1
            sage: G3.determinant()
            3
        """
        p = self._prime
        return prod([ p**(s[0]*s[1]) for s in self._symbol ])


    def rank(self):
        """
        Returns the dimension of a quadratic form associated to this genus symbol.

        .. TODO::

            DELETE THIS METHOD IN FAVOR OF THE dimension() METHOD BELOW!

        INPUT:

        None

        OUTPUT:

        an integer >= 0

        EXAMPLES::

            sage: from sage.quadratic_forms.genera.genus import p_adic_symbol
            sage: from sage.quadratic_forms.genera.genus import Genus_Symbol_p_adic_ring

            sage: A = DiagonalQuadraticForm(ZZ, [1,2,3,4]).Hessian_matrix()
            sage: p = 2
            sage: G2 = Genus_Symbol_p_adic_ring(p, p_adic_symbol(A, p, 2)); G2
            Genus symbol at 2:    [2^-2 4^1 8^1]_6
            sage: G2.rank()
            4

            sage: A = DiagonalQuadraticForm(ZZ, [1,2,3,4]).Hessian_matrix()
            sage: p = 3
            sage: G3 = Genus_Symbol_p_adic_ring(p, p_adic_symbol(A, p, 2)); G3
            Genus symbol at 3:     1^3 3^-1
            sage: G3.rank()
            4

        """
        return sum([ s[1] for s in self._symbol ])

    def dimension(self):
        """
        Returns the dimension of a quadratic form associated to this genus symbol.

        INPUT:

        None

        OUTPUT:

        an integer >= 0

        EXAMPLES::

            sage: from sage.quadratic_forms.genera.genus import p_adic_symbol
            sage: from sage.quadratic_forms.genera.genus import Genus_Symbol_p_adic_ring

            sage: A = DiagonalQuadraticForm(ZZ, [1,2,3,4]).Hessian_matrix()
            sage: p = 2
            sage: G2 = Genus_Symbol_p_adic_ring(p, p_adic_symbol(A, p, 2)); G2
            Genus symbol at 2:    [2^-2 4^1 8^1]_6
            sage: G2.dimension()
            4

            sage: A = DiagonalQuadraticForm(ZZ, [1,2,3,4]).Hessian_matrix()
            sage: p = 3
            sage: G3 = Genus_Symbol_p_adic_ring(p, p_adic_symbol(A, p, 2)); G3
            Genus symbol at 3:     1^3 3^-1
            sage: G3.dimension()
            4

        """
        return self.rank()


    def excess(self):
        """
        Returns the p-excess of the quadratic form whose Hessian
        matrix is the symmetric matrix A.  When p = 2 the p-excess is
        called the oddity.

        WARNING/NOTE: This normalization seems non-standard, and we
        should review this entire class to make sure that we have our
        doubling conventions straight throughout!

        REFERENCE:

        Conway and Sloane Book, 3rd edition, pp 370-371.

        INPUT:

        None

        OUTPUT:

        an integer

        EXAMPLES::

            sage: from sage.quadratic_forms.genera.genus import p_adic_symbol
            sage: from sage.quadratic_forms.genera.genus import Genus_Symbol_p_adic_ring

            sage: AC = diagonal_matrix(ZZ, [1,3,-3])
            sage: p=2; Genus_Symbol_p_adic_ring(p, p_adic_symbol(AC, p, 2)).excess()
            1
            sage: p=3; Genus_Symbol_p_adic_ring(p, p_adic_symbol(AC, p, 2)).excess()
            0
            sage: p=5; Genus_Symbol_p_adic_ring(p, p_adic_symbol(AC, p, 2)).excess()
            0
            sage: p=7; Genus_Symbol_p_adic_ring(p, p_adic_symbol(AC, p, 2)).excess()
            0
            sage: p=11; Genus_Symbol_p_adic_ring(p, p_adic_symbol(AC, p, 2)).excess()
            0

            sage: AC = 2 * diagonal_matrix(ZZ, [1,3,-3])
            sage: p=2; Genus_Symbol_p_adic_ring(p, p_adic_symbol(AC, p, 2)).excess()
            1
            sage: p=3; Genus_Symbol_p_adic_ring(p, p_adic_symbol(AC, p, 2)).excess()
            0
            sage: p=5; Genus_Symbol_p_adic_ring(p, p_adic_symbol(AC, p, 2)).excess()
            0
            sage: p=7; Genus_Symbol_p_adic_ring(p, p_adic_symbol(AC, p, 2)).excess()
            0
            sage: p=11; Genus_Symbol_p_adic_ring(p, p_adic_symbol(AC, p, 2)).excess()
            0

            sage: A = 2*diagonal_matrix(ZZ, [1,2,3,4])
            sage: p=2; Genus_Symbol_p_adic_ring(p, p_adic_symbol(A, p, 2)).excess()
            2
            sage: p=3; Genus_Symbol_p_adic_ring(p, p_adic_symbol(A, p, 2)).excess()
            6
            sage: p=5; Genus_Symbol_p_adic_ring(p, p_adic_symbol(A, p, 2)).excess()
            0
            sage: p=7; Genus_Symbol_p_adic_ring(p, p_adic_symbol(A, p, 2)).excess()
            0
            sage: p=11; Genus_Symbol_p_adic_ring(p, p_adic_symbol(A, p, 2)).excess()
            0

        """
        p = self._prime
        if self._prime == 2:
           k = 0
           for s in self._symbol:
               if s[0]%2 == 1 and s[2] in (3,5):
                   k += 1
           return Integer(sum([ s[4] for s in self._symbol ]) + 4*k).mod(8)
        else:
           k = 0
           for s in self._symbol:
               if s[0]%2 == 1 and s[2] == -1:
                   k += 1
           return Integer(sum([ s[1]*(p**s[0]-1) for s in self._symbol ]) + 4*k).mod(8)



    def trains(self):
        """
        Compute the indices for each of the trains in this local genus
        symbol if it is associated to the prime p=2 (and raise an
        error for all other primes).

        INPUT:

        None

        OUTPUT:

        a list of integers >= 0

        EXAMPLES::

            sage: from sage.quadratic_forms.genera.genus import p_adic_symbol
            sage: from sage.quadratic_forms.genera.genus import Genus_Symbol_p_adic_ring

            sage: A = DiagonalQuadraticForm(ZZ, [1,2,3,4]).Hessian_matrix()
            sage: p = 2
            sage: G2 = Genus_Symbol_p_adic_ring(p, p_adic_symbol(A, p, 2)); G2
            Genus symbol at 2:    [2^-2 4^1 8^1]_6
            sage: G2.trains()
            [[0, 1, 2]]

        """
        ## Check that p = 2
        if self._prime != 2:
            raise TypeError("trains() only makes sense when the prime of the p_adic_Genus_Symbol is p=2")
        symbol = self._symbol
        return canonical_2_adic_trains(symbol)


    def compartments(self):
        """
        Compute the indices for each of the compartments in this local genus
        symbol if it is associated to the prime p=2 (and raise an
        error for all other primes).

        INPUT:

        None

        OUTPUT:

        a list of integers >= 0

        EXAMPLES::

            sage: from sage.quadratic_forms.genera.genus import p_adic_symbol
            sage: from sage.quadratic_forms.genera.genus import Genus_Symbol_p_adic_ring

            sage: A = DiagonalQuadraticForm(ZZ, [1,2,3,4]).Hessian_matrix()
            sage: p = 2
            sage: G2 = Genus_Symbol_p_adic_ring(p, p_adic_symbol(A, p, 2)); G2
            Genus symbol at 2:    [2^-2 4^1 8^1]_6
            sage: G2.compartments()
            [[0, 1, 2]]

        """
        ## Check that p = 2
        if self._prime != 2:
            raise TypeError("compartments() only makes sense when the prime of the p_adic_Genus_Symbol is p=2")
        symbol = self._symbol
        return canonical_2_adic_compartments(symbol)

class GenusSymbol_global_ring(object):
    """
    This represents a collection of local genus symbols (at primes)
    and signature information which represent the genus of a
    non-degenerate integral lattice.
    """

    def __init__(self, A, max_elem_divisors=None):
        """
        Initialize a global genus symbol from a non-degenerate
        integral gram matrix (and possibly information about its
        largest elementary divisors).

        INPUT:

        - A -- a symmetric matrix with integer coefficients
        - max_elem_divisors -- the input precision for valuation of maximal
          p-elementary divisor. (OPTIONAL)

        OUTPUT:

        None

        EXAMPLES::

            sage: from sage.quadratic_forms.genera.genus import GenusSymbol_global_ring

            sage: A = DiagonalQuadraticForm(ZZ, [1,2,3,4]).Hessian_matrix()
            sage: G = GenusSymbol_global_ring(A);G
            Genus of
            [2 0 0 0]
            [0 4 0 0]
            [0 0 6 0]
            [0 0 0 8]
            Genus symbol at 2:    [2^-2 4^1 8^1]_6
            Genus symbol at 3:     1^3 3^-1
            sage: G == loads(dumps(G))
            True

        """
        D = A.determinant()
        D = 2*D
        prms = [ p[0] for p in D.factor() ]
        self._representative = A
        self._signature = signature_pair_of_matrix(A)
        self._local_symbols = []
        for p in prms:
            if max_elem_divisors is None:
                val = D.valuation(p)
            symbol = p_adic_symbol(A, p, val = val)
            G = Genus_Symbol_p_adic_ring(p, symbol)
            self._local_symbols.append(G)


    def __repr__(self):
        r"""
        Returns a string representing the global genus symbol.

        INPUT:

        None

        OUTPUT:

        a string

        EXAMPLES::
        
            sage: from sage.quadratic_forms.genera.genus import GenusSymbol_global_ring
            sage: A = DiagonalQuadraticForm(ZZ, [1,2,3,4]).Hessian_matrix()
            sage: GS = GenusSymbol_global_ring(A)
            sage: GS
            Genus of
            [2 0 0 0]
            [0 4 0 0]
            [0 0 6 0]
            [0 0 0 8]
            Genus symbol at 2:    [2^-2 4^1 8^1]_6
            Genus symbol at 3:     1^3 3^-1
        
            sage: A2 = Matrix(ZZ,2,2,[2,-1,-1,2])
            sage: GenusSymbol_global_ring(A2)
            Genus of
            [ 2 -1]
            [-1  2]
            Genus symbol at 2:    
            Genus symbol at 3:     1^-1 3^-1

        """
        local_symbols = ""
        for s in self._local_symbols:
            local_symbols += "\n" + s.__repr__()
        return "Genus of\n%s\n%s" % (self._representative,local_symbols[1:])
    
    def _latex_(self):
        """
        The Latex representation of this lattice.
        """
        local_symbols = ""
        for s in self._local_symbols:
            local_symbols += "\\\\" + s._latex_()
        return "\\mbox{Genus of}\\\\%s\\\\%s" % (self._representative._latex_(),local_symbols)
    
    

    def __eq__(self, other):
        """
        Determines if two global genus symbols are equal (not just equivalent!).

        INPUT:

        a ``GenusSymbol_global_ring`` object

        OUTPUT:

        boolean

        EXAMPLES::

            sage: from sage.quadratic_forms.genera.genus import GenusSymbol_global_ring

            sage: A1 = DiagonalQuadraticForm(ZZ, [1,2,3,4]).Hessian_matrix()
            sage: GS1 = GenusSymbol_global_ring(A1)
            sage: A2 = DiagonalQuadraticForm(ZZ, [1,2,3,5]).Hessian_matrix()
            sage: GS2 = GenusSymbol_global_ring(A2)

            sage: GS1 == GS2
            False

            sage: GS2 == GS1
            False

            sage: GS1 == GS1
            True

            sage: GS2 == GS2
            True
            
        TESTS::
        
            sage: D4=QuadraticForm(Matrix(ZZ,4,4,[2,0,0,-1,0,2,0,-1,0,0,2,-1,-1,-1,-1,2]))
            sage: G=D4.global_genus_symbol()
            sage: sage.quadratic_forms.genera.genus.is_GlobalGenus(G)
            True
            sage: G==deepcopy(G)
            True
            sage: sage.quadratic_forms.genera.genus.is_GlobalGenus(G)
            True
        """
        if self is other:
            return True
        t = len(self._local_symbols)
        if t != len(other._local_symbols):
            return False
        for i in range(t):
            if self._local_symbols[i] != other._local_symbols[i]:
                return False
        return True



    def __ne__(self, other):
        """
        Determines if two global genus symbols are unequal (not just inequivalent!).

        INPUT:

        a ``GenusSymbol_global_ring`` object

        OUTPUT:

        boolean

        EXAMPLES::

            sage: from sage.quadratic_forms.genera.genus import GenusSymbol_global_ring

            sage: A1 = DiagonalQuadraticForm(ZZ, [1,2,3,4]).Hessian_matrix()
            sage: GS1 = GenusSymbol_global_ring(A1)
            sage: A2 = DiagonalQuadraticForm(ZZ, [1,2,3,5]).Hessian_matrix()
            sage: GS2 = GenusSymbol_global_ring(A2)

            sage: GS1 != GS2
            True

            sage: GS2 != GS1
            True

            sage: GS1 != GS1
            False

            sage: GS2 != GS2
            False

        """
        return not self == other


    def signature_pair_of_matrix(self):
        """
        Returns the signature pair (p, n) of the (non-degenerate)
        global genus symbol, where p is the number of positive
        eigenvalues and n is the number of negative eigenvalues.

        INPUT:

        None

        OUTPUT:

        a pair of integers (p, n) each >= 0

        EXAMPLES::

            sage: from sage.quadratic_forms.genera.genus import GenusSymbol_global_ring

            sage: A = DiagonalQuadraticForm(ZZ, [1,-2,3,4,8,-11]).Hessian_matrix()
            sage: GS = GenusSymbol_global_ring(A)
            sage: GS.signature_pair_of_matrix()
            (4, 2)

        """
        return self._signature


    def determinant(self):
        """
        Returns the determinant of this genus, where the determinant
        is the Hessian determinant of the quadratic form whose Gram
        matrix is the Gram matrix giving rise to this global genus
        symbol.

        INPUT:

        None

        OUTPUT:

        an integer

        EXAMPLES::

            sage: from sage.quadratic_forms.genera.genus import GenusSymbol_global_ring

            sage: A = DiagonalQuadraticForm(ZZ, [1,-2,3,4]).Hessian_matrix()
            sage: GS = GenusSymbol_global_ring(A)
            sage: GS.determinant()
            -384

        """
        r, s = self.signature_pair_of_matrix()
        return (-1)**s*prod([ G.determinant() for G in self._local_symbols ])<|MERGE_RESOLUTION|>--- conflicted
+++ resolved
@@ -304,53 +304,25 @@
 
         sage: A = Matrix(ZZ, 2, 2, [1,1,1,2])
         sage: G2 = LocalGenusSymbol(A, 2); G2
-<<<<<<< HEAD
-        Genus symbol at 2:    [1^2]_2
-        sage: c = canonical_2_adic_compartments(G2.symbol_tuple_list()); c
-        [[0]]
-        sage: canonical_2_adic_trains(G2.symbol_tuple_list(), c)
-=======
         Genus symbol at 2 : [[0, 2, 1, 1, 2]]
         sage: canonical_2_adic_trains(G2.symbol_tuple_list())
->>>>>>> 711bbf05
         [[0]]
 
         sage: A = Matrix(ZZ, 2, 2, [1,0,0,2])
         sage: G2 = LocalGenusSymbol(A, 2); G2
-<<<<<<< HEAD
-        Genus symbol at 2:    [1^1 2^1]_2
-        sage: c = canonical_2_adic_compartments(G2.symbol_tuple_list()); c
-        [[0, 1]]
-        sage: canonical_2_adic_trains(G2.symbol_tuple_list(), c)
-        [[0, 1]]
-        sage: canonical_2_adic_trains(G2.symbol_tuple_list())
-=======
         Genus symbol at 2 : [[0, 1, 1, 1, 1], [1, 1, 1, 1, 1]]
         sage: canonical_2_adic_compartments(G2.symbol_tuple_list())
->>>>>>> 711bbf05
         [[0, 1]]
         
         sage: A = DiagonalQuadraticForm(ZZ, [1,2,3,4]).Hessian_matrix()
         sage: G2 = LocalGenusSymbol(A, 2); G2
-<<<<<<< HEAD
-        Genus symbol at 2:    [2^-2 4^1 8^1]_6
-        sage: c = canonical_2_adic_compartments(G2.symbol_tuple_list()); c
-        [[0, 1, 2]]
-=======
         Genus symbol at 2 : [[1, 2, 3, 1, 4], [2, 1, 1, 1, 1], [3, 1, 1, 1, 1]]
->>>>>>> 711bbf05
         sage: canonical_2_adic_trains(G2.symbol_tuple_list())
         [[0, 1, 2]]
 
         sage: A = Matrix(ZZ, 2, 2, [2,1,1,2])
         sage: G2 = LocalGenusSymbol(A, 2); G2
-<<<<<<< HEAD
-        Genus symbol at 2:    
-        sage: c = canonical_2_adic_compartments(G2.symbol_tuple_list()); c   ## No compartments here!
-        []
-=======
         Genus symbol at 2 : [[0, 2, 3, 0, 0]]
->>>>>>> 711bbf05
         sage: canonical_2_adic_trains(G2.symbol_tuple_list())
         [[0]]
         sage: symbol = [[0, 1,  1, 1, 1],[1, 2, -1, 0, 0],[2, 1,  1, 1, 1],[3, 1,  1, 1, 1],[4, 1,  1, 1, 1],[5, 2, -1, 0, 0],[7, 1,  1, 1, 1],[10, 1, 1, 1, 1],[11, 1, 1, 1, 1],[12, 1, 1, 1, 1]]
