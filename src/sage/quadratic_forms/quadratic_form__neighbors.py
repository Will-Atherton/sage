"""
Neighbors
"""
from __future__ import print_function

from sage.modules.free_module_element import vector
from sage.rings.integer_ring import ZZ
from copy import deepcopy
from sage.quadratic_forms.extras import extend_to_primitive
from sage.matrix.constructor import matrix


# ############################################################################
# Routines used for understanding p-neighbors and computing classes in a genus
# ############################################################################


def find_primitive_p_divisible_vector__random(self, p):
    """
    Find a random `p`-primitive vector in `L/pL` whose value is `p`-divisible.

    .. note::

        Since there are about `p^{(n-2)}` of these lines, we have a `1/p`
        chance of randomly finding an appropriate vector.

    .. warning::

        If there are local obstructions for this to happen, then this algorithm
        will never terminate... =(  We should check for this too!

    EXAMPLES::

        sage: Q = QuadraticForm(ZZ, 2, [10,1,4])
        sage: Q.find_primitive_p_divisible_vector__random(5)    # random
        (1, 1)
        sage: Q.find_primitive_p_divisible_vector__random(5)    # random
        (1, 0)
        sage: Q.find_primitive_p_divisible_vector__random(5)    # random
        (2, 0)
        sage: Q.find_primitive_p_divisible_vector__random(5)    # random
        (2, 2)
        sage: Q.find_primitive_p_divisible_vector__random(5)    # random
        (3, 3)
        sage: Q.find_primitive_p_divisible_vector__random(5)    # random
        (3, 3)
        sage: Q.find_primitive_p_divisible_vector__random(5)    # random
        (2, 0)
    """
    n = self.dim()
    v = vector([ZZ.random_element(p) for _ in range(n)])

    # Repeatedly choose random vectors, and evaluate until the value
    # is p-divisible.
    while True:
        if (self(v) % p == 0) and (v != 0):
            return v
        else:
            v[ZZ.random_element(n)] = ZZ.random_element(p)
            # Replace a random entry and try again.


def find_primitive_p_divisible_vector__next(self, p, v=None):
    """
    Find the next `p`-primitive vector (up to scaling) in `L/pL` whose
    value is `p`-divisible, where the last vector returned was `v`.  For
    an initial call, no `v` needs to be passed.

    Returns vectors whose last non-zero entry is normalized to 0 or 1 (so no
    lines are counted repeatedly).  The ordering is by increasing the
    first non-normalized entry.  If we have tested all (lines of)
    vectors, then return None.

    OUTPUT:

    vector or None

    EXAMPLES::

        sage: Q = QuadraticForm(ZZ, 2, [10,1,4])
        sage: v = Q.find_primitive_p_divisible_vector__next(5); v
        (1, 1)
        sage: v = Q.find_primitive_p_divisible_vector__next(5, v); v
        (1, 0)
        sage: v = Q.find_primitive_p_divisible_vector__next(5, v); v
    """
    # Initialize
    n = self.dim()
    if v is None:
        w = vector(ZZ, [0] * (n - 1) + [1])
    else:
        w = deepcopy(v)

    # Handle n = 1 separately.
    if n <= 1:
        raise NotImplementedError("Sorry -- Not implemented yet!")

    # Look for the last non-zero entry (which must be 1)
    nz = n - 1
    while w[nz] == 0:
        nz += -1

    # Test that the last non-zero entry is 1 (to detect tampering).
    if w[nz] != 1:
        print("Warning: The input vector to QuadraticForm.find_primitive_p_divisible_vector__next() is not normalized properly.")

    # Look for the next vector, until w == 0
    while True:

        # Look for the first non-maximal (non-normalized) entry
        ind = 0
        while (ind < nz) and (w[ind] == p - 1):
            ind += 1

        # Increment
        if ind < nz:
            w[ind] += 1
            for j in range(ind):
                w[j] = 0
        else:
            for j in range(ind + 1):    # Clear all entries
                w[j] = 0

            if nz != 0:
                # Move the non-zero normalized index over by one, or
                # return the zero vector
                w[nz - 1] = 1
                nz += -1

        # Test for zero vector
        if w == 0:
            return None

        # Test for p-divisibility
        if (self(w) % p == 0):
            return w

# -------------------------------------------------------------------------


def find_p_neighbor_from_vec(self, p, v):
    r"""
    Find the `p`-neighbor of this quadratic form associated to a given
    vector `v` satisfying:

    #. `Q(v) = 0  \pmod p`
    #. `v` is a non-singular point of the conic `Q(v) = 0 \pmod p`.

    Reference:  Gonzalo Tornaria's Thesis, Theorem 3.5, p34.

    EXAMPLES::

        sage: Q = DiagonalQuadraticForm(ZZ,[1,1,1,1])
        sage: v = vector([0,2,1,1])
        sage: X = Q.find_p_neighbor_from_vec(3,v); X
        Quadratic form in 4 variables over Integer Ring with coefficients:
        [ 3 10 0 -4 ]
        [ * 9 0 -6 ]
        [ * * 1 0 ]
        [ * * * 2 ]
    """
    R = self.base_ring()
    n = self.dim()
    B2 = self.matrix()

    # Find a (dual) vector w with B(v,w) != 0 (mod p)
    # We want the dot product with this to not be divisible by 2*p.
    v_dual = B2 * vector(v)

    y_ind = 0
    while ((y_ind < n) and (v_dual[y_ind] % p) == 0):
        # Check the dot product for the std basis vectors!
        y_ind += 1
    if y_ind == n:
        raise RuntimeError("Oops!  One of the standard basis vectors "
                           "should have worked.")
    w = vector(R, [R(i == y_ind) for i in range(n)])
    vw_prod = (v * self.matrix()).dot_product(w)

    # Lift the vector v to a vector v1 s.t. Q(v1) = 0 (mod p^2)
    s = self(v)
    if (s % p**2 != 0):
        al = (-s / (p * vw_prod)) % p
        v1 = v + p * al * w
        v1w_prod = (v1 * self.matrix()).dot_product(w)
    else:
        v1 = v
        v1w_prod = vw_prod

    # Construct a special p-divisible basis to use for the p-neighbor switch
    good_basis = extend_to_primitive([v1, w])
    for i in range(2, n):
        ith_prod = (good_basis[i] * self.matrix()).dot_product(v)
        c = (ith_prod / v1w_prod) % p
        good_basis[i] = good_basis[i] - c * w
        # Ensures that this extension has <v_i, v> = 0 (mod p)

    # Perform the p-neighbor switch
    good_basis[0] = vector([x / p for x in good_basis[0]])   # Divide v1 by p
    good_basis[1] = good_basis[1] * p                        # Multiply w by p

    # Return the associated quadratic form
    M = matrix(good_basis)
<<<<<<< HEAD
    QF = self.parent()
    return QF(R, M * self.matrix() * M.transpose())
=======
    new_Q = deepcopy(self)                        ## Note: This avoids a circular import of QuadraticForm!
    new_Q.__init__(R, M * self.matrix() * M.transpose())
    return new_Q
    return QuadraticForm(R, M * self.matrix() * M.transpose())


## ----------------------------------------------------------------------------------------------


#def find_classes_in_genus(self):

def neighbor_method(self, p=None):
    r"""
    Return all classes in the `p`-neighbor graph of ``self``.

    Starting from the given quadratic form, this function successively
    finds p-neighbors untill no new quadratic form (class) is obtained.

    INPUT:

    - ``p`` -- a prime number

    OUTPUT:

    - a list of quadratic forms

    EXAMPLES::

        sage: Q = QuadraticForm(ZZ,3,[1,0,0,2,1,3])
        sage: Q.det()
        46
        sage: Q.apply_p_neighbor_method(3)
        [Quadratic form in 3 variables over Integer Ring with coefficients: 
        [ 1 0 0 ]
        [ * 2 1 ]
        [ * * 3 ], Quadratic form in 3 variables over Integer Ring with coefficients: 
        [ 1 0 -1 ]
        [ * 1 0 ]
        [ * * 6 ], Quadratic form in 3 variables over Integer Ring with coefficients: 
        [ 1 -1 -1 ]
        [ * 1 1 ]
        [ * * 8 ]]
    """
    isom_classes = [self.lll()]
    waiting_list = [isom_classes[0]]
    c_mass = isom_classes[0].number_of_automorphisms()**(-1)
    c_mass_0 = isom_classes[0].conway_mass()
    while len(waiting_list) > 0 and c_mass < c_mass_0:
        # find all p-neighbors of Q
        Q = waiting_list.pop()
        v = Q.find_primitive_p_divisible_vector__next(p)
        while not v is None:
            Q_neighbor = Q.find_p_neighbor_from_vec(p, v).lll()
            for S in isom_classes:
                if Q_neighbor.is_globally_equivalent_to(S):
                    break
            else:
                isom_classes.append(Q_neighbor)
                waiting_list.append(Q_neighbor)
                c_mass += Q_neighbor.number_of_automorphisms()**(-1)
            v = Q.find_primitive_p_divisible_vector__next(p, v)
    # sanity check
    assert c_mass == c_mass_0, "some classes are missed!"
    return isom_classes
>>>>>>> ee9f2c0c
<|MERGE_RESOLUTION|>--- conflicted
+++ resolved
@@ -201,20 +201,9 @@
 
     # Return the associated quadratic form
     M = matrix(good_basis)
-<<<<<<< HEAD
     QF = self.parent()
     return QF(R, M * self.matrix() * M.transpose())
-=======
-    new_Q = deepcopy(self)                        ## Note: This avoids a circular import of QuadraticForm!
-    new_Q.__init__(R, M * self.matrix() * M.transpose())
-    return new_Q
-    return QuadraticForm(R, M * self.matrix() * M.transpose())
-
-
-## ----------------------------------------------------------------------------------------------
-
-
-#def find_classes_in_genus(self):
+
 
 def neighbor_method(self, p=None):
     r"""
@@ -269,4 +258,3 @@
     # sanity check
     assert c_mass == c_mass_0, "some classes are missed!"
     return isom_classes
->>>>>>> ee9f2c0c
