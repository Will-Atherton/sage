r"""
PRESENT

An ultra-lightweight block cipher.

This file implements the PRESENT block cipher and the corresponding key
schedule as described in [BKLPPRSV2007]_. PRESENT is an example of an
SP-network and consists of 31 rounds. The block length is 64 bits and two key
lengths of 80 and 128 bits are supported.

Note, this implementation is ment for experimental and educational usage only,
do not use it in production code!

EXAMPLES:

Encrypt a message::

    sage: from sage.crypto.block_cipher.present import PRESENT
    sage: present = PRESENT()
    sage: present.encrypt(plaintext=0, key=0).hex()
    '2844b365c06992a3'

And decrypt it again::

    sage: present.decrypt(ciphertext=0x2844b365c06992a3, key=0)
    0

Have a look at the used round keys::

    sage: from sage.crypto.block_cipher.present import PRESENT_KS
    sage: ks = PRESENT_KS()
    sage: [k.hex() for k in ks(0)]
    ['0',
     'c000000000000000',
      ...
     '6dab31744f41d700']

Tweak around with the cipher::

    sage: from sage.crypto.sbox import SBox
    sage: cipher = PRESENT(rounds=1, doLastLinearLayer=False)
    sage: cipher.sbox = SBox(range(16))
    sage: cipher.keySchedule = lambda x: [0, 0]  # return the 0 keys as round keys
    sage: cipher.encrypt(plaintext=0x1234, key=0x0).hex()
    '1234'

AUTHORS:

- Lukas Stennes (2019-02-01): initial version
"""

# ****************************************************************************
#       Copyright (C) 2013 Lukas Stennes <lukas.stennes@rub.de>
#
# This program is free software: you can redistribute it and/or modify
# it under the terms of the GNU General Public License as published by
# the Free Software Foundation, either version 2 of the License, or
# (at your option) any later version.
#                  https://www.gnu.org/licenses/
# ****************************************************************************
from sage.structure.sage_object import SageObject
from sage.rings.integer_ring import ZZ
from sage.rings.integer import Integer
from sage.modules.free_module_element import vector
from sage.rings.finite_rings.finite_field_constructor import GF
from sage.crypto.sboxes import PRESENT as PRESENTSBOX
from sage.crypto.sbox import SBox
from sage.modules.vector_mod2_dense import Vector_mod2_dense
from six import integer_types


def _smallscale_present_linearlayer(nsboxes=16):
    """
    TODO: switch to sage.crypto.linearlayer
    (https://trac.sagemath.org/ticket/25735) as soon as it is included in sage

    EXAMPLES::

        sage: from sage.crypto.block_cipher.present import _smallscale_present_linearlayer
        sage: _smallscale_present_linearlayer(4)
        [1 0 0 0 0 0 0 0 0 0 0 0 0 0 0 0]
        [0 0 0 0 1 0 0 0 0 0 0 0 0 0 0 0]
        [0 0 0 0 0 0 0 0 1 0 0 0 0 0 0 0]
        [0 0 0 0 0 0 0 0 0 0 0 0 1 0 0 0]
        [0 1 0 0 0 0 0 0 0 0 0 0 0 0 0 0]
        [0 0 0 0 0 1 0 0 0 0 0 0 0 0 0 0]
        [0 0 0 0 0 0 0 0 0 1 0 0 0 0 0 0]
        [0 0 0 0 0 0 0 0 0 0 0 0 0 1 0 0]
        [0 0 1 0 0 0 0 0 0 0 0 0 0 0 0 0]
        [0 0 0 0 0 0 1 0 0 0 0 0 0 0 0 0]
        [0 0 0 0 0 0 0 0 0 0 1 0 0 0 0 0]
        [0 0 0 0 0 0 0 0 0 0 0 0 0 0 1 0]
        [0 0 0 1 0 0 0 0 0 0 0 0 0 0 0 0]
        [0 0 0 0 0 0 0 1 0 0 0 0 0 0 0 0]
        [0 0 0 0 0 0 0 0 0 0 0 1 0 0 0 0]
        [0 0 0 0 0 0 0 0 0 0 0 0 0 0 0 1]
    """
    from sage.modules.free_module import VectorSpace
    from sage.modules.free_module_element import vector
    from sage.matrix.constructor import Matrix
    from sage.rings.finite_rings.finite_field_constructor import GF

    def present_llayer(n, x):
        dim = 4*n
        y = [0]*dim
        for i in range(dim-1):
            y[i] = x[(n * i) % (dim - 1)]
        y[dim-1] = x[dim-1]
        return vector(GF(2), y)

    m = Matrix(GF(2), [present_llayer(nsboxes, ei)
                       for ei in VectorSpace(GF(2), 4*nsboxes).basis()])
    return m


class PRESENT(SageObject):
    r"""
    This class implements PRESENT described in [BKLPPRSV2007]_.

    EXAMPLES:

    You can invoke PRESENT encryption/decryption either by calling PRESENT with
    an appropriate flag::

        sage: from sage.crypto.block_cipher.present import PRESENT
        sage: present = PRESENT()
        sage: P = 0xFFFFFFFFFFFFFFFF
        sage: K = 0x0
        sage: present(present(P, K, 'encrypt'), K, 'decrypt') == P
        True

    Or by calling encryption/decryption methods directly::

        sage: C = present.encrypt(P, K)
        sage: P == present.decrypt(C, K)
        True

    The number of rounds can be reduced easily::

        sage: present = PRESENT(rounds=15)
        sage: present(present(P, K, 'encrypt'), K, 'decrypt') == P
        True

    You can use integers or a list-like bit representation for the inputs. If
    the input is an integer the output will be too. If it is list-like the
    output will be a bit vector::

        sage: P = ZZ(0).digits(2,padto=64)
        sage: K = ZZ(0).digits(2,padto=80)
        sage: list(present(present(P, K, 'encrypt'), K, 'decrypt')) == P
        True
        sage: P = ZZ(0).digits(2,padto=64)
        sage: K = 0x0
        sage: list(present(present(P, K, 'encrypt'), K, 'decrypt')) == P
        True

    The 80-bit version of PRESENT is used by default but the 128-bit version is
    also implemented::

        sage: present = PRESENT(128)
        sage: P = 0x0123456789abcdef
        sage: K = 0x00112233445566778899aabbccddeeff
        sage: present(present(P, K, 'encrypt'), K, 'decrypt') == P
        True

    .. SEEALSO::

        :class:`PRESENT_KS`
        :mod:`sage.crypto.sboxes`

    .. automethod:: __init__
    .. automethod:: __call__
    """

    def __init__(self, keySchedule=80, rounds=None, doFinalRound=False):
        r"""
        Construct an instance of PRESENT.

        INPUT:

        - ``keySchedule`` -- (default: ``80``); the key schedule that will be
          used for encryption and decryption. Use ``80`` or ``128`` as a
          shortcut for the original key schedules from [BKLPPRSV2007]_.

        - ``rounds``  -- integer (default: ``None``); the number of rounds. If
          ``None`` the number of rounds of the key schedule is used.

        - ``doFinalRound`` -- boolean (default: ``False``); flag to
          control wether the linear layer in the last round should take place
          or not. Since the last linear layer does not add any security, it
          usually does not take place in real world implementations for
          performance reasons.

        EXAMPLES:

        By default a 80-bit version with 31 rounds is created::

            sage: from sage.crypto.block_cipher.present import PRESENT
            sage: PRESENT() # indirect doctest
            PRESENT block cipher with 31 rounds, deactivated linear layer in
            last round and the following key schedule:
            Original PRESENT key schedule with 80-bit keys and 31 rounds

        The 128-bit version is also implemented::

            sage: PRESENT(128) # indirect doctest
            PRESENT block cipher with 31 rounds, deactivated linear layer in
            last round and the following key schedule:
            Original PRESENT key schedule with 128-bit keys and 31 rounds

        Reducing the number of rounds is simple. But increasing it is not
        possible::

            sage: PRESENT(keySchedule=80, rounds=23) # indirect doctest
            PRESENT block cipher with 23 rounds, deactivated linear layer in
            last round and the following key schedule:
            Original PRESENT key schedule with 80-bit keys and 31 rounds
            sage: PRESENT(80, 32) # indirect doctest
            Traceback (most recent call last):
            ...
            ValueError: number of rounds must be less or equal to the number
            of rounds of the key schedule


        By default the linear layer operation in the last round is omitted but
        of course you can enable it::

            sage: PRESENT(doFinalRound=True) # indirect doctest
            PRESENT block cipher with 31 rounds, activated linear layer in
            last round and the following key schedule:
            Original PRESENT key schedule with 80-bit keys and 31 rounds

        You can use arbitrary key schedules. Since it is the only one
        implemented here the original key schedule is used for demonstration::

            sage: from sage.crypto.block_cipher.present import PRESENT_KS
            sage: PRESENT(keySchedule=PRESENT_KS(80, 15)) # indirect doctest
            PRESENT block cipher with 15 rounds, deactivated linear layer in
            last round and the following key schedule:
            Original PRESENT key schedule with 80-bit keys and 15 rounds

        .. SEEALSO::

            :class:`PRESENT_KS`
        """
        if keySchedule == 80:
            self.keySchedule = PRESENT_KS()
            self._keysize = 80
        elif keySchedule == 128:
            self.keySchedule = PRESENT_KS(128)
            self._keysize = 128
        else:
            self.keySchedule = keySchedule
        if rounds is None:
            self._rounds = self.keySchedule._rounds
        elif rounds <= self.keySchedule._rounds:
            self._rounds = rounds
        else:
            raise ValueError('number of rounds must be less or equal to the '
                             'number of rounds of the key schedule')
        self._blocksize = 64
        self.sbox = SBox(PRESENTSBOX._S, big_endian=False)
        self.inverseSbox = self.sbox.inverse()
        self._permutationMatrix = _smallscale_present_linearlayer()
        self._inversePermutationMatrix = self._permutationMatrix.inverse()
        self._doFinalRound = doFinalRound

    def __call__(self, block, key, algorithm='encrypt'):
        r"""
        Apply PRESENT encryption or decryption on ``block`` using ``key``.
        The flag ``algorithm`` controls what action is to be performed on
        ``block``.

        INPUT:

        - ``block`` -- integer or bit list-like; the plaintext or ciphertext

        - ``K`` -- integer or bit list-like; the key

        - ``algorithm`` -- string (default: ``'encrypt'``); a flag to signify
          whether encryption or decryption is to be applied to ``B``. The
          encryption flag is ``'encrypt'`` and the decryption flag is
          ``'decrypt'``

        OUTPUT:

        - The plaintext or ciphertext corresponding to ``block``, obtained using
          the ``key``. If ``block`` is an integer the output will be too. If
          ``block`` is list-like the output will be a bit vector.

        EXAMPLES::

            sage: from sage.crypto.block_cipher.present import PRESENT
            sage: present = PRESENT(doFinalRound=True)
            sage: P = 0xFFFFFFFFFFFFFFFF
            sage: K = 0x0
            sage: present(P, K, 'encrypt').hex()
            'a112ffc72f68417b'
        """
        if algorithm == 'encrypt':
            return self.encrypt(block, key)
        elif algorithm == 'decrypt':
            return self.decrypt(block, key)
        else:
            raise ValueError('Algorithm must be \'encrypt\' or \'decrypt\' and'
                             ' not \'%s\'' % algorithm)

    def __eq__(self, other):
        r"""
        Compare ``self`` with ``other``.

        PRESENT objects are the same if all attributes are the same.

        EXAMPLES::

            sage: from sage.crypto.block_cipher.present import PRESENT
            sage: PRESENT(80) == PRESENT(80) # indirect doctest
            True
            sage: PRESENT(80) == PRESENT(128) # indirect doctest
            False
            sage: PRESENT(80) == 80 # indirect doctest
            False
            sage: present = PRESENT()
            sage: present.inverseSbox = present.sbox
            sage: present == PRESENT() # indirect doctest
            False
        """
        if not isinstance(other, PRESENT):
            return False
        else:
            return self.__dict__ == other.__dict__

    def __repr__(self):
        r"""
        A string representation of this PRESENT.

        EXAMPLES::

            sage: from sage.crypto.block_cipher.present import PRESENT
            sage: PRESENT() # indirect doctest
            PRESENT block cipher with 31 rounds, deactivated linear layer in
            last round and the following key schedule:
            Original PRESENT key schedule with 80-bit keys and 31 rounds
        """
        return ('PRESENT block cipher with %s rounds, %s linear layer in last '
                'round and the following key schedule:\n%s'
<<<<<<< HEAD
                % (self._rounds, 'activated' if self._doLastLinearLayer else
                   'deactivated', self.keySchedule.__repr__()))
=======
                % (self._rounds, 'activated' if self._doFinalRound else
                   'deactivated', self._keySchedule.__repr__()))
>>>>>>> 559ceacf

    def encrypt(self, plaintext, key):
        r"""
        Return the ciphertext corresponding to ``plaintext``, using PRESENT
        encryption with ``key``.

        INPUT:

        - ``plaintext`` -- integer or bit list-like; the plaintext that will be
          encrypted.

        - ``key`` -- integer or bit list-like; the key

        OUTPUT:

        - The ciphertext corresponding to ``plaintext``, obtained using the
          ``key``. If ``plaintext`` is an integer the output will be too. If
          ``plaintext`` is list-like the output will be a bit vector.

        EXAMPLES:

        The test vectors from [BKLPPRSV2007]_ are checked here::

            sage: from sage.crypto.block_cipher.present import PRESENT
            sage: present = PRESENT(doFinalRound=True)
            sage: p1 = 0x0
            sage: k1 = 0x0
            sage: c1 = 0x5579C1387B228445
            sage: present.encrypt(p1, k1) == c1
            True
            sage: p2 = 0x0
            sage: k2 = 0xFFFFFFFFFFFFFFFFFFFF
            sage: c2 = 0xE72C46C0F5945049
            sage: present.encrypt(p2, k2) == c2
            True
            sage: p3 = 0xFFFFFFFFFFFFFFFF
            sage: k3 = 0x0
            sage: c3 = 0xA112FFC72F68417B
            sage: present.encrypt(p3, k3) == c3
            True
            sage: p4 = 0xFFFFFFFFFFFFFFFF
            sage: k4 = 0xFFFFFFFFFFFFFFFFFFFF
            sage: c4 = 0x3333DCD3213210D2
            sage: present.encrypt(p4, k4) == c4
            True

        ALGORITHM:

        Description of the encryption function based on [BKLPPRSV2007]_:

        A top-level algorithmic description of PRESENT encryption::

            generateRoundKeys()
            for i = 1 to 31 do
                addRoundkey(STATE, K_i)
                sBoxLayer(STATE)
                pLayer(STATE)
            end for
            addRoundkey(STATE, K_{32})

        Each of the 31 rounds consists of an XOR operation to introduce a round
        key `K_i` for `1 \leq i \leq 32`, where `K_{32}` is used for
        post-whitening, a linear bitwise permutation and a non-linear
        substitution layer. The non-linear layer uses a single 4-bit S-box
        which is applied 16 times in parallel in each round. Each stage but
        addRoundkey is specified in its corresponding function.

        **addRoundkey:**
        Given round key `K_i = \kappa^i_{63} \dots \kappa^i_0` for `1 \leq i
        \leq 32` and current STATE `b_{63} \dots b_0`, addRoundkey consists of
        the operation for `0 \leq j \leq 63`, `b_j = b_j \oplus \kappa^i_j`.
        """
        if isinstance(plaintext, (list, tuple, Vector_mod2_dense)):
            inputType = 'vector'
        elif isinstance(plaintext, integer_types + (Integer,)):
            inputType = 'integer'
        state = _convert_to_vector(plaintext, 64)
        key = _convert_to_vector(key, self._keysize)
        roundKeys = self.keySchedule(key)
        for r, K in enumerate(roundKeys[:self._rounds]):
<<<<<<< HEAD
            state = self.round(state, r, K)
=======
            state = state + K
            for nibble in [slice(4*j, 4*j+4) for j in range(16)]:
                state[nibble] = self._sbox(state[nibble][::-1])[::-1]
            if self._doFinalRound or r != self._rounds - 1:
                state[0:] = self._permutationMatrix * state
>>>>>>> 559ceacf
        state = state + roundKeys[self._rounds]
        return state if inputType == 'vector' else ZZ(list(state), 2)

    def decrypt(self, ciphertext, key):
        r"""
        Return the plaintext corresponding to the ``ciphertext``, using PRESENT decryption with ``key``.

        INPUT:

        - ``ciphertext`` -- integer or bit list-like; the ciphertext that will
          be decrypted

        - ``key`` -- integer or bit list-like; the key

        OUTPUT:

        - The plaintext corresponding to ``ciphertext``, obtained using the
          ``key``. If ``ciphertext`` is an integer the output will be too. If
          ``ciphertext`` is list-like the output will be a bit vector.

        EXAMPLES:

        The test vectors from [BKLPPRSV2007]_ are checked here::

            sage: from sage.crypto.block_cipher.present import PRESENT
            sage: present = PRESENT(doFinalRound=True)
            sage: p1 = 0x0
            sage: k1 = 0x0
            sage: c1 = 0x5579C1387B228445
            sage: present.decrypt(c1, k1) == p1
            True
            sage: p2 = 0x0
            sage: k2 = 0xFFFFFFFFFFFFFFFFFFFF
            sage: c2 = 0xE72C46C0F5945049
            sage: present.decrypt(c2, k2) == p2
            True
            sage: p3 = 0xFFFFFFFFFFFFFFFF
            sage: k3 = 0x0
            sage: c3 = 0xA112FFC72F68417B
            sage: present.decrypt(c3, k3) == p3
            True
            sage: p4 = 0xFFFFFFFFFFFFFFFF
            sage: k4 = 0xFFFFFFFFFFFFFFFFFFFF
            sage: c4 = 0x3333DCD3213210D2
            sage: present.decrypt(c4, k4) == p4
            True
       """
        if isinstance(ciphertext, (list, tuple, Vector_mod2_dense)):
            inputType = 'vector'
        elif isinstance(ciphertext, integer_types + (Integer,)):
            inputType = 'integer'
        state = _convert_to_vector(ciphertext, 64)
        key = _convert_to_vector(key, self._keysize)
        roundKeys = self.keySchedule(key)
        state = state + roundKeys[self._rounds]
        for r, K in enumerate(roundKeys[:self._rounds][::-1]):
<<<<<<< HEAD
            state = self.round(state, r, K, inverse=True)
=======
            if self._doFinalRound or r != 0:
                state[0:] = self._inversePermutationMatrix * state
            for nibble in [slice(4*j, 4*j+4) for j in range(16)]:
                state[nibble] = self._inverseSbox(state[nibble][::-1])[::-1]
            state = state + K
>>>>>>> 559ceacf
        return state if inputType == 'vector' else ZZ(list(state), 2)

    def round(self, state, round_counter, round_key, inverse=False):
        """
        Apply one round of PRESENT to ``state`` and return the result.
        """
        out = state[:]
        if not inverse:
            out = out + round_key
            out = self.sbox_layer(out)
            if self._doLastLinearLayer or round_counter != self._rounds - 1:
                out = self.linear_layer(out)
        else:
            if self._doLastLinearLayer or round_counter != 0:
                out = self.linear_layer(out, inverse=True)
            out = self.sbox_layer(out, inverse=True)
            out = out + round_key
        return out

    def sbox_layer(self, state, inverse=False):
        """
        Apply the sBoxLayer of PRESENT to the bit vector ``state`` and return
        the result.

        The S-box used in PRESENT is a 4-bit to 4-bit S-box. The action of this
        box in hexadecimal notation is given by the following table.

        +------+---+---+---+---+---+---+---+---+---+---+---+---+---+---+---+---+
        | x    | 0 | 1 | 2 | 3 | 4 | 5 | 6 | 7 | 8 | 9 | A | B | C | D | E | F |
        +------+---+---+---+---+---+---+---+---+---+---+---+---+---+---+---+---+
        | S[x] | C | 5 | 6 | B | 9 | 0 | A | D | 3 | E | F | 8 | 4 | 7 | 1 | 2 |
        +------+---+---+---+---+---+---+---+---+---+---+---+---+---+---+---+---+

        For sBoxLayer the current STATE `b_{63} \dots b_0` is considered as
        sixteen 4-bit words `w_{15} \dots w_0` where `w_i =
        b_{4i+3}|b_{4i+2}|b_{4i+1}|b_{4i}` for `0 \leq i \leq 15` and the
        output nibble S[`w_i`] provides the updated state values in the obvious
        way.

        EXAMPLES::

            sage: from sage.crypto.block_cipher.present import PRESENT
            sage: present = PRESENT()
            sage: state = vector(GF(2), 64, [0]*64)
            sage: present.sbox_layer(state)
            (0, 0, 1, 1, 0, 0, 1, 1, 0, 0, 1, 1, 0, 0, 1, 1, 0, 0, 1, 1, 0, 0,
            1, 1, 0, 0, 1, 1, 0, 0, 1, 1, 0, 0, 1, 1, 0, 0, 1, 1, 0, 0, 1, 1,
            0, 0, 1, 1, 0, 0, 1, 1, 0, 0, 1, 1, 0, 0, 1, 1, 0, 0, 1, 1)
            sage: state = vector(GF(2), 64, [1]+[0]*63)
            sage: present.sbox_layer(state)
            (1, 0, 1, 0, 0, 0, 1, 1, 0, 0, 1, 1, 0, 0, 1, 1, 0, 0, 1, 1, 0, 0,
            1, 1, 0, 0, 1, 1, 0, 0, 1, 1, 0, 0, 1, 1, 0, 0, 1, 1, 0, 0, 1, 1,
            0, 0, 1, 1, 0, 0, 1, 1, 0, 0, 1, 1, 0, 0, 1, 1, 0, 0, 1, 1)
        """
        sbox = self.sbox if not inverse else self.inverseSbox
        out = vector(GF(2), 64)
        for nibble in [slice(4*j, 4*j+4) for j in range(16)]:
            out[nibble] = sbox(state[nibble])
        return out

    def linear_layer(self, state, inverse=False):
        """
        Apply the pLayer of PRESENT to the bit vector ``state`` and return the
        result.

        The bit permutation used in PRESENT is given by the following
        table. Bit `i` of STATE is moved to bit position `P(i)`.

        +------+----+----+----+----+----+----+----+----+----+----+----+----+----+----+----+----+
        | i    |  0 |  1 |  2 |  3 |  4 |  5 |  6 |  7 |  8 |  9 | 10 | 11 | 12 | 13 | 14 | 15 |
        +------+----+----+----+----+----+----+----+----+----+----+----+----+----+----+----+----+
        | P(i) |  0 | 16 | 32 | 48 |  1 | 17 | 33 | 49 |  2 | 18 | 34 | 50 |  3 | 19 | 35 | 51 |
        +------+----+----+----+----+----+----+----+----+----+----+----+----+----+----+----+----+
        +------+----+----+----+----+----+----+----+----+----+----+----+----+----+----+----+----+
        | i    | 16 | 17 | 18 | 19 | 20 | 21 | 22 | 23 | 24 | 25 | 26 | 27 | 28 | 29 | 30 | 31 |
        +------+----+----+----+----+----+----+----+----+----+----+----+----+----+----+----+----+
        | P(i) |  4 | 20 | 36 | 52 |  5 | 21 | 37 | 53 |  6 | 22 | 38 | 54 |  7 | 23 | 39 | 55 |
        +------+----+----+----+----+----+----+----+----+----+----+----+----+----+----+----+----+
        +------+----+----+----+----+----+----+----+----+----+----+----+----+----+----+----+----+
        | i    | 32 | 33 | 34 | 35 | 36 | 37 | 38 | 39 | 40 | 41 | 42 | 43 | 44 | 45 | 46 | 47 |
        +------+----+----+----+----+----+----+----+----+----+----+----+----+----+----+----+----+
        | P(i) |  8 | 24 | 40 | 56 |  9 | 25 | 41 | 57 | 10 | 26 | 42 | 58 | 11 | 27 | 43 | 59 |
        +------+----+----+----+----+----+----+----+----+----+----+----+----+----+----+----+----+
        +------+----+----+----+----+----+----+----+----+----+----+----+----+----+----+----+----+
        | i    | 48 | 49 | 50 | 51 | 52 | 53 | 54 | 55 | 56 | 57 | 58 | 59 | 60 | 61 | 62 | 63 |
        +------+----+----+----+----+----+----+----+----+----+----+----+----+----+----+----+----+
        | P(i) | 12 | 28 | 44 | 60 | 13 | 29 | 45 | 61 | 14 | 30 | 46 | 62 | 15 | 31 | 47 | 63 |
        +------+----+----+----+----+----+----+----+----+----+----+----+----+----+----+----+----+

        EXAMPLES::

            sage: from sage.crypto.block_cipher.present import PRESENT
            sage: present = PRESENT()
            sage: state = vector(GF(2), 64, [0, 1]+[0]*62)
            sage: present.linear_layer(state)
            (0, 0, 0, 0, 0, 0, 0, 0, 0, 0, 0, 0, 0, 0, 0, 0, 1, 0, 0, 0, 0, 0,
            0, 0, 0, 0, 0, 0, 0, 0, 0, 0, 0, 0, 0, 0, 0, 0, 0, 0, 0, 0, 0, 0,
            0, 0, 0, 0, 0, 0, 0, 0, 0, 0, 0, 0, 0, 0, 0, 0, 0, 0, 0, 0)
        """
        m = self._permutationMatrix if not inverse else self._inversePermutationMatrix
        return m * state


class PRESENT_KS(SageObject):
    r"""
    This class implements the PRESENT key schedules for both 80-bit and 128-bit
    keys as described in [BKLPPRSV2007]_.

    EXAMPLES:

    Initialise the key schedule with a `master\_key` to use it as an iterable::

        sage: from sage.crypto.block_cipher.present import PRESENT_KS
        sage: ks = PRESENT_KS(master_key=0)
        sage: ks[0] == 0x0
        True
        sage: ks[31] == 0x6dab31744f41d700
        True

    Or omit the `master\_key` and pass a key when calling the key schedule::

        sage: ks = PRESENT_KS(keysize=128)
        sage: K = ks(0x00112233445566778899aabbccddeeff)
        sage: K[0] == 0x0011223344556677
        True
        sage: K[31] == 0x091989a5ae8eab21
        True

    ALGORITHM:

    Description of the key schedule for 64-bit and 128-bit keys from
    [BKLPPRSV2007]_:

    The key schedule for 64-bit keys works as follows:

    At round `i` the 64-bit round key `K_i = \kappa_{63}\kappa_{62} \dots
    \kappa_0` consists of the 64 leftmost bits of the current contents of
    register `K`. Thus at round `i` we have that:

    .. MATH::

        K_i = \kappa_{63}\kappa_{62}\dots \kappa_0 = k_{79}k_{78}\dots k_{16}.

    After extracting the round key `K_i`, the key register `K = k_{79}k_{78}
    \dots k_0` is updated as follows:

    .. MATH::
        :nowrap:

        \begin{aligned}
        \ [k_{79}k_{78}\dots k_{1}k_{0}] &= [k_{18}k_{17}\dots k_{20}k_{19}] \\
        [k_{79}k_{78}k_{77}k_{76}] &= S[k_{79}k_{78}k_{77}k_{76}] \\
        [k_{19}k_{18}k_{17}k_{16}k_{15}] &= [k_{19}k_{18}k_{17}k_{16}k_{15}]
                                            \oplus round\_counter
        \end{aligned}

    Thus, the key register is rotated by 61 bit positions to the left, the
    left-most four bits are passed through the PRESENT S-box, and the
    round_counter value `i` is exclusive-ored with bits `k_{19}k_{18}k_{17}
    k_{16}k_{15}` of `K` with the least significant bit of round_counter on
    the right.

    The key schedule for 128-bit keys works as follows:

    At round `i` the 64-bit round key `K_i = \kappa_{63}\kappa_{62} \dots
    \kappa_0` consists of the 64 leftmost bits fo the current contents of
    register `K`. Thus at round `i` we have that:

    .. MATH::

        K_i = \kappa_{63}\kappa_{62}\dots \kappa_0 = k_{127}k_{126}\dots k_{64}

    After extracting the round key `K_i`, the key register `K = k_{127}k_{126}
    \dots k_0` is updated as follows:

    .. MATH::
        :nowrap:

        \begin{aligned}
        \ [k_{127}k_{126}\dots k_{1}k_{0}] &= [k_{66}k_{65}\dots k_{68}k_{67}]
        \\
        [k_{127}k_{126}k_{125}k_{124}] &= S[k_{127}k_{126}k_{125}k_{124}]\\
        [k_{123}k_{122}k_{121}k_{120}] &= S[k_{123}k_{122}k_{121}k_{120}]\\
        [k_{66}k_{65}k_{64}k_{63}k_{62}] &= [k_{66}k_{65}k_{64}k_{63}k_{62}]
                                            \oplus round\_counter
        \end{aligned}

    Thus, the key register is rotated by 61 bit positions to the left, the
    left-most eight bits are passed through two PRESENT S-boxes, and the
    round_counter value `i` is exclusive-ored with bits `k_{66}k_{65}k_{64}
    k_{63}k_{62}` of `K` with the least significant bit of round_counter on
    the right.

    .. SEEALSO::

        :class:`PRESENT`
        :mod:`sage.crypto.sboxes`

    .. automethod:: __init__
    .. automethod:: __call__
    """

    def __init__(self, keysize=80, rounds=31, master_key=None):
        r"""
        Construct an instance of PRESENT_KS.

        INPUT:

        - ``keysize`` -- integer (default: ``80``); the size of the keys that
          will be used in bits. It must be either 80 or 128.

        - ``rounds`` -- integer (default: ``31``); the number of rounds
          ``self`` can create keys for

        - ``master_key`` -- integer or bit list-like (default: ``None``); the
          key that will be used

        EXAMPLES::

            sage: from sage.crypto.block_cipher.present import PRESENT_KS
            sage: PRESENT_KS()
            Original PRESENT key schedule with 80-bit keys and 31 rounds

        .. NOTE::

            If you want to use a PRESENT_KS object as an iterable you have to
            pass a ``master_key`` value on initialisation. Otherwise you can
            omit ``master_key`` and pass a key when you call the object.
        """
        if keysize != 80 and keysize != 128:
            raise ValueError('keysize must bei either 80 or 128 and not %s'
                             % keysize)
        self._keysize = keysize
        self._rounds = rounds
        self.sbox = SBox(PRESENTSBOX._S, big_endian=False)
        self._master_key = master_key

    def __call__(self, K):
        r"""
        Return all round keys in a list.

        INPUT:

        - ``K`` -- integer or bit list-like; the key

        OUTPUT:

        - A list containing ``rounds + 1`` round keys. Since addRoundkey takes
          place in every round and after the last round there must be
          ``rounds + 1`` round keys.  If ``K`` is an integer the elements of
          the output list will be too. If ``K`` is list-like the element of the
          output list will be  bit vectors.

        EXAMPLES::

            sage: from sage.crypto.block_cipher.present import PRESENT_KS
            sage: ks = PRESENT_KS()
            sage: ks(0)[31] == 0x6dab31744f41d700
            True

        .. NOTE::

            If you want to use a PRESENT_KS object as an iterable you have to
            pass a ``master_key`` value on initialisation. Otherwise you can
            omit ``master_key`` and pass a key when you call the object.
        """
        if isinstance(K, (list, tuple, Vector_mod2_dense)):
            inputType = 'vector'
        elif isinstance(K, integer_types + (Integer,)):
            inputType = 'integer'
        K = _convert_to_vector(K, self._keysize)
        roundKeys = []
        if self._keysize == 80:
            for i in range(1, self._rounds+1):
                roundKeys.append(K[16:])
                K[0:] = list(K[19:]) + list(K[:19])
                K[76:] = self.sbox(K[76:])
                rc = vector(GF(2), ZZ(i).digits(2, padto=5))
                K[15:20] = K[15:20] + rc
            roundKeys.append(K[16:])
        elif self._keysize == 128:
            for i in range(1, self._rounds+1):
                roundKeys.append(K[64:])
                K[0:] = list(K[67:]) + list(K[:67])
                K[124:] = self.sbox(K[124:])
                K[120:124] = self.sbox(K[120:124])
                rc = vector(GF(2), ZZ(i).digits(2, padto=5))
                K[62:67] = K[62:67] + rc
            roundKeys.append(K[64:])
        return roundKeys if inputType == 'vector' else [ZZ(list(k), 2) for k in
                                                        roundKeys]

    def __eq__(self, other):
        r"""
        Compare ``self`` with ``other``.

        PRESENT_KS objects are the same if all attributes are the same.

        EXAMPLES::

            sage: from sage.crypto.block_cipher.present import PRESENT_KS
            sage: PRESENT_KS(80) == PRESENT_KS(80) # indirect doctest
            True
            sage: PRESENT_KS(80) == PRESENT_KS(128) # indirect doctest
            False
            sage: PRESENT_KS(80) == 80 # indirect doctest
            False
        """
        if not isinstance(other, PRESENT_KS):
            return False
        else:
            return self.__dict__ == other.__dict__

    def __repr__(self):
        r"""
        A string representation of this PRESENT_KS.

        EXAMPLES::

            sage: from sage.crypto.block_cipher.present import PRESENT_KS
            sage: PRESENT_KS() # indirect doctest
            Original PRESENT key schedule with 80-bit keys and 31 rounds
        """
        return ('Original PRESENT key schedule with %s-bit keys and %s rounds'
                % (self._keysize, self._rounds))

    def __getitem__(self, r):
        r"""
        Computes the sub key for round ``r`` derived from initial master key.

        The key schedule object has to have been initialised with the
        `master_key` argument.

        INPUT:

        - ``r`` integer; the round for which the sub key is computed

        EXAMPLES::

            sage: from sage.crypto.block_cipher.present import PRESENT_KS
            sage: ks = PRESENT_KS(master_key=0x0)
            sage: ks[0] ==  0x0 # indirect doctest
            True
            sage: ks[31] ==  0x6dab31744f41d700 # indirect doctest
            True
        """
        if self._master_key is None:
            raise ValueError('Key not set during initialisation')
        return self(self._master_key)[r]

    def __iter__(self):
        """
        Iterate over the ``self._rounds + 1`` PRESENT round keys, derived from
        `master_key`

        EXAMPLES::

            sage: from sage.crypto.block_cipher.present import PRESENT_KS
            sage: K = [k for k in PRESENT_KS(master_key=0x0)]
            sage: K[0] == 0x0 # indirect doctest
            True
            sage: K[31] == 0x6dab31744f41d700 # indirect doctest
            True
        """
        if self._master_key is None:
            raise ValueError('Key not set during initialisation')
        return iter(self(self._master_key))


def _convert_to_vector(I, L):
    r"""
    Convert ``I`` to a bit vector of length ``L``.

    INPUT:

    - ``I`` -- integer or bit list-like

    - ``L`` -- integer; the desired bit length of the ouput

    OUTPUT:

    - the ``L``-bit vector representation of ``I``

    EXAMPLES::

        sage: from sage.crypto.block_cipher.present import _convert_to_vector
        sage: _convert_to_vector(0x1F, 8)
        (1, 1, 1, 1, 1, 0, 0, 0)
        sage: v = vector(GF(2), 4, [1,0,1,0])
        sage: _convert_to_vector(v, 4)
        (1, 0, 1, 0)
    """
    try:
        state = vector(GF(2), L, ZZ(I).digits(2, padto=L))
        return state
    except TypeError:
        # ignore the error and try list-like types
        pass
    state = vector(GF(2), L, ZZ(list(I), 2).digits(2, padto=L))
    return state<|MERGE_RESOLUTION|>--- conflicted
+++ resolved
@@ -38,7 +38,7 @@
 Tweak around with the cipher::
 
     sage: from sage.crypto.sbox import SBox
-    sage: cipher = PRESENT(rounds=1, doLastLinearLayer=False)
+    sage: cipher = PRESENT(rounds=1, doFinalRound=False)
     sage: cipher.sbox = SBox(range(16))
     sage: cipher.keySchedule = lambda x: [0, 0]  # return the 0 keys as round keys
     sage: cipher.encrypt(plaintext=0x1234, key=0x0).hex()
@@ -344,13 +344,8 @@
         """
         return ('PRESENT block cipher with %s rounds, %s linear layer in last '
                 'round and the following key schedule:\n%s'
-<<<<<<< HEAD
-                % (self._rounds, 'activated' if self._doLastLinearLayer else
+                % (self._rounds, 'activated' if self._doFinalRound else
                    'deactivated', self.keySchedule.__repr__()))
-=======
-                % (self._rounds, 'activated' if self._doFinalRound else
-                   'deactivated', self._keySchedule.__repr__()))
->>>>>>> 559ceacf
 
     def encrypt(self, plaintext, key):
         r"""
@@ -431,15 +426,7 @@
         key = _convert_to_vector(key, self._keysize)
         roundKeys = self.keySchedule(key)
         for r, K in enumerate(roundKeys[:self._rounds]):
-<<<<<<< HEAD
             state = self.round(state, r, K)
-=======
-            state = state + K
-            for nibble in [slice(4*j, 4*j+4) for j in range(16)]:
-                state[nibble] = self._sbox(state[nibble][::-1])[::-1]
-            if self._doFinalRound or r != self._rounds - 1:
-                state[0:] = self._permutationMatrix * state
->>>>>>> 559ceacf
         state = state + roundKeys[self._rounds]
         return state if inputType == 'vector' else ZZ(list(state), 2)
 
@@ -496,15 +483,7 @@
         roundKeys = self.keySchedule(key)
         state = state + roundKeys[self._rounds]
         for r, K in enumerate(roundKeys[:self._rounds][::-1]):
-<<<<<<< HEAD
             state = self.round(state, r, K, inverse=True)
-=======
-            if self._doFinalRound or r != 0:
-                state[0:] = self._inversePermutationMatrix * state
-            for nibble in [slice(4*j, 4*j+4) for j in range(16)]:
-                state[nibble] = self._inverseSbox(state[nibble][::-1])[::-1]
-            state = state + K
->>>>>>> 559ceacf
         return state if inputType == 'vector' else ZZ(list(state), 2)
 
     def round(self, state, round_counter, round_key, inverse=False):
@@ -515,10 +494,10 @@
         if not inverse:
             out = out + round_key
             out = self.sbox_layer(out)
-            if self._doLastLinearLayer or round_counter != self._rounds - 1:
+            if self._doFinalRound or round_counter != self._rounds - 1:
                 out = self.linear_layer(out)
         else:
-            if self._doLastLinearLayer or round_counter != 0:
+            if self._doFinalRound or round_counter != 0:
                 out = self.linear_layer(out, inverse=True)
             out = self.sbox_layer(out, inverse=True)
             out = out + round_key
