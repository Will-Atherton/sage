from sage.misc.lazy_import import lazy_import

<<<<<<< HEAD
from sage.combinat.integer_vector import IntegerVectors
from sage.crypto.boolean_function import BooleanFunction
from sage.matrix.constructor import Matrix
from sage.misc.cachefunc import cached_method
from sage.misc.functional import is_even
from sage.misc.misc_c import prod as mul
from sage.modules.free_module_element import vector
from sage.rings.finite_rings.element_base import is_FiniteFieldElement
from sage.rings.finite_rings.finite_field_constructor import FiniteField as GF
from sage.rings.ideal import FieldIdeal, Ideal
from sage.rings.integer_ring import ZZ
from sage.rings.integer import Integer
from sage.rings.polynomial.polynomial_ring_constructor import PolynomialRing
from sage.structure.sage_object import SageObject

class SBox(SageObject):
    r"""
    A substitution box or S-box is one of the basic components of
    symmetric key cryptography. In general, an S-box takes ``m`` input
    bits and transforms them into ``n`` output bits. This is called an
    ``mxn`` S-box and is often implemented as a lookup table. These
    S-boxes are carefully chosen to resist linear and differential
    cryptanalysis [He2002]_.

    This module implements an S-box class which allows an algebraic
    treatment and determine various cryptographic properties.

    EXAMPLE:

    We consider the S-box of the block cipher PRESENT [PRESENT07]_::

        sage: S = mq.SBox(12,5,6,11,9,0,10,13,3,14,15,8,4,7,1,2); S
        (12, 5, 6, 11, 9, 0, 10, 13, 3, 14, 15, 8, 4, 7, 1, 2)
        sage: S(1)
        5

    Note that by default bits are interpreted in big endian
    order. This is not consistent with the rest of Sage, which has a
    strong bias towards little endian, but is consistent with most
    cryptographic literature::

        sage: S([0,0,0,1])
        [0, 1, 0, 1]

        sage: S = mq.SBox(12,5,6,11,9,0,10,13,3,14,15,8,4,7,1,2, big_endian=False)
        sage: S(1)
        5
        sage: S([0,0,0,1])
        [1, 1, 0, 0]


    Now we construct an ``SBox`` object for the 4-bit small scale AES
    S-Box (cf. :mod:`sage.crypto.mq.sr`)::

        sage: sr = mq.SR(1,1,1,4, allow_zero_inversions=True)
        sage: S = mq.SBox([sr.sub_byte(e) for e in list(sr.k)])
        sage: S
        (6, 5, 2, 9, 4, 7, 3, 12, 14, 15, 10, 0, 8, 1, 13, 11)

    AUTHORS:

    - Rusydi H. Makarim (2016-03-31) : added more functions to determine related cryptographic properties
    - Yann Laigle-Chapuy (2009-07-01): improve linear and difference matrix computation
    - Martin R. Albrecht (2008-03-12): initial implementation

    REFERENCES:

    - [He2002]_

    - [PRESENT07]_

    - [CDL2015]_
    """

    def __init__(self, *args,  **kwargs):
        """
        Construct a substitution box (S-box) for a given lookup table
        `S`.

        INPUT:

        - ``S`` - a finite iterable defining the S-box with integer or
          finite field elements

        - ``big_endian`` - controls whether bits shall be ordered in
          big endian order (default: ``True``)

        EXAMPLE:

        We construct a 3-bit S-box where e.g. the bits (0,0,1) are
        mapped to (1,1,1).::

            sage: S = mq.SBox(7,6,0,4,2,5,1,3); S
            (7, 6, 0, 4, 2, 5, 1, 3)

            sage: S(0)
            7

        TESTS::

            sage: S = mq.SBox()
            Traceback (most recent call last):
            ...
            TypeError: No lookup table provided.
            sage: S = mq.SBox(1, 2, 3)
            Traceback (most recent call last):
            ...
            TypeError: Lookup table length is not a power of 2.
            sage: S = mq.SBox(5, 6, 0, 3, 4, 2, 1, 2)
            sage: S.n
            3
        """
        if "S" in kwargs:
            S = kwargs["S"]
        elif len(args) == 1:
            S = args[0]
        elif len(args) > 1:
            S = args
        else:
            raise TypeError("No lookup table provided.")

        _S = []
        for e in S:
            if is_FiniteFieldElement(e):
                e = e.polynomial().change_ring(ZZ).subs( e.parent().characteristic() )
            _S.append(e)
        S = _S

        if not ZZ(len(S)).is_power_of(2):
            raise TypeError("Lookup table length is not a power of 2.")
        self._S = S

        self.m = ZZ(len(S)).exact_log(2)
        self.n = ZZ(max(S)).nbits()
        self._F = GF(2)
        self._big_endian = kwargs.get("big_endian",True)

        self.differential_uniformity = self.maximal_difference_probability_absolute

    def _repr_(self):
        """
        EXAMPLE::

            sage: mq.SBox(7,6,0,4,2,5,1,3) #indirect doctest
            (7, 6, 0, 4, 2, 5, 1, 3)
        """
        return "(" + ", ".join(map(str,list(self))) + ")"

    def __len__(self):
        """
        Return the length of input bit strings.

        EXAMPLE::

            sage: len(mq.SBox(7,6,0,4,2,5,1,3))
            3
        """
        return self.m

    def __eq__(self, other):
        """
        S-boxes are considered to be equal if all construction
        parameters match.

        EXAMPLE::

            sage: S = mq.SBox(7,6,0,4,2,5,1,3)
            sage: loads(dumps(S)) == S
            True
        """
        return (self._S, self._big_endian) == (other._S, self._big_endian)

    def __ne__(self, other):
        """
        S-boxes are considered to be equal if all construction
        parameters match.

        EXAMPLE::

            sage: S = mq.SBox(7,6,0,4,2,5,1,3)
            sage: S != S
            False
        """
        return not self.__eq__(other)

    def to_bits(self, x, n=None):
        """
        Return bitstring of length ``n`` for integer ``x``. The
        returned bitstring is guaranteed to have length ``n``.

        INPUT:

        - ``x`` - an integer

        - ``n`` - bit length (optional)

        EXAMPLE::

            sage: S = mq.SBox(7,6,0,4,2,5,1,3)
            sage: S.to_bits(6)
            [1, 1, 0]

            sage: S.to_bits( S(6) )
            [0, 0, 1]

            sage: S( S.to_bits( 6 ) )
            [0, 0, 1]
        """
        if n is None and self.m == self.n:
            n = self.n

        if self._big_endian:
            swp = lambda x: list(reversed(x))
        else:
            swp = lambda x: x
        return swp(self._rpad([self._F(_) for _ in ZZ(x).digits(2)], n))

    def from_bits(self, x, n=None):
        """
        Return integer for bitstring ``x`` of length ``n``.

        INPUT:

        - ``x`` - a bitstring

        - ``n`` - bit length (optional)

        EXAMPLE::

            sage: S = mq.SBox(7,6,0,4,2,5,1,3)
            sage: S.from_bits( [1,1,0])
            6

            sage: S( S.from_bits( [1,1,0] ) )
            1
            sage: S.from_bits( S( [1,1,0] ) )
            1
        """
        if n is None and self.m == self.n:
            n = self.m

        if self._big_endian:
            swp = lambda x: list(reversed(x))
        else:
            swp = lambda x: x

        return ZZ( [ZZ(_) for _ in self._rpad(swp(x), n)], 2)

    def _rpad(self,x, n=None):
        """
        Right pads ``x`` such that ``len(x) == n``.

        EXAMPLE::

            sage: S = mq.SBox(7,6,0,4,2,5,1,3)
            sage: S._rpad([1,1])
            [1, 1, 0]
        """
        if n is None and self.m == self.n:
            n = self.n
        return  x + [self._F(0)]*(n-len(x))

    def __call__(self, X):
        """
        Apply substitution to ``X``.

        If ``X`` is a list, it is interpreted as a sequence of bits
        depending on the bit order of this S-box.

        INPUT:

        - ``X`` - either an integer, a tuple of `\GF{2}` elements of
          length ``len(self)`` or a finite field element in
          `\GF{2^n}`. As a last resort this function tries to convert
          ``X`` to an integer.

        EXAMPLE::

            sage: S = mq.SBox([7,6,0,4,2,5,1,3])
            sage: S(7)
            3

            sage: S((0,2,3))
            [0, 1, 1]

            sage: S[0]
            7

            sage: S[(0,0,1)]
            [1, 1, 0]

            sage: k.<a> = GF(2^3)
            sage: S(a^2)
            a

            sage: S(QQ(3))
            4

            sage: S([1]*10^6)
            Traceback (most recent call last):
            ...
            TypeError: Cannot apply SBox to provided element.

            sage: S(1/2)
            Traceback (most recent call last):
            ...
            TypeError: Cannot apply SBox to 1/2.

            sage: S = mq.SBox(3, 0, 1, 3, 1, 0, 2, 2)
            sage: S(0)
            3
            sage: S([0,0,0])
            [1, 1]
        """
        if isinstance(X, (int, long, Integer)):
            return self._S[ZZ(X)]

        try:
            from sage.modules.free_module_element import vector
            K = X.parent()
            if K.order() == 2**self.n:
                X = vector(X)
            else:
                raise TypeError
            if not self._big_endian:
                X = list(reversed(X))
            else:
                X = list(X)
            X = ZZ([ZZ(_) for _ in X], 2)
            out =  self.to_bits(self._S[X], self.n)
            if self._big_endian:
                out = list(reversed(out))
            return K(vector(GF(2),out))
        except (AttributeError, TypeError):
            pass

        try:
            if len(X) == self.m:
                if self._big_endian:
                    X = list(reversed(X))
                X = ZZ([ZZ(_) for _ in X], 2)
                out =  self._S[X]
                return self.to_bits(out,self.n)
        except TypeError:
            pass

        try:
            return self._S[ZZ(X)]
        except TypeError:
            pass

        if len(str(X)) > 50:
            raise TypeError("Cannot apply SBox to provided element.")
        else:
            raise TypeError("Cannot apply SBox to %s."%(X,))

    def __getitem__(self, X):
        """
        See  :meth:`SBox.__call__`.

        EXAMPLE::

            sage: S = mq.SBox([7,6,0,4,2,5,1,3])
            sage: S[7]
            3
        """
        return self(X)

    def is_permutation(self):
        r"""
        Return ``True`` if this S-Box is a permutation.

        EXAMPLE::

             sage: S = mq.SBox(7,6,0,4,2,5,1,3)
             sage: S.is_permutation()
             True

             sage: S = mq.SBox(3,2,0,0,2,1,1,3)
             sage: S.is_permutation()
             False
        """
        if self.m != self.n:
            return False
        return len(set([self(i) for i in range(2**self.m)])) == 2**self.m

    def __iter__(self):
        """
        EXAMPLE::

            sage: S = mq.SBox(7,6,0,4,2,5,1,3)
            sage: [e for e in S]
            [7, 6, 0, 4, 2, 5, 1, 3]
        """
        for i in range(2**self.m):
            yield self(i)

    def difference_distribution_matrix(self):
        """
        Return difference distribution matrix ``A`` for this S-box.

        The rows of ``A`` encode the differences ``Delta I`` of the
        input and the columns encode the difference ``Delta O`` for
        the output. The bits are ordered according to the endianess of
        this S-box. The value at ``A[Delta I,Delta O]`` encodes how
        often ``Delta O`` is the actual output difference given
        ``Delta I`` as input difference.

        See [He2002]_ for an introduction to differential
        cryptanalysis.

        EXAMPLE::

           sage: S = mq.SBox(7,6,0,4,2,5,1,3)
           sage: S.difference_distribution_matrix()
           [8 0 0 0 0 0 0 0]
           [0 2 2 0 2 0 0 2]
           [0 0 2 2 0 0 2 2]
           [0 2 0 2 2 0 2 0]
           [0 2 0 2 0 2 0 2]
           [0 0 2 2 2 2 0 0]
           [0 2 2 0 0 2 2 0]
           [0 0 0 0 2 2 2 2]
        """
        m = self.m
        n = self.n

        nrows = 1<<m
        ncols = 1<<n

        A = Matrix(ZZ, nrows, ncols)

        for i in range(nrows):
            si = self(i)
            for di in range(nrows):
                A[ di , si^self(i^di)] += 1
        return A

    def maximal_difference_probability_absolute(self):
        """
        Return the difference probability of the difference with the
        highest probability in absolute terms, i.e. how often it
        occurs in total.

        Equivalently, this is equal to the differential uniformity
        of this S-Box.

        EXAMPLE::

            sage: S = mq.SBox(7,6,0,4,2,5,1,3)
            sage: S.maximal_difference_probability_absolute()
            2

        .. note::

          This code is mainly called internally.
        """
        A = self.difference_distribution_matrix().__copy__()
        A[0,0] = 0
        return max(map(abs, A.list()))

    def maximal_difference_probability(self):
        r"""
        Return the difference probability of the difference with the
        highest probability in the range between 0.0 and 1.0
        indicating 0\% or 100\% respectively.

        EXAMPLE::

            sage: S = mq.SBox(7,6,0,4,2,5,1,3)
            sage: S.maximal_difference_probability()
            0.25
        """
        return self.maximal_difference_probability_absolute()/(2.0**self.n)

    @cached_method
    def linear_approximation_matrix(self):
        """
        Return linear approximation matrix ``A`` for this S-box.

        Let ``i_b`` be the ``b``-th bit of ``i`` and ``o_b`` the
        ``b``-th bit of ``o``. Then ``v = A[i,o]`` encodes the bias of
        the equation ``sum( i_b * x_i ) = sum( o_b * y_i )`` if
        ``x_i`` and ``y_i`` represent the input and output variables
        of the S-box.

        See [He2002]_ for an introduction to linear cryptanalysis.

        EXAMPLE::

            sage: S = mq.SBox(7,6,0,4,2,5,1,3)
            sage: S.linear_approximation_matrix()
            [ 4  0  0  0  0  0  0  0]
            [ 0  0  0  0  2  2  2 -2]
            [ 0  0 -2 -2 -2  2  0  0]
            [ 0  0 -2  2  0  0 -2 -2]
            [ 0  2  0  2 -2  0  2  0]
            [ 0 -2  0  2  0  2  0  2]
            [ 0 -2 -2  0  0 -2  2  0]
            [ 0 -2  2  0 -2  0  0 -2]

        According to this matrix the first bit of the input is equal
        to the third bit of the output 6 out of 8 times::

            sage: for i in srange(8): print(S.to_bits(i)[0] == S.to_bits(S(i))[2])
            False
            True
            True
            True
            False
            True
            True
            True
        """
        m = self.m
        n = self.n

        nrows = 1<<m
        ncols = 1<<n

        B = BooleanFunction(self.m)
        L = []
        for j in range(ncols):
            for i in range(nrows):
                B[i] = ZZ(self(i)&j).popcount()
            L.append(B.walsh_hadamard_transform())

        A = Matrix(ZZ, ncols, nrows, L)
        A = -A.transpose()/2
        A.set_immutable()

        return A

    def maximal_linear_bias_absolute(self):
        """
        Return maximal linear bias, i.e. how often the linear
        approximation with the highest bias is true or false minus
        `2^{n-1}`.

        EXAMPLE::

            sage: S = mq.SBox(7,6,0,4,2,5,1,3)
            sage: S.maximal_linear_bias_absolute()
            2
        """
        A = self.linear_approximation_matrix().__copy__()
        A[0,0] = 0
        return max(map(abs, A.list()))

    def maximal_linear_bias_relative(self):
        """
        Return maximal bias of all linear approximations of this
        S-box.

        EXAMPLE::

            sage: S = mq.SBox(7,6,0,4,2,5,1,3)
            sage: S.maximal_linear_bias_relative()
            0.25
        """
        return self.maximal_linear_bias_absolute()/(2.0**self.m)

    def ring(self):
        """
        Create, return and cache a polynomial ring for S-box
        polynomials.

        EXAMPLE::

            sage: S = mq.SBox(7,6,0,4,2,5,1,3)
            sage: S.ring()
            Multivariate Polynomial Ring in x0, x1, x2, y0, y1, y2 over Finite Field of size 2
        """
        try:
            return self._ring
        except AttributeError:
            pass

        m = self.m
        n = self.n

        X = range(m)
        Y = range(n)
        self._ring = PolynomialRing(self._F, m+n, ["x%d"%i for i in X] + ["y%d"%i for i in Y])
        return self._ring

    def solutions(self, X=None, Y=None):
        """
        Return a dictionary of solutions to this S-box.

        INPUT:

        - ``X`` - input variables (default: ``None``)

        - ``Y`` - output variables (default: ``None``)

        EXAMPLE::

            sage: S = mq.SBox([7,6,0,4,2,5,1,3])
            sage: F = S.polynomials()
            sage: s = S.solutions()
            sage: any(f.subs(_s) for f in F for _s in s)
            False
        """
        if X is None and Y is None:
            P = self.ring()
            gens = P.gens()
        else:
            P = X[0].parent()
            gens = X + Y

        m = self.m
        n = self.n

        solutions = []
        for i in range(1<<m):
            solution = self.to_bits(i,m) + self( self.to_bits(i,m) )
            solutions.append( dict(zip(gens, solution)) )

        return solutions

    def polynomials(self, X=None, Y=None, degree=2, groebner=False):
        """
        Return a list of polynomials satisfying this S-box.

        First, a simple linear fitting is performed for the given
        ``degree`` (cf. for example [BC2003]_). If ``groebner=True`` a
        Groebner basis is also computed for the result of that
        process.

        INPUT:

        - ``X`` - input variables

        - ``Y`` - output variables

        - ``degree`` - integer > 0 (default: ``2``)

        - ``groebner`` - calculate a reduced Groebner basis of the
          spanning polynomials to obtain more polynomials (default:
          ``False``)

        EXAMPLES::

            sage: S = mq.SBox(7,6,0,4,2,5,1,3)
            sage: P = S.ring()

        By default, this method returns an indirect representation::

            sage: S.polynomials()
            [x0*x2 + x1 + y1 + 1,
             x0*x1 + x1 + x2 + y0 + y1 + y2 + 1,
             x0*y1 + x0 + x2 + y0 + y2,
             x0*y0 + x0*y2 + x1 + x2 + y0 + y1 + y2 + 1,
             x1*x2 + x0 + x1 + x2 + y2 + 1,
             x0*y0 + x1*y0 + x0 + x2 + y1 + y2,
             x0*y0 + x1*y1 + x1 + y1 + 1,
             x1*y2 + x1 + x2 + y0 + y1 + y2 + 1,
             x0*y0 + x2*y0 + x1 + x2 + y1 + 1,
             x2*y1 + x0 + y1 + y2,
             x2*y2 + x1 + y1 + 1,
             y0*y1 + x0 + x2 + y0 + y1 + y2,
             y0*y2 + x1 + x2 + y0 + y1 + 1,
             y1*y2 + x2 + y0]

        We can get a direct representation by computing a
        lexicographical Groebner basis with respect to the right
        variable ordering, i.e. a variable ordering where the output
        bits are greater than the input bits::

            sage: P.<y0,y1,y2,x0,x1,x2> = PolynomialRing(GF(2),6,order='lex')
            sage: S.polynomials([x0,x1,x2],[y0,y1,y2], groebner=True)
            [y0 + x0*x1 + x0*x2 + x0 + x1*x2 + x1 + 1,
             y1 + x0*x2 + x1 + 1,
             y2 + x0 + x1*x2 + x1 + x2 + 1]
        """
        def nterms(nvars, deg):
            """
            Return the number of monomials possible up to a given
            degree.

            INPUT:

            - ``nvars`` - number of variables

            - ``deg`` - degree

            TESTS::

                sage: S = mq.SBox(7,6,0,4,2,5,1,3)
                sage: F = S.polynomials(degree=3) # indirect doctest
            """
            total = 1
            divisor = 1
            var_choices = 1

            for d in range(1, deg+1):
                var_choices *= (nvars - d + 1)
                divisor *= d
                total += var_choices/divisor
            return total

        m = self.m
        n = self.n
        F = self._F

        if X is None and Y is None:
            P = self.ring()
            X = P.gens()[:m]
            Y = P.gens()[m:]
        else:
            P = X[0].parent()

        gens = X+Y

        bits = []
        for i in range(1<<m):
            bits.append( self.to_bits(i,m) + self(self.to_bits(i,m)) )

        ncols = (1<<m)+1

        A = Matrix(P, nterms(m+n, degree), ncols)

        exponents = []
        for d in range(degree+1):
            exponents += IntegerVectors(d, max_length=m+n, min_length=m+n, min_part=0, max_part=1).list()

        row = 0
        for exponent in exponents:
            A[row,ncols-1] = mul([gens[i]**exponent[i] for i in range(len(exponent))])
            for col in range(1<<m):
                A[row,col] = mul([bits[col][i] for i in range(len(exponent)) if exponent[i]])
            row +=1

        rankSize = A.rank() - 1

        for c in range(ncols):
            A[0,c] = 1

        RR = A.echelon_form(algorithm='row_reduction')
        
        # extract spanning stet
        gens = (RR.column(ncols-1)[rankSize:]).list()

        if not groebner:
            return gens

        FI = set(FieldIdeal(P).gens())
        I = Ideal(gens + list(FI))
        gb = I.groebner_basis()

        gens = []
        for f in gb:
            if f not in FI: # filter out field equations
                gens.append(f)
        return gens

    def interpolation_polynomial(self, k=None):
        r"""
        Return a univariate polynomial over an extension field
        representing this S-box.

        If ``m`` is the input length of this S-box then the extension
        field is of degree ``m``.

        If the output length does not match the input length then a
        ``TypeError`` is raised.

        INPUT:

        - ``k`` - an instance of `\GF{2^m}` (default: ``None``)

        EXAMPLE::

            sage: S = mq.SBox(7,6,0,4,2,5,1,3)
            sage: f = S.interpolation_polynomial()
            sage: f
            x^6 + a*x^5 + (a + 1)*x^4 + (a^2 + a + 1)*x^3
              + (a^2 + 1)*x^2 + (a + 1)*x + a^2 + a + 1

            sage: a = f.base_ring().gen()

            sage: f(0), S(0)
            (a^2 + a + 1, 7)

            sage: f(a^2 + 1), S(5)
            (a^2 + 1, 5)
        """
        if self.m != self.n:
            raise TypeError("Lagrange interpolation only supported if self.m == self.n.")

        if k is None:
            k = GF(2**self.m,'a')
        l = []
        for i in range(2**self.m):
            i = self.to_bits(i, self.m)
            o = self(i)
            if self._big_endian:
                i = reversed(i)
                o = reversed(o)
            l.append( (k(vector(i)), k(vector(o))) )

        P = PolynomialRing(k,'x')
        return P.lagrange_polynomial(l)

    def cnf(self, xi=None, yi=None, format=None):
        """
        Return a representation of this S-Box in conjunctive normal
        form.

        This function examines the truth tables for each output bit of
        the S-Box and thus has complexity `n * 2^m` for an ``m x n``
        S-Box.

        INPUT:

        - ``xi`` - indices for the input variables (default: ``1...m``)

        - ``yi`` - indices for the output variables (default: ``m+1 ... m+n``)

        - ``format`` - output format, see below (default: ``None``)

        FORMATS:

        - ``None`` - return a list of tuples of integers where each
          tuple represents a clause, the absolute value of an integer
          represents a variable and the sign of an integer indicates
          inversion.

        - ``symbolic`` - a string that can be parsed by the
          ``SymbolicLogic`` package.

        - ``dimacs`` - a string in DIMACS format which is the gold
          standard for SAT-solver input (cf. http://www.satlib.org/).

        - ``dimacs_headless`` - a string in DIMACS format, but without
          the header. This is useful for concatenation of outputs.

        EXAMPLE:

        We give a very small example to explain the output format::

            sage: S = mq.SBox(1,2,0,3); S
            (1, 2, 0, 3)
            sage: cnf = S.cnf(); cnf
            [(1, 2, -3),  (1, 2, 4),
             (1, -2, 3),  (1, -2, -4),
             (-1, 2, -3), (-1, 2, -4),
             (-1, -2, 3), (-1, -2, 4)]

        This output completely describes the S-Box. For instance, we
        can check that ``S([0,1]) -> [1,0]`` satisfies every clause if
        the first input bit corresponds to the index ``1`` and the
        last output bit corresponds to the index ``3`` in the
        output.

        We can convert this representation to the DIMACS format::

            sage: print(S.cnf(format='dimacs'))
            p cnf 4 8
            1 2 -3 0
            1 2 4 0
            1 -2 3 0
            1 -2 -4 0
            -1 2 -3 0
            -1 2 -4 0
            -1 -2 3 0
            -1 -2 4 0

        For concatenation we can strip the header::

            sage: print(S.cnf(format='dimacs_headless'))
            1 2 -3 0
            1 2 4 0
            1 -2 3 0
            1 -2 -4 0
            -1 2 -3 0
            -1 2 -4 0
            -1 -2 3 0
            -1 -2 4 0

        This might be helpful in combination with the ``xi`` and
        ``yi`` parameter to assign indices manually::

            sage: print(S.cnf(xi=[10,20],yi=[30,40], format='dimacs_headless'))
            10 20 -30 0
            10 20 40 0
            10 -20 30 0
            10 -20 -40 0
            -10 20 -30 0
            -10 20 -40 0
            -10 -20 30 0
            -10 -20 40 0

        We can also return a string which is parse-able by the
        ``SymbolicLogic`` package::

            sage: log = SymbolicLogic()
            sage: s = log.statement(S.cnf(format='symbolic'))
            sage: log.truthtable(s)[1:]
            [['False', 'False', 'False', 'False', 'False'],
             ['False', 'False', 'False', 'True', 'False'],
             ['False', 'False', 'True', 'False', 'False'],
             ['False', 'False', 'True', 'True', 'True'],
             ['False', 'True', 'False', 'False', 'True'],
             ['False', 'True', 'False', 'True', 'True'],
             ['False', 'True', 'True', 'False', 'True'],
             ['False', 'True', 'True', 'True', 'True'],
             ['True', 'False', 'False', 'False', 'True'],
             ['True', 'False', 'False', 'True', 'True'],
             ['True', 'False', 'True', 'False', 'True'],
             ['True', 'False', 'True', 'True', 'True'],
             ['True', 'True', 'False', 'False', 'True'],
             ['True', 'True', 'False', 'True', 'True'],
             ['True', 'True', 'True', 'False', 'True'],
             ['True', 'True', 'True', 'True', 'True']]


        This function respects endianness of the S-Box::

            sage: S = mq.SBox(1,2,0,3, big_endian=False); S
            (1, 2, 0, 3)
            sage: cnf = S.cnf(); cnf
            [(1, 2, -4), (1, 2, 3),
             (-1, 2, 4), (-1, 2, -3),
             (1, -2, -4), (1, -2, -3),
             (-1, -2, 4), (-1, -2, 3)]

        S-Boxes with m!=n also work:

            sage: o = list(range(8)) + list(range(8))
            sage: shuffle(o)
            sage: S = mq.SBox(o)
            sage: S.is_permutation()
            False

            sage: len(S.cnf()) == 3*2^4
            True


        TESTS:

            sage: S = mq.SBox(1,2,0,3, big_endian=False)
            sage: S.cnf([1000,1001,1002], [2000,2001,2002])
            Traceback (most recent call last):
            ...
            TypeError: first arg required to have length 2, got 3 instead.
        """
        m, n = self.m, self.n

        if xi is None:
            xi = [i+1 for i in range(m)]

        if yi is None:
            yi = [m+i+1 for i in range(n)]

        if len(xi) != m:
            raise TypeError("first arg required to have length %d, got %d instead."%(m,len(xi)))

        if len(yi) != n:
            raise TypeError("second arg required to have length %d, got %d instead."%(n,len(yi)))

        output_bits = range(n)
        if not self._big_endian:
            output_bits = list(reversed(output_bits))

        C = [] # the set of clauses
        for e in range(2**m):
            x = self.to_bits(e, m)
            y = self(x) # evaluate at x
            for output_bit in output_bits: # consider each bit
                clause = [(-1)**(int(v)) * i for v,i in zip(x, xi)]
                clause.append( (-1)**(1-int(y[output_bit])) *  yi[output_bit] )
                C.append(tuple(clause))

        if format is None:
            return C
        elif format == 'symbolic':
            gd = self.ring().gens()
            formula = []
            for clause in C:
                clause = "|".join([str(gd[abs(v)-1]).replace("-","~") for v in clause])
                formula.append("("+clause+")")
            return " & ".join(formula)

        elif format.startswith('dimacs'):
            if format == "dimacs_headless":
                header = ""
            else:
                header = "p cnf %d %d\n"%(m+n,len(C))
            values = " 0\n".join([" ".join(map(str,line)) for line in C])
            return header + values + " 0\n"
        else:
            raise ValueError("Format '%s' not supported."%(format,))

    def component_function(self, b):
        r"""
        Return a Boolean function corresponding to the component function
        `b \cdot S(x)`.

        If `S` is an `m \times n` S-Box, then `b \in \GF{2}^n` and
        `\cdot` denotes dot product of two vectors.

        INPUT:

        - ``b`` -- either an integer or a tuple of `\GF{2}` elements of
          length ``self.n``

        EXAMPLES::

            sage: S = mq.SBox([7,6,0,4,2,5,1,3])
            sage: f3 = S.component_function(3)
            sage: f3.algebraic_normal_form()
            x0*x1 + x0*x2 + x0 + x2

            sage: f5 = S.component_function([1, 0, 1])
            sage: f5.algebraic_normal_form()
            x0*x2 + x0 + x1*x2
        """
        m = self.m
        n = self.n
        ret = BooleanFunction(m)

        if isinstance(b, (int, long, Integer)):
            b = vector(GF(2), self.to_bits(b, n))
        elif len(b) == n:
            b = vector(GF(2), b)
        else:
            raise TypeError("cannot compute component function using parameter %s"%(b,))

        for x in range(1<<m):
            ret[x] = bool(b.dot_product(vector(GF(2), self.to_bits(self(x), n))))
        return ret

    def nonlinearity(self):
        """
        Return the nonlinearity of this S-Box.

        The nonlinearity of an S-Box is defined as the minimum nonlinearity
        of all its component functions.

        EXAMPLES::

            sage: S = mq.SR(1,4,4,8).sbox()
            sage: S.nonlinearity()
            112
        """
        m = self.m
        return (1 << (m-1)) - self.maximal_linear_bias_absolute()

    def linearity(self):
        """
        Return the linearity of this S-Box.

        EXAMPLES::

            sage: S = mq.SR(1, 4, 4, 8).sbox()
            sage: S.linearity()
            32
        """
        return self.maximal_linear_bias_absolute() << 1

    def is_apn(self):
        r"""
        Return ``True`` if this S-Box is an almost perfect nonlinear (APN)
        function.

        An `m \times m` S-Box `S` is called almost perfect nonlinear if for
        every nonzero `\alpha \in \GF{2}^m` and every
        `\beta \in \GF{2}^m`, the equation
        `S(x) \oplus S(x \oplus \alpha) = \beta` has 0 or 2 solutions.
        Equivalently, the differential uniformity of `S` is equal to 2.

        EXAMPLES::

            sage: S = mq.SBox([0,1,3,6,7,4,5,2])
            sage: S.is_apn()
            True
            sage: S.differential_uniformity()
            2
        """
        if self.m != self.n:
            raise TypeError("APN function is only defined for self.m == self.n")
        return self.differential_uniformity() == 2

    def differential_branch_number(self):
        r"""
        Return differential branch number of this S-Box.

        The differential branch number of an S-Box `S` is defined as

        .. MATH::

            \min_{v, w \neq v} \{ \mathrm{wt}(v \oplus w) + \mathrm{wt}(S(v) \oplus S(w)) \}

        where `\mathrm{wt}(x)` denotes the Hamming weight of vector `x`.

        EXAMPLES::

            sage: S = mq.SBox([12,5,6,11,9,0,10,13,3,14,15,8,4,7,1,2])
            sage: S.differential_branch_number()
            3
        """
        m = self.m
        n = self.n
        ret = (1<<m) + (1<<n)

        for a in range(1<<m):
            for b in range(1<<n):
                if (a != b):
                    x = a ^ b
                    y = self(a) ^ self(b)
                    w = ZZ(x).popcount() + ZZ(y).popcount()
                    if w < ret:
                        ret = w
        return ret

    def linear_branch_number(self):
        r"""
        Return linear branch number of this S-Box.

        The linear branch number of an S-Box `S` is defined as

        .. MATH::

            \min_{\substack{\alpha \neq 0, \beta \\ \mathrm{LAM}(\alpha, \beta) \neq 0}}
                \{ \mathrm{wt}(\alpha) + \mathrm{wt}(\beta) \}

        where `\mathrm{LAM}(\alpha, \beta)` is the entry at row `\alpha` and
        column `\beta` of linear approximation matrix correspond to this
        S-Box. The `\mathrm{wt}(x)` denotes the Hamming weight of `x`.

        EXAMPLES::

            sage: S = mq.SBox([12,5,6,11,9,0,10,13,3,14,15,8,4,7,1,2])
            sage: S.linear_branch_number()
            2
        """
        m = self.m
        n = self.n
        ret = (1<<m) + (1<<n)
        lat = self.linear_approximation_matrix()

        for a in range(1, 1<<m):
            for b in range(1<<n):
                if lat[a,b] != 0:
                    w = ZZ(a).popcount() + ZZ(b).popcount()
                    if w < ret:
                        ret = w
        return ret

    @cached_method
    def autocorrelation_matrix(self):
        r"""
        Return autocorrelation matrix correspond to this S-Box.

        for an `m \times n` S-Box `S`, its autocorrelation matrix entry at
        row `a \in \GF{2}^m` and column `b \in \GF{2}^n`
        (considering their integer representation) is defined as:

        .. MATH::

            \sum_{x \in \GF{2}^m} (-1)^{b \cdot S(x) \oplus b \cdot S(x \oplus a)}

        Equivalently, the columns `b` of autocorrelation matrix correspond to
        the autocorrelation spectrum of component function `b \cdot S(x)`.

        EXAMPLES::

            sage: S = mq.SBox(7,6,0,4,2,5,1,3)
            sage: S.autocorrelation_matrix()
            [ 8  8  8  8  8  8  8  8]
            [ 8  0  0  0  0  0  0 -8]
            [ 8  0 -8  0  0  0  0  0]
            [ 8  0  0  0  0 -8  0  0]
            [ 8 -8  0  0  0  0  0  0]
            [ 8  0  0  0  0  0 -8  0]
            [ 8  0  0 -8  0  0  0  0]
            [ 8  0  0  0 -8  0  0  0]
        """
        from sage.combinat.matrices.hadamard_matrix import hadamard_matrix

        n = self.n
        A = self.difference_distribution_matrix() * hadamard_matrix(1<<n)
        A.set_immutable()

        return A

    def linear_structures(self):
        r"""
        Return a list of 3-valued tuple `(b, \alpha, c)` such that `\alpha` is
        a `c`-linear structure of the component function `b \cdot S(x)`.

        A Boolean function `f : \GF{2}^m \mapsto \GF{2}` is said
        to have a `c`-linear structure if there exists a nonzero `\alpha` such
        that `f(x) \oplus f(x \oplus \alpha)` is a constant function `c`.

        An `m \times n` S-Box `S` has a linear structure if there exists a
        component function `b \cdot S(x)` that has a linear structure.

        The three valued tuple `(b, \alpha, c)` shows that `\alpha` is a
        `c`-linear structure of the component function `b \cdot S(x)`. This
        implies that for all output differences `\beta` of the S-Box
        correspond to input difference `\alpha`, we have `b \cdot \beta = c`.

        EXAMPLES::

            sage: S = mq.SBox([0,1,3,6,7,4,5,2])
            sage: S.linear_structures()
            [(1, 1, 1), (2, 2, 1), (3, 3, 1), (4, 4, 1), (5, 5, 1), (6, 6, 1), (7, 7, 1)]
        """
        n = self.n
        m = self.m
        act = self.autocorrelation_matrix()
        ret = []

        for j in range(1, 1<<n):
            for i in range(1, 1<<m):
                if (abs(act[i,j]) == (1<<m)):
                    c = ((1 - (act[i][j] >> self.m)) >> 1)
                    ret.append((j, i, c))
        return ret

    def max_degree(self):
        """
        Return the maximal algebraic degree of all its component functions.

        EXAMPLES::

            sage: S = mq.SBox([12,5,6,11,9,0,10,13,3,14,15,8,4,7,1,2])
            sage: S.max_degree()
            3
        """
        n = self.n
        ret = 0

        for i in range(n):
            deg_Si = self.component_function(1<<i).algebraic_normal_form().degree()
            if deg_Si > ret:
                ret = deg_Si
        return ret

    def min_degree(self):
        """
        Return the minimal algebraic degree of all its component functions.

        EXAMPLES::

            sage: S = mq.SBox([12,5,6,11,9,0,10,13,3,14,15,8,4,7,1,2])
            sage: S.min_degree()
            2
        """
        n = self.n
        ret = self.m

        for b in range(1, 1<<n):
            deg_bS = self.component_function(b).algebraic_normal_form().degree()
            if deg_bS < ret:
                ret = deg_bS
        return ret

    def is_balanced(self):
        r"""
        Return ``True`` if this S-Box is balanced.

        An S-Box is balanced if all its component functions are balanced.

        EXAMPLES::

            sage: S = mq.SBox([12,5,6,11,9,0,10,13,3,14,15,8,4,7,1,2])
            sage: S.is_balanced()
            True
        """
        n = self.n

        for b in range(1, 1<<n):
            bS = self.component_function(b)
            if not bS.is_balanced():
                return False
        return True

    def is_almost_bent(self):
        r"""
        Return ``True`` if this S-Box is an almost bent (AB) function.

        An `m \times m` S-Box `S`, for `m` odd, is called almost bent if its
        nonlinearity is equal to `2^{m-1} - 2^{(m-1)/2}`.

        EXAMPLES::

            sage: S = mq.SBox([0,1,3,6,7,4,5,2])
            sage: S.is_almost_bent()
            True
        """
        if self.m != self.n:
            raise TypeError("almost bent function only exists for self.m == self.n")

        m = self.m

        if is_even(m):
            return False

        return self.nonlinearity() == 2**(m-1) - 2**((m-1)//2)

    def fixed_points(self):
        """
        Return a list of all fixed points of this S-Box.

        EXAMPLES::

            sage: S = mq.SBox([0,1,3,6,7,4,5,2])
            sage: S.fixed_points()
            [0, 1]
        """
        m = self.m
        return [i for i in range(1<<m) if i == self(i)]

    def inverse(self):
        """
        Return the inverse of this S-Box.

        Note that the S-Box must be invertible, otherwise it will raise
        a ``TypeError``.

        EXAMPLES::

            sage: S = mq.SBox([0, 1, 3, 6, 7, 4, 5, 2])
            sage: Sinv = S.inverse()
            sage: [Sinv(S(i)) for i in range(8)]
            [0, 1, 2, 3, 4, 5, 6, 7]
        """
        if not self.is_permutation():
            raise TypeError("S-Box must be a permutation")

        m = self.m
        L = [self(i) for i in range(1<<m)]
        return SBox([L.index(i) for i in range(1<<m)], big_endian=self._big_endian)

    def is_monomial_function(self):
        r"""
        Return ``True`` if this S-Box is a monomial/power function.

        EXAMPLES::

            sage: S = mq.SBox([0,1,3,6,7,4,5,2])
            sage: S.is_monomial_function()
            False
            sage: S.interpolation_polynomial()
            (a + 1)*x^6 + (a^2 + a + 1)*x^5 + (a^2 + 1)*x^3

            sage: S = mq.SBox(0,1,5,6,7,2,3,4)
            sage: S.is_monomial_function()
            True
            sage: S.interpolation_polynomial()
            x^6
        """
        return self.interpolation_polynomial().is_monomial()

    def is_plateaued(self):
        r"""
        Return ``True`` if this S-Box is plateaued, i.e. for all nonzero
        `b \in \mathbb{F}_2^n` the Boolean function `b \cdot S(x)`
        is plateaued.

        EXAMPLES::

            sage: S = mq.SBox(0, 3, 1, 2, 4, 6, 7, 5)
            sage: S.is_plateaued()
            True
        """
        n = self.n

        for b in range(1, 1<<n):
            bS = self.component_function(b)
            if not bS.is_plateaued():
                return False
        return True

    def is_bent(self):
        r"""
        Return ``True`` if this S-Box is bent, i.e. its nonlinearity
        is equal to `2^{m-1} - 2^{m/2 - 1}` where `m` is the input size
        of the S-Box.

        EXAMPLES::

            sage: R.<x> = GF(2**2, 'a')[]
            sage: base = R.base_ring()
            sage: a = base.gen()
            sage: G = a * x^2 + 1
            sage: S = mq.SBox([G(x * y**(14)) for x in sorted(base) for y in sorted(base)])
            sage: S.is_bent()
            True
            sage: S.nonlinearity()
            6
            sage: S.linear_approximation_matrix()
            [ 8 -2  2 -2]
            [ 0 -2  2 -2]
            [ 0 -2  2 -2]
            [ 0 -2  2 -2]
            [ 0 -2  2 -2]
            [ 0 -2 -2  2]
            [ 0  2  2  2]
            [ 0  2 -2 -2]
            [ 0 -2  2 -2]
            [ 0  2 -2 -2]
            [ 0 -2 -2  2]
            [ 0  2  2  2]
            [ 0 -2  2 -2]
            [ 0  2  2  2]
            [ 0  2 -2 -2]
            [ 0 -2 -2  2]
        """
        m = self.m
        n = self.n

        if not is_even(m) or n > m//2:
            return False

        return self.nonlinearity() == 2**(m-1) - 2**(m//2 - 1)

    def is_involution(self):
        r"""
        Return ``True`` if this S-Box is an involution, i.e. the inverse S-Box
        is equal itself.

        EXAMPLES::

            sage: S = mq.SBox([x**254 for x in sorted(GF(2**8))])
            sage: S.is_involution()
            True
        """
        return self == self.inverse()

def feistel_construction(*args):
    r"""
    Return an S-Box constructed by Feistel structure using smaller S-Boxes in
    ``args``. The number of round in the construction is equal to the number of
    S-Boxes provided as input. For more results concerning the differential
    uniformity and the nonlinearity of S-Boxes constructed by Feistel structures
    see [CDL2015]_ .

    INPUT:

    - ``args`` - a finite iterable mq.SBox objects

    EXAMPLES:

    Suppose we construct an `8 \times 8` S-Box with 3-round Feistel construction
    from the S-Box of PRESENT::

        sage: from sage.crypto.mq.sbox import feistel_construction
        sage: s = mq.SBox(12,5,6,11,9,0,10,13,3,14,15,8,4,7,1,2)
        sage: S = feistel_construction(s, s, s)

    The properties of the constructed S-Box can be easily examined::

        sage: S.nonlinearity()
        96
        sage: S.differential_branch_number()
        2
        sage: S.linear_branch_number()
        2
    """
    if len(args) == 1:
        if isinstance(args[0], SBox):
            sboxes = [args[0]]
        else:
            sboxes = args[0]
    elif len(args) > 1:
        sboxes = args
    else:
        raise TypeError("No input provided")

    for sb in sboxes:
        if not isinstance(sb, SBox):
            raise TypeError("All input must be an instance of mq.SBox object")

    b = sboxes[0].m
    m = 2*b

    def substitute(x):
        mask = (1<<b) - 1
        xl = (x>>b) & mask
        xr = x & mask
        for sb in sboxes:
            xl, xr = sb(xl) ^ xr, xl
        return (xl<<b) | xr

    return SBox([substitute(i) for i in range(1<<m)])

def misty_construction(*args):
    r"""
    Return an S-Box constructed by MISTY structure using smaller S-Boxes in
    ``args``. The number of round in the construction is equal to the number of
    S-Boxes provided as input. For further result related to the nonlinearity
    and differential uniformity of the constructed S-Box one may consult [CDL2015]_.

    INPUT:

    - ``args`` - a finite iterable mq.SBox objects

    EXAMPLES:

    We construct an `8 \times 8` S-Box using 3-round MISTY structure with the following
    `4 \times 4` S-Boxes `S1, S2, S3` (see Example 2 in [CDL2015]_)::

        sage: S1 = mq.SBox([0x4,0x0,0x1,0xF,0x2,0xB,0x6,0x7,0x3,0x9,0xA,0x5,0xC,0xD,0xE,0x8])
        sage: S2 = mq.SBox([0x0,0x0,0x0,0x1,0x0,0xA,0x8,0x3,0x0,0x8,0x2,0xB,0x4,0x6,0xE,0xD])
        sage: S3 = mq.SBox([0x0,0x7,0xB,0xD,0x4,0x1,0xB,0xF,0x1,0x2,0xC,0xE,0xD,0xC,0x5,0x5])
        sage: from sage.crypto.mq.sbox import misty_construction
        sage: S = misty_construction(S1, S2, S3)
        sage: S.differential_uniformity()
        8
        sage: S.linearity()
        64
    """
    if len(args) == 1:
        if isinstance(args[0], SBox):
            sboxes = [args[0]]
        else:
            sboxes = args[0]
    elif len(args) > 1:
        sboxes = args
    else:
        raise TypeError("No input provided")

    for sb in sboxes:
        if not isinstance(sb, SBox):
            raise TypeError("All input must be an instance of mq.SBox object")

    b = sboxes[0].m
    m = 2*b

    def substitute(x):
        mask = (1<<b) - 1
        xl = (x>>b) & mask
        xr = x & mask
        for sb in sboxes:
            xl, xr = sb(xr) ^ xl, xl
        return (xl<<b) | xr

    return SBox([substitute(i) for i in range(1<<m)])
=======
lazy_import('sage.crypto.sbox', ['SBox',
                                 'feistel_construction',
                                 'misty_construction'],
            deprecation=22986)
>>>>>>> 8a6bc91f
<|MERGE_RESOLUTION|>--- conflicted
+++ resolved
@@ -1,1552 +1,6 @@
 from sage.misc.lazy_import import lazy_import
 
-<<<<<<< HEAD
-from sage.combinat.integer_vector import IntegerVectors
-from sage.crypto.boolean_function import BooleanFunction
-from sage.matrix.constructor import Matrix
-from sage.misc.cachefunc import cached_method
-from sage.misc.functional import is_even
-from sage.misc.misc_c import prod as mul
-from sage.modules.free_module_element import vector
-from sage.rings.finite_rings.element_base import is_FiniteFieldElement
-from sage.rings.finite_rings.finite_field_constructor import FiniteField as GF
-from sage.rings.ideal import FieldIdeal, Ideal
-from sage.rings.integer_ring import ZZ
-from sage.rings.integer import Integer
-from sage.rings.polynomial.polynomial_ring_constructor import PolynomialRing
-from sage.structure.sage_object import SageObject
-
-class SBox(SageObject):
-    r"""
-    A substitution box or S-box is one of the basic components of
-    symmetric key cryptography. In general, an S-box takes ``m`` input
-    bits and transforms them into ``n`` output bits. This is called an
-    ``mxn`` S-box and is often implemented as a lookup table. These
-    S-boxes are carefully chosen to resist linear and differential
-    cryptanalysis [He2002]_.
-
-    This module implements an S-box class which allows an algebraic
-    treatment and determine various cryptographic properties.
-
-    EXAMPLE:
-
-    We consider the S-box of the block cipher PRESENT [PRESENT07]_::
-
-        sage: S = mq.SBox(12,5,6,11,9,0,10,13,3,14,15,8,4,7,1,2); S
-        (12, 5, 6, 11, 9, 0, 10, 13, 3, 14, 15, 8, 4, 7, 1, 2)
-        sage: S(1)
-        5
-
-    Note that by default bits are interpreted in big endian
-    order. This is not consistent with the rest of Sage, which has a
-    strong bias towards little endian, but is consistent with most
-    cryptographic literature::
-
-        sage: S([0,0,0,1])
-        [0, 1, 0, 1]
-
-        sage: S = mq.SBox(12,5,6,11,9,0,10,13,3,14,15,8,4,7,1,2, big_endian=False)
-        sage: S(1)
-        5
-        sage: S([0,0,0,1])
-        [1, 1, 0, 0]
-
-
-    Now we construct an ``SBox`` object for the 4-bit small scale AES
-    S-Box (cf. :mod:`sage.crypto.mq.sr`)::
-
-        sage: sr = mq.SR(1,1,1,4, allow_zero_inversions=True)
-        sage: S = mq.SBox([sr.sub_byte(e) for e in list(sr.k)])
-        sage: S
-        (6, 5, 2, 9, 4, 7, 3, 12, 14, 15, 10, 0, 8, 1, 13, 11)
-
-    AUTHORS:
-
-    - Rusydi H. Makarim (2016-03-31) : added more functions to determine related cryptographic properties
-    - Yann Laigle-Chapuy (2009-07-01): improve linear and difference matrix computation
-    - Martin R. Albrecht (2008-03-12): initial implementation
-
-    REFERENCES:
-
-    - [He2002]_
-
-    - [PRESENT07]_
-
-    - [CDL2015]_
-    """
-
-    def __init__(self, *args,  **kwargs):
-        """
-        Construct a substitution box (S-box) for a given lookup table
-        `S`.
-
-        INPUT:
-
-        - ``S`` - a finite iterable defining the S-box with integer or
-          finite field elements
-
-        - ``big_endian`` - controls whether bits shall be ordered in
-          big endian order (default: ``True``)
-
-        EXAMPLE:
-
-        We construct a 3-bit S-box where e.g. the bits (0,0,1) are
-        mapped to (1,1,1).::
-
-            sage: S = mq.SBox(7,6,0,4,2,5,1,3); S
-            (7, 6, 0, 4, 2, 5, 1, 3)
-
-            sage: S(0)
-            7
-
-        TESTS::
-
-            sage: S = mq.SBox()
-            Traceback (most recent call last):
-            ...
-            TypeError: No lookup table provided.
-            sage: S = mq.SBox(1, 2, 3)
-            Traceback (most recent call last):
-            ...
-            TypeError: Lookup table length is not a power of 2.
-            sage: S = mq.SBox(5, 6, 0, 3, 4, 2, 1, 2)
-            sage: S.n
-            3
-        """
-        if "S" in kwargs:
-            S = kwargs["S"]
-        elif len(args) == 1:
-            S = args[0]
-        elif len(args) > 1:
-            S = args
-        else:
-            raise TypeError("No lookup table provided.")
-
-        _S = []
-        for e in S:
-            if is_FiniteFieldElement(e):
-                e = e.polynomial().change_ring(ZZ).subs( e.parent().characteristic() )
-            _S.append(e)
-        S = _S
-
-        if not ZZ(len(S)).is_power_of(2):
-            raise TypeError("Lookup table length is not a power of 2.")
-        self._S = S
-
-        self.m = ZZ(len(S)).exact_log(2)
-        self.n = ZZ(max(S)).nbits()
-        self._F = GF(2)
-        self._big_endian = kwargs.get("big_endian",True)
-
-        self.differential_uniformity = self.maximal_difference_probability_absolute
-
-    def _repr_(self):
-        """
-        EXAMPLE::
-
-            sage: mq.SBox(7,6,0,4,2,5,1,3) #indirect doctest
-            (7, 6, 0, 4, 2, 5, 1, 3)
-        """
-        return "(" + ", ".join(map(str,list(self))) + ")"
-
-    def __len__(self):
-        """
-        Return the length of input bit strings.
-
-        EXAMPLE::
-
-            sage: len(mq.SBox(7,6,0,4,2,5,1,3))
-            3
-        """
-        return self.m
-
-    def __eq__(self, other):
-        """
-        S-boxes are considered to be equal if all construction
-        parameters match.
-
-        EXAMPLE::
-
-            sage: S = mq.SBox(7,6,0,4,2,5,1,3)
-            sage: loads(dumps(S)) == S
-            True
-        """
-        return (self._S, self._big_endian) == (other._S, self._big_endian)
-
-    def __ne__(self, other):
-        """
-        S-boxes are considered to be equal if all construction
-        parameters match.
-
-        EXAMPLE::
-
-            sage: S = mq.SBox(7,6,0,4,2,5,1,3)
-            sage: S != S
-            False
-        """
-        return not self.__eq__(other)
-
-    def to_bits(self, x, n=None):
-        """
-        Return bitstring of length ``n`` for integer ``x``. The
-        returned bitstring is guaranteed to have length ``n``.
-
-        INPUT:
-
-        - ``x`` - an integer
-
-        - ``n`` - bit length (optional)
-
-        EXAMPLE::
-
-            sage: S = mq.SBox(7,6,0,4,2,5,1,3)
-            sage: S.to_bits(6)
-            [1, 1, 0]
-
-            sage: S.to_bits( S(6) )
-            [0, 0, 1]
-
-            sage: S( S.to_bits( 6 ) )
-            [0, 0, 1]
-        """
-        if n is None and self.m == self.n:
-            n = self.n
-
-        if self._big_endian:
-            swp = lambda x: list(reversed(x))
-        else:
-            swp = lambda x: x
-        return swp(self._rpad([self._F(_) for _ in ZZ(x).digits(2)], n))
-
-    def from_bits(self, x, n=None):
-        """
-        Return integer for bitstring ``x`` of length ``n``.
-
-        INPUT:
-
-        - ``x`` - a bitstring
-
-        - ``n`` - bit length (optional)
-
-        EXAMPLE::
-
-            sage: S = mq.SBox(7,6,0,4,2,5,1,3)
-            sage: S.from_bits( [1,1,0])
-            6
-
-            sage: S( S.from_bits( [1,1,0] ) )
-            1
-            sage: S.from_bits( S( [1,1,0] ) )
-            1
-        """
-        if n is None and self.m == self.n:
-            n = self.m
-
-        if self._big_endian:
-            swp = lambda x: list(reversed(x))
-        else:
-            swp = lambda x: x
-
-        return ZZ( [ZZ(_) for _ in self._rpad(swp(x), n)], 2)
-
-    def _rpad(self,x, n=None):
-        """
-        Right pads ``x`` such that ``len(x) == n``.
-
-        EXAMPLE::
-
-            sage: S = mq.SBox(7,6,0,4,2,5,1,3)
-            sage: S._rpad([1,1])
-            [1, 1, 0]
-        """
-        if n is None and self.m == self.n:
-            n = self.n
-        return  x + [self._F(0)]*(n-len(x))
-
-    def __call__(self, X):
-        """
-        Apply substitution to ``X``.
-
-        If ``X`` is a list, it is interpreted as a sequence of bits
-        depending on the bit order of this S-box.
-
-        INPUT:
-
-        - ``X`` - either an integer, a tuple of `\GF{2}` elements of
-          length ``len(self)`` or a finite field element in
-          `\GF{2^n}`. As a last resort this function tries to convert
-          ``X`` to an integer.
-
-        EXAMPLE::
-
-            sage: S = mq.SBox([7,6,0,4,2,5,1,3])
-            sage: S(7)
-            3
-
-            sage: S((0,2,3))
-            [0, 1, 1]
-
-            sage: S[0]
-            7
-
-            sage: S[(0,0,1)]
-            [1, 1, 0]
-
-            sage: k.<a> = GF(2^3)
-            sage: S(a^2)
-            a
-
-            sage: S(QQ(3))
-            4
-
-            sage: S([1]*10^6)
-            Traceback (most recent call last):
-            ...
-            TypeError: Cannot apply SBox to provided element.
-
-            sage: S(1/2)
-            Traceback (most recent call last):
-            ...
-            TypeError: Cannot apply SBox to 1/2.
-
-            sage: S = mq.SBox(3, 0, 1, 3, 1, 0, 2, 2)
-            sage: S(0)
-            3
-            sage: S([0,0,0])
-            [1, 1]
-        """
-        if isinstance(X, (int, long, Integer)):
-            return self._S[ZZ(X)]
-
-        try:
-            from sage.modules.free_module_element import vector
-            K = X.parent()
-            if K.order() == 2**self.n:
-                X = vector(X)
-            else:
-                raise TypeError
-            if not self._big_endian:
-                X = list(reversed(X))
-            else:
-                X = list(X)
-            X = ZZ([ZZ(_) for _ in X], 2)
-            out =  self.to_bits(self._S[X], self.n)
-            if self._big_endian:
-                out = list(reversed(out))
-            return K(vector(GF(2),out))
-        except (AttributeError, TypeError):
-            pass
-
-        try:
-            if len(X) == self.m:
-                if self._big_endian:
-                    X = list(reversed(X))
-                X = ZZ([ZZ(_) for _ in X], 2)
-                out =  self._S[X]
-                return self.to_bits(out,self.n)
-        except TypeError:
-            pass
-
-        try:
-            return self._S[ZZ(X)]
-        except TypeError:
-            pass
-
-        if len(str(X)) > 50:
-            raise TypeError("Cannot apply SBox to provided element.")
-        else:
-            raise TypeError("Cannot apply SBox to %s."%(X,))
-
-    def __getitem__(self, X):
-        """
-        See  :meth:`SBox.__call__`.
-
-        EXAMPLE::
-
-            sage: S = mq.SBox([7,6,0,4,2,5,1,3])
-            sage: S[7]
-            3
-        """
-        return self(X)
-
-    def is_permutation(self):
-        r"""
-        Return ``True`` if this S-Box is a permutation.
-
-        EXAMPLE::
-
-             sage: S = mq.SBox(7,6,0,4,2,5,1,3)
-             sage: S.is_permutation()
-             True
-
-             sage: S = mq.SBox(3,2,0,0,2,1,1,3)
-             sage: S.is_permutation()
-             False
-        """
-        if self.m != self.n:
-            return False
-        return len(set([self(i) for i in range(2**self.m)])) == 2**self.m
-
-    def __iter__(self):
-        """
-        EXAMPLE::
-
-            sage: S = mq.SBox(7,6,0,4,2,5,1,3)
-            sage: [e for e in S]
-            [7, 6, 0, 4, 2, 5, 1, 3]
-        """
-        for i in range(2**self.m):
-            yield self(i)
-
-    def difference_distribution_matrix(self):
-        """
-        Return difference distribution matrix ``A`` for this S-box.
-
-        The rows of ``A`` encode the differences ``Delta I`` of the
-        input and the columns encode the difference ``Delta O`` for
-        the output. The bits are ordered according to the endianess of
-        this S-box. The value at ``A[Delta I,Delta O]`` encodes how
-        often ``Delta O`` is the actual output difference given
-        ``Delta I`` as input difference.
-
-        See [He2002]_ for an introduction to differential
-        cryptanalysis.
-
-        EXAMPLE::
-
-           sage: S = mq.SBox(7,6,0,4,2,5,1,3)
-           sage: S.difference_distribution_matrix()
-           [8 0 0 0 0 0 0 0]
-           [0 2 2 0 2 0 0 2]
-           [0 0 2 2 0 0 2 2]
-           [0 2 0 2 2 0 2 0]
-           [0 2 0 2 0 2 0 2]
-           [0 0 2 2 2 2 0 0]
-           [0 2 2 0 0 2 2 0]
-           [0 0 0 0 2 2 2 2]
-        """
-        m = self.m
-        n = self.n
-
-        nrows = 1<<m
-        ncols = 1<<n
-
-        A = Matrix(ZZ, nrows, ncols)
-
-        for i in range(nrows):
-            si = self(i)
-            for di in range(nrows):
-                A[ di , si^self(i^di)] += 1
-        return A
-
-    def maximal_difference_probability_absolute(self):
-        """
-        Return the difference probability of the difference with the
-        highest probability in absolute terms, i.e. how often it
-        occurs in total.
-
-        Equivalently, this is equal to the differential uniformity
-        of this S-Box.
-
-        EXAMPLE::
-
-            sage: S = mq.SBox(7,6,0,4,2,5,1,3)
-            sage: S.maximal_difference_probability_absolute()
-            2
-
-        .. note::
-
-          This code is mainly called internally.
-        """
-        A = self.difference_distribution_matrix().__copy__()
-        A[0,0] = 0
-        return max(map(abs, A.list()))
-
-    def maximal_difference_probability(self):
-        r"""
-        Return the difference probability of the difference with the
-        highest probability in the range between 0.0 and 1.0
-        indicating 0\% or 100\% respectively.
-
-        EXAMPLE::
-
-            sage: S = mq.SBox(7,6,0,4,2,5,1,3)
-            sage: S.maximal_difference_probability()
-            0.25
-        """
-        return self.maximal_difference_probability_absolute()/(2.0**self.n)
-
-    @cached_method
-    def linear_approximation_matrix(self):
-        """
-        Return linear approximation matrix ``A`` for this S-box.
-
-        Let ``i_b`` be the ``b``-th bit of ``i`` and ``o_b`` the
-        ``b``-th bit of ``o``. Then ``v = A[i,o]`` encodes the bias of
-        the equation ``sum( i_b * x_i ) = sum( o_b * y_i )`` if
-        ``x_i`` and ``y_i`` represent the input and output variables
-        of the S-box.
-
-        See [He2002]_ for an introduction to linear cryptanalysis.
-
-        EXAMPLE::
-
-            sage: S = mq.SBox(7,6,0,4,2,5,1,3)
-            sage: S.linear_approximation_matrix()
-            [ 4  0  0  0  0  0  0  0]
-            [ 0  0  0  0  2  2  2 -2]
-            [ 0  0 -2 -2 -2  2  0  0]
-            [ 0  0 -2  2  0  0 -2 -2]
-            [ 0  2  0  2 -2  0  2  0]
-            [ 0 -2  0  2  0  2  0  2]
-            [ 0 -2 -2  0  0 -2  2  0]
-            [ 0 -2  2  0 -2  0  0 -2]
-
-        According to this matrix the first bit of the input is equal
-        to the third bit of the output 6 out of 8 times::
-
-            sage: for i in srange(8): print(S.to_bits(i)[0] == S.to_bits(S(i))[2])
-            False
-            True
-            True
-            True
-            False
-            True
-            True
-            True
-        """
-        m = self.m
-        n = self.n
-
-        nrows = 1<<m
-        ncols = 1<<n
-
-        B = BooleanFunction(self.m)
-        L = []
-        for j in range(ncols):
-            for i in range(nrows):
-                B[i] = ZZ(self(i)&j).popcount()
-            L.append(B.walsh_hadamard_transform())
-
-        A = Matrix(ZZ, ncols, nrows, L)
-        A = -A.transpose()/2
-        A.set_immutable()
-
-        return A
-
-    def maximal_linear_bias_absolute(self):
-        """
-        Return maximal linear bias, i.e. how often the linear
-        approximation with the highest bias is true or false minus
-        `2^{n-1}`.
-
-        EXAMPLE::
-
-            sage: S = mq.SBox(7,6,0,4,2,5,1,3)
-            sage: S.maximal_linear_bias_absolute()
-            2
-        """
-        A = self.linear_approximation_matrix().__copy__()
-        A[0,0] = 0
-        return max(map(abs, A.list()))
-
-    def maximal_linear_bias_relative(self):
-        """
-        Return maximal bias of all linear approximations of this
-        S-box.
-
-        EXAMPLE::
-
-            sage: S = mq.SBox(7,6,0,4,2,5,1,3)
-            sage: S.maximal_linear_bias_relative()
-            0.25
-        """
-        return self.maximal_linear_bias_absolute()/(2.0**self.m)
-
-    def ring(self):
-        """
-        Create, return and cache a polynomial ring for S-box
-        polynomials.
-
-        EXAMPLE::
-
-            sage: S = mq.SBox(7,6,0,4,2,5,1,3)
-            sage: S.ring()
-            Multivariate Polynomial Ring in x0, x1, x2, y0, y1, y2 over Finite Field of size 2
-        """
-        try:
-            return self._ring
-        except AttributeError:
-            pass
-
-        m = self.m
-        n = self.n
-
-        X = range(m)
-        Y = range(n)
-        self._ring = PolynomialRing(self._F, m+n, ["x%d"%i for i in X] + ["y%d"%i for i in Y])
-        return self._ring
-
-    def solutions(self, X=None, Y=None):
-        """
-        Return a dictionary of solutions to this S-box.
-
-        INPUT:
-
-        - ``X`` - input variables (default: ``None``)
-
-        - ``Y`` - output variables (default: ``None``)
-
-        EXAMPLE::
-
-            sage: S = mq.SBox([7,6,0,4,2,5,1,3])
-            sage: F = S.polynomials()
-            sage: s = S.solutions()
-            sage: any(f.subs(_s) for f in F for _s in s)
-            False
-        """
-        if X is None and Y is None:
-            P = self.ring()
-            gens = P.gens()
-        else:
-            P = X[0].parent()
-            gens = X + Y
-
-        m = self.m
-        n = self.n
-
-        solutions = []
-        for i in range(1<<m):
-            solution = self.to_bits(i,m) + self( self.to_bits(i,m) )
-            solutions.append( dict(zip(gens, solution)) )
-
-        return solutions
-
-    def polynomials(self, X=None, Y=None, degree=2, groebner=False):
-        """
-        Return a list of polynomials satisfying this S-box.
-
-        First, a simple linear fitting is performed for the given
-        ``degree`` (cf. for example [BC2003]_). If ``groebner=True`` a
-        Groebner basis is also computed for the result of that
-        process.
-
-        INPUT:
-
-        - ``X`` - input variables
-
-        - ``Y`` - output variables
-
-        - ``degree`` - integer > 0 (default: ``2``)
-
-        - ``groebner`` - calculate a reduced Groebner basis of the
-          spanning polynomials to obtain more polynomials (default:
-          ``False``)
-
-        EXAMPLES::
-
-            sage: S = mq.SBox(7,6,0,4,2,5,1,3)
-            sage: P = S.ring()
-
-        By default, this method returns an indirect representation::
-
-            sage: S.polynomials()
-            [x0*x2 + x1 + y1 + 1,
-             x0*x1 + x1 + x2 + y0 + y1 + y2 + 1,
-             x0*y1 + x0 + x2 + y0 + y2,
-             x0*y0 + x0*y2 + x1 + x2 + y0 + y1 + y2 + 1,
-             x1*x2 + x0 + x1 + x2 + y2 + 1,
-             x0*y0 + x1*y0 + x0 + x2 + y1 + y2,
-             x0*y0 + x1*y1 + x1 + y1 + 1,
-             x1*y2 + x1 + x2 + y0 + y1 + y2 + 1,
-             x0*y0 + x2*y0 + x1 + x2 + y1 + 1,
-             x2*y1 + x0 + y1 + y2,
-             x2*y2 + x1 + y1 + 1,
-             y0*y1 + x0 + x2 + y0 + y1 + y2,
-             y0*y2 + x1 + x2 + y0 + y1 + 1,
-             y1*y2 + x2 + y0]
-
-        We can get a direct representation by computing a
-        lexicographical Groebner basis with respect to the right
-        variable ordering, i.e. a variable ordering where the output
-        bits are greater than the input bits::
-
-            sage: P.<y0,y1,y2,x0,x1,x2> = PolynomialRing(GF(2),6,order='lex')
-            sage: S.polynomials([x0,x1,x2],[y0,y1,y2], groebner=True)
-            [y0 + x0*x1 + x0*x2 + x0 + x1*x2 + x1 + 1,
-             y1 + x0*x2 + x1 + 1,
-             y2 + x0 + x1*x2 + x1 + x2 + 1]
-        """
-        def nterms(nvars, deg):
-            """
-            Return the number of monomials possible up to a given
-            degree.
-
-            INPUT:
-
-            - ``nvars`` - number of variables
-
-            - ``deg`` - degree
-
-            TESTS::
-
-                sage: S = mq.SBox(7,6,0,4,2,5,1,3)
-                sage: F = S.polynomials(degree=3) # indirect doctest
-            """
-            total = 1
-            divisor = 1
-            var_choices = 1
-
-            for d in range(1, deg+1):
-                var_choices *= (nvars - d + 1)
-                divisor *= d
-                total += var_choices/divisor
-            return total
-
-        m = self.m
-        n = self.n
-        F = self._F
-
-        if X is None and Y is None:
-            P = self.ring()
-            X = P.gens()[:m]
-            Y = P.gens()[m:]
-        else:
-            P = X[0].parent()
-
-        gens = X+Y
-
-        bits = []
-        for i in range(1<<m):
-            bits.append( self.to_bits(i,m) + self(self.to_bits(i,m)) )
-
-        ncols = (1<<m)+1
-
-        A = Matrix(P, nterms(m+n, degree), ncols)
-
-        exponents = []
-        for d in range(degree+1):
-            exponents += IntegerVectors(d, max_length=m+n, min_length=m+n, min_part=0, max_part=1).list()
-
-        row = 0
-        for exponent in exponents:
-            A[row,ncols-1] = mul([gens[i]**exponent[i] for i in range(len(exponent))])
-            for col in range(1<<m):
-                A[row,col] = mul([bits[col][i] for i in range(len(exponent)) if exponent[i]])
-            row +=1
-
-        rankSize = A.rank() - 1
-
-        for c in range(ncols):
-            A[0,c] = 1
-
-        RR = A.echelon_form(algorithm='row_reduction')
-        
-        # extract spanning stet
-        gens = (RR.column(ncols-1)[rankSize:]).list()
-
-        if not groebner:
-            return gens
-
-        FI = set(FieldIdeal(P).gens())
-        I = Ideal(gens + list(FI))
-        gb = I.groebner_basis()
-
-        gens = []
-        for f in gb:
-            if f not in FI: # filter out field equations
-                gens.append(f)
-        return gens
-
-    def interpolation_polynomial(self, k=None):
-        r"""
-        Return a univariate polynomial over an extension field
-        representing this S-box.
-
-        If ``m`` is the input length of this S-box then the extension
-        field is of degree ``m``.
-
-        If the output length does not match the input length then a
-        ``TypeError`` is raised.
-
-        INPUT:
-
-        - ``k`` - an instance of `\GF{2^m}` (default: ``None``)
-
-        EXAMPLE::
-
-            sage: S = mq.SBox(7,6,0,4,2,5,1,3)
-            sage: f = S.interpolation_polynomial()
-            sage: f
-            x^6 + a*x^5 + (a + 1)*x^4 + (a^2 + a + 1)*x^3
-              + (a^2 + 1)*x^2 + (a + 1)*x + a^2 + a + 1
-
-            sage: a = f.base_ring().gen()
-
-            sage: f(0), S(0)
-            (a^2 + a + 1, 7)
-
-            sage: f(a^2 + 1), S(5)
-            (a^2 + 1, 5)
-        """
-        if self.m != self.n:
-            raise TypeError("Lagrange interpolation only supported if self.m == self.n.")
-
-        if k is None:
-            k = GF(2**self.m,'a')
-        l = []
-        for i in range(2**self.m):
-            i = self.to_bits(i, self.m)
-            o = self(i)
-            if self._big_endian:
-                i = reversed(i)
-                o = reversed(o)
-            l.append( (k(vector(i)), k(vector(o))) )
-
-        P = PolynomialRing(k,'x')
-        return P.lagrange_polynomial(l)
-
-    def cnf(self, xi=None, yi=None, format=None):
-        """
-        Return a representation of this S-Box in conjunctive normal
-        form.
-
-        This function examines the truth tables for each output bit of
-        the S-Box and thus has complexity `n * 2^m` for an ``m x n``
-        S-Box.
-
-        INPUT:
-
-        - ``xi`` - indices for the input variables (default: ``1...m``)
-
-        - ``yi`` - indices for the output variables (default: ``m+1 ... m+n``)
-
-        - ``format`` - output format, see below (default: ``None``)
-
-        FORMATS:
-
-        - ``None`` - return a list of tuples of integers where each
-          tuple represents a clause, the absolute value of an integer
-          represents a variable and the sign of an integer indicates
-          inversion.
-
-        - ``symbolic`` - a string that can be parsed by the
-          ``SymbolicLogic`` package.
-
-        - ``dimacs`` - a string in DIMACS format which is the gold
-          standard for SAT-solver input (cf. http://www.satlib.org/).
-
-        - ``dimacs_headless`` - a string in DIMACS format, but without
-          the header. This is useful for concatenation of outputs.
-
-        EXAMPLE:
-
-        We give a very small example to explain the output format::
-
-            sage: S = mq.SBox(1,2,0,3); S
-            (1, 2, 0, 3)
-            sage: cnf = S.cnf(); cnf
-            [(1, 2, -3),  (1, 2, 4),
-             (1, -2, 3),  (1, -2, -4),
-             (-1, 2, -3), (-1, 2, -4),
-             (-1, -2, 3), (-1, -2, 4)]
-
-        This output completely describes the S-Box. For instance, we
-        can check that ``S([0,1]) -> [1,0]`` satisfies every clause if
-        the first input bit corresponds to the index ``1`` and the
-        last output bit corresponds to the index ``3`` in the
-        output.
-
-        We can convert this representation to the DIMACS format::
-
-            sage: print(S.cnf(format='dimacs'))
-            p cnf 4 8
-            1 2 -3 0
-            1 2 4 0
-            1 -2 3 0
-            1 -2 -4 0
-            -1 2 -3 0
-            -1 2 -4 0
-            -1 -2 3 0
-            -1 -2 4 0
-
-        For concatenation we can strip the header::
-
-            sage: print(S.cnf(format='dimacs_headless'))
-            1 2 -3 0
-            1 2 4 0
-            1 -2 3 0
-            1 -2 -4 0
-            -1 2 -3 0
-            -1 2 -4 0
-            -1 -2 3 0
-            -1 -2 4 0
-
-        This might be helpful in combination with the ``xi`` and
-        ``yi`` parameter to assign indices manually::
-
-            sage: print(S.cnf(xi=[10,20],yi=[30,40], format='dimacs_headless'))
-            10 20 -30 0
-            10 20 40 0
-            10 -20 30 0
-            10 -20 -40 0
-            -10 20 -30 0
-            -10 20 -40 0
-            -10 -20 30 0
-            -10 -20 40 0
-
-        We can also return a string which is parse-able by the
-        ``SymbolicLogic`` package::
-
-            sage: log = SymbolicLogic()
-            sage: s = log.statement(S.cnf(format='symbolic'))
-            sage: log.truthtable(s)[1:]
-            [['False', 'False', 'False', 'False', 'False'],
-             ['False', 'False', 'False', 'True', 'False'],
-             ['False', 'False', 'True', 'False', 'False'],
-             ['False', 'False', 'True', 'True', 'True'],
-             ['False', 'True', 'False', 'False', 'True'],
-             ['False', 'True', 'False', 'True', 'True'],
-             ['False', 'True', 'True', 'False', 'True'],
-             ['False', 'True', 'True', 'True', 'True'],
-             ['True', 'False', 'False', 'False', 'True'],
-             ['True', 'False', 'False', 'True', 'True'],
-             ['True', 'False', 'True', 'False', 'True'],
-             ['True', 'False', 'True', 'True', 'True'],
-             ['True', 'True', 'False', 'False', 'True'],
-             ['True', 'True', 'False', 'True', 'True'],
-             ['True', 'True', 'True', 'False', 'True'],
-             ['True', 'True', 'True', 'True', 'True']]
-
-
-        This function respects endianness of the S-Box::
-
-            sage: S = mq.SBox(1,2,0,3, big_endian=False); S
-            (1, 2, 0, 3)
-            sage: cnf = S.cnf(); cnf
-            [(1, 2, -4), (1, 2, 3),
-             (-1, 2, 4), (-1, 2, -3),
-             (1, -2, -4), (1, -2, -3),
-             (-1, -2, 4), (-1, -2, 3)]
-
-        S-Boxes with m!=n also work:
-
-            sage: o = list(range(8)) + list(range(8))
-            sage: shuffle(o)
-            sage: S = mq.SBox(o)
-            sage: S.is_permutation()
-            False
-
-            sage: len(S.cnf()) == 3*2^4
-            True
-
-
-        TESTS:
-
-            sage: S = mq.SBox(1,2,0,3, big_endian=False)
-            sage: S.cnf([1000,1001,1002], [2000,2001,2002])
-            Traceback (most recent call last):
-            ...
-            TypeError: first arg required to have length 2, got 3 instead.
-        """
-        m, n = self.m, self.n
-
-        if xi is None:
-            xi = [i+1 for i in range(m)]
-
-        if yi is None:
-            yi = [m+i+1 for i in range(n)]
-
-        if len(xi) != m:
-            raise TypeError("first arg required to have length %d, got %d instead."%(m,len(xi)))
-
-        if len(yi) != n:
-            raise TypeError("second arg required to have length %d, got %d instead."%(n,len(yi)))
-
-        output_bits = range(n)
-        if not self._big_endian:
-            output_bits = list(reversed(output_bits))
-
-        C = [] # the set of clauses
-        for e in range(2**m):
-            x = self.to_bits(e, m)
-            y = self(x) # evaluate at x
-            for output_bit in output_bits: # consider each bit
-                clause = [(-1)**(int(v)) * i for v,i in zip(x, xi)]
-                clause.append( (-1)**(1-int(y[output_bit])) *  yi[output_bit] )
-                C.append(tuple(clause))
-
-        if format is None:
-            return C
-        elif format == 'symbolic':
-            gd = self.ring().gens()
-            formula = []
-            for clause in C:
-                clause = "|".join([str(gd[abs(v)-1]).replace("-","~") for v in clause])
-                formula.append("("+clause+")")
-            return " & ".join(formula)
-
-        elif format.startswith('dimacs'):
-            if format == "dimacs_headless":
-                header = ""
-            else:
-                header = "p cnf %d %d\n"%(m+n,len(C))
-            values = " 0\n".join([" ".join(map(str,line)) for line in C])
-            return header + values + " 0\n"
-        else:
-            raise ValueError("Format '%s' not supported."%(format,))
-
-    def component_function(self, b):
-        r"""
-        Return a Boolean function corresponding to the component function
-        `b \cdot S(x)`.
-
-        If `S` is an `m \times n` S-Box, then `b \in \GF{2}^n` and
-        `\cdot` denotes dot product of two vectors.
-
-        INPUT:
-
-        - ``b`` -- either an integer or a tuple of `\GF{2}` elements of
-          length ``self.n``
-
-        EXAMPLES::
-
-            sage: S = mq.SBox([7,6,0,4,2,5,1,3])
-            sage: f3 = S.component_function(3)
-            sage: f3.algebraic_normal_form()
-            x0*x1 + x0*x2 + x0 + x2
-
-            sage: f5 = S.component_function([1, 0, 1])
-            sage: f5.algebraic_normal_form()
-            x0*x2 + x0 + x1*x2
-        """
-        m = self.m
-        n = self.n
-        ret = BooleanFunction(m)
-
-        if isinstance(b, (int, long, Integer)):
-            b = vector(GF(2), self.to_bits(b, n))
-        elif len(b) == n:
-            b = vector(GF(2), b)
-        else:
-            raise TypeError("cannot compute component function using parameter %s"%(b,))
-
-        for x in range(1<<m):
-            ret[x] = bool(b.dot_product(vector(GF(2), self.to_bits(self(x), n))))
-        return ret
-
-    def nonlinearity(self):
-        """
-        Return the nonlinearity of this S-Box.
-
-        The nonlinearity of an S-Box is defined as the minimum nonlinearity
-        of all its component functions.
-
-        EXAMPLES::
-
-            sage: S = mq.SR(1,4,4,8).sbox()
-            sage: S.nonlinearity()
-            112
-        """
-        m = self.m
-        return (1 << (m-1)) - self.maximal_linear_bias_absolute()
-
-    def linearity(self):
-        """
-        Return the linearity of this S-Box.
-
-        EXAMPLES::
-
-            sage: S = mq.SR(1, 4, 4, 8).sbox()
-            sage: S.linearity()
-            32
-        """
-        return self.maximal_linear_bias_absolute() << 1
-
-    def is_apn(self):
-        r"""
-        Return ``True`` if this S-Box is an almost perfect nonlinear (APN)
-        function.
-
-        An `m \times m` S-Box `S` is called almost perfect nonlinear if for
-        every nonzero `\alpha \in \GF{2}^m` and every
-        `\beta \in \GF{2}^m`, the equation
-        `S(x) \oplus S(x \oplus \alpha) = \beta` has 0 or 2 solutions.
-        Equivalently, the differential uniformity of `S` is equal to 2.
-
-        EXAMPLES::
-
-            sage: S = mq.SBox([0,1,3,6,7,4,5,2])
-            sage: S.is_apn()
-            True
-            sage: S.differential_uniformity()
-            2
-        """
-        if self.m != self.n:
-            raise TypeError("APN function is only defined for self.m == self.n")
-        return self.differential_uniformity() == 2
-
-    def differential_branch_number(self):
-        r"""
-        Return differential branch number of this S-Box.
-
-        The differential branch number of an S-Box `S` is defined as
-
-        .. MATH::
-
-            \min_{v, w \neq v} \{ \mathrm{wt}(v \oplus w) + \mathrm{wt}(S(v) \oplus S(w)) \}
-
-        where `\mathrm{wt}(x)` denotes the Hamming weight of vector `x`.
-
-        EXAMPLES::
-
-            sage: S = mq.SBox([12,5,6,11,9,0,10,13,3,14,15,8,4,7,1,2])
-            sage: S.differential_branch_number()
-            3
-        """
-        m = self.m
-        n = self.n
-        ret = (1<<m) + (1<<n)
-
-        for a in range(1<<m):
-            for b in range(1<<n):
-                if (a != b):
-                    x = a ^ b
-                    y = self(a) ^ self(b)
-                    w = ZZ(x).popcount() + ZZ(y).popcount()
-                    if w < ret:
-                        ret = w
-        return ret
-
-    def linear_branch_number(self):
-        r"""
-        Return linear branch number of this S-Box.
-
-        The linear branch number of an S-Box `S` is defined as
-
-        .. MATH::
-
-            \min_{\substack{\alpha \neq 0, \beta \\ \mathrm{LAM}(\alpha, \beta) \neq 0}}
-                \{ \mathrm{wt}(\alpha) + \mathrm{wt}(\beta) \}
-
-        where `\mathrm{LAM}(\alpha, \beta)` is the entry at row `\alpha` and
-        column `\beta` of linear approximation matrix correspond to this
-        S-Box. The `\mathrm{wt}(x)` denotes the Hamming weight of `x`.
-
-        EXAMPLES::
-
-            sage: S = mq.SBox([12,5,6,11,9,0,10,13,3,14,15,8,4,7,1,2])
-            sage: S.linear_branch_number()
-            2
-        """
-        m = self.m
-        n = self.n
-        ret = (1<<m) + (1<<n)
-        lat = self.linear_approximation_matrix()
-
-        for a in range(1, 1<<m):
-            for b in range(1<<n):
-                if lat[a,b] != 0:
-                    w = ZZ(a).popcount() + ZZ(b).popcount()
-                    if w < ret:
-                        ret = w
-        return ret
-
-    @cached_method
-    def autocorrelation_matrix(self):
-        r"""
-        Return autocorrelation matrix correspond to this S-Box.
-
-        for an `m \times n` S-Box `S`, its autocorrelation matrix entry at
-        row `a \in \GF{2}^m` and column `b \in \GF{2}^n`
-        (considering their integer representation) is defined as:
-
-        .. MATH::
-
-            \sum_{x \in \GF{2}^m} (-1)^{b \cdot S(x) \oplus b \cdot S(x \oplus a)}
-
-        Equivalently, the columns `b` of autocorrelation matrix correspond to
-        the autocorrelation spectrum of component function `b \cdot S(x)`.
-
-        EXAMPLES::
-
-            sage: S = mq.SBox(7,6,0,4,2,5,1,3)
-            sage: S.autocorrelation_matrix()
-            [ 8  8  8  8  8  8  8  8]
-            [ 8  0  0  0  0  0  0 -8]
-            [ 8  0 -8  0  0  0  0  0]
-            [ 8  0  0  0  0 -8  0  0]
-            [ 8 -8  0  0  0  0  0  0]
-            [ 8  0  0  0  0  0 -8  0]
-            [ 8  0  0 -8  0  0  0  0]
-            [ 8  0  0  0 -8  0  0  0]
-        """
-        from sage.combinat.matrices.hadamard_matrix import hadamard_matrix
-
-        n = self.n
-        A = self.difference_distribution_matrix() * hadamard_matrix(1<<n)
-        A.set_immutable()
-
-        return A
-
-    def linear_structures(self):
-        r"""
-        Return a list of 3-valued tuple `(b, \alpha, c)` such that `\alpha` is
-        a `c`-linear structure of the component function `b \cdot S(x)`.
-
-        A Boolean function `f : \GF{2}^m \mapsto \GF{2}` is said
-        to have a `c`-linear structure if there exists a nonzero `\alpha` such
-        that `f(x) \oplus f(x \oplus \alpha)` is a constant function `c`.
-
-        An `m \times n` S-Box `S` has a linear structure if there exists a
-        component function `b \cdot S(x)` that has a linear structure.
-
-        The three valued tuple `(b, \alpha, c)` shows that `\alpha` is a
-        `c`-linear structure of the component function `b \cdot S(x)`. This
-        implies that for all output differences `\beta` of the S-Box
-        correspond to input difference `\alpha`, we have `b \cdot \beta = c`.
-
-        EXAMPLES::
-
-            sage: S = mq.SBox([0,1,3,6,7,4,5,2])
-            sage: S.linear_structures()
-            [(1, 1, 1), (2, 2, 1), (3, 3, 1), (4, 4, 1), (5, 5, 1), (6, 6, 1), (7, 7, 1)]
-        """
-        n = self.n
-        m = self.m
-        act = self.autocorrelation_matrix()
-        ret = []
-
-        for j in range(1, 1<<n):
-            for i in range(1, 1<<m):
-                if (abs(act[i,j]) == (1<<m)):
-                    c = ((1 - (act[i][j] >> self.m)) >> 1)
-                    ret.append((j, i, c))
-        return ret
-
-    def max_degree(self):
-        """
-        Return the maximal algebraic degree of all its component functions.
-
-        EXAMPLES::
-
-            sage: S = mq.SBox([12,5,6,11,9,0,10,13,3,14,15,8,4,7,1,2])
-            sage: S.max_degree()
-            3
-        """
-        n = self.n
-        ret = 0
-
-        for i in range(n):
-            deg_Si = self.component_function(1<<i).algebraic_normal_form().degree()
-            if deg_Si > ret:
-                ret = deg_Si
-        return ret
-
-    def min_degree(self):
-        """
-        Return the minimal algebraic degree of all its component functions.
-
-        EXAMPLES::
-
-            sage: S = mq.SBox([12,5,6,11,9,0,10,13,3,14,15,8,4,7,1,2])
-            sage: S.min_degree()
-            2
-        """
-        n = self.n
-        ret = self.m
-
-        for b in range(1, 1<<n):
-            deg_bS = self.component_function(b).algebraic_normal_form().degree()
-            if deg_bS < ret:
-                ret = deg_bS
-        return ret
-
-    def is_balanced(self):
-        r"""
-        Return ``True`` if this S-Box is balanced.
-
-        An S-Box is balanced if all its component functions are balanced.
-
-        EXAMPLES::
-
-            sage: S = mq.SBox([12,5,6,11,9,0,10,13,3,14,15,8,4,7,1,2])
-            sage: S.is_balanced()
-            True
-        """
-        n = self.n
-
-        for b in range(1, 1<<n):
-            bS = self.component_function(b)
-            if not bS.is_balanced():
-                return False
-        return True
-
-    def is_almost_bent(self):
-        r"""
-        Return ``True`` if this S-Box is an almost bent (AB) function.
-
-        An `m \times m` S-Box `S`, for `m` odd, is called almost bent if its
-        nonlinearity is equal to `2^{m-1} - 2^{(m-1)/2}`.
-
-        EXAMPLES::
-
-            sage: S = mq.SBox([0,1,3,6,7,4,5,2])
-            sage: S.is_almost_bent()
-            True
-        """
-        if self.m != self.n:
-            raise TypeError("almost bent function only exists for self.m == self.n")
-
-        m = self.m
-
-        if is_even(m):
-            return False
-
-        return self.nonlinearity() == 2**(m-1) - 2**((m-1)//2)
-
-    def fixed_points(self):
-        """
-        Return a list of all fixed points of this S-Box.
-
-        EXAMPLES::
-
-            sage: S = mq.SBox([0,1,3,6,7,4,5,2])
-            sage: S.fixed_points()
-            [0, 1]
-        """
-        m = self.m
-        return [i for i in range(1<<m) if i == self(i)]
-
-    def inverse(self):
-        """
-        Return the inverse of this S-Box.
-
-        Note that the S-Box must be invertible, otherwise it will raise
-        a ``TypeError``.
-
-        EXAMPLES::
-
-            sage: S = mq.SBox([0, 1, 3, 6, 7, 4, 5, 2])
-            sage: Sinv = S.inverse()
-            sage: [Sinv(S(i)) for i in range(8)]
-            [0, 1, 2, 3, 4, 5, 6, 7]
-        """
-        if not self.is_permutation():
-            raise TypeError("S-Box must be a permutation")
-
-        m = self.m
-        L = [self(i) for i in range(1<<m)]
-        return SBox([L.index(i) for i in range(1<<m)], big_endian=self._big_endian)
-
-    def is_monomial_function(self):
-        r"""
-        Return ``True`` if this S-Box is a monomial/power function.
-
-        EXAMPLES::
-
-            sage: S = mq.SBox([0,1,3,6,7,4,5,2])
-            sage: S.is_monomial_function()
-            False
-            sage: S.interpolation_polynomial()
-            (a + 1)*x^6 + (a^2 + a + 1)*x^5 + (a^2 + 1)*x^3
-
-            sage: S = mq.SBox(0,1,5,6,7,2,3,4)
-            sage: S.is_monomial_function()
-            True
-            sage: S.interpolation_polynomial()
-            x^6
-        """
-        return self.interpolation_polynomial().is_monomial()
-
-    def is_plateaued(self):
-        r"""
-        Return ``True`` if this S-Box is plateaued, i.e. for all nonzero
-        `b \in \mathbb{F}_2^n` the Boolean function `b \cdot S(x)`
-        is plateaued.
-
-        EXAMPLES::
-
-            sage: S = mq.SBox(0, 3, 1, 2, 4, 6, 7, 5)
-            sage: S.is_plateaued()
-            True
-        """
-        n = self.n
-
-        for b in range(1, 1<<n):
-            bS = self.component_function(b)
-            if not bS.is_plateaued():
-                return False
-        return True
-
-    def is_bent(self):
-        r"""
-        Return ``True`` if this S-Box is bent, i.e. its nonlinearity
-        is equal to `2^{m-1} - 2^{m/2 - 1}` where `m` is the input size
-        of the S-Box.
-
-        EXAMPLES::
-
-            sage: R.<x> = GF(2**2, 'a')[]
-            sage: base = R.base_ring()
-            sage: a = base.gen()
-            sage: G = a * x^2 + 1
-            sage: S = mq.SBox([G(x * y**(14)) for x in sorted(base) for y in sorted(base)])
-            sage: S.is_bent()
-            True
-            sage: S.nonlinearity()
-            6
-            sage: S.linear_approximation_matrix()
-            [ 8 -2  2 -2]
-            [ 0 -2  2 -2]
-            [ 0 -2  2 -2]
-            [ 0 -2  2 -2]
-            [ 0 -2  2 -2]
-            [ 0 -2 -2  2]
-            [ 0  2  2  2]
-            [ 0  2 -2 -2]
-            [ 0 -2  2 -2]
-            [ 0  2 -2 -2]
-            [ 0 -2 -2  2]
-            [ 0  2  2  2]
-            [ 0 -2  2 -2]
-            [ 0  2  2  2]
-            [ 0  2 -2 -2]
-            [ 0 -2 -2  2]
-        """
-        m = self.m
-        n = self.n
-
-        if not is_even(m) or n > m//2:
-            return False
-
-        return self.nonlinearity() == 2**(m-1) - 2**(m//2 - 1)
-
-    def is_involution(self):
-        r"""
-        Return ``True`` if this S-Box is an involution, i.e. the inverse S-Box
-        is equal itself.
-
-        EXAMPLES::
-
-            sage: S = mq.SBox([x**254 for x in sorted(GF(2**8))])
-            sage: S.is_involution()
-            True
-        """
-        return self == self.inverse()
-
-def feistel_construction(*args):
-    r"""
-    Return an S-Box constructed by Feistel structure using smaller S-Boxes in
-    ``args``. The number of round in the construction is equal to the number of
-    S-Boxes provided as input. For more results concerning the differential
-    uniformity and the nonlinearity of S-Boxes constructed by Feistel structures
-    see [CDL2015]_ .
-
-    INPUT:
-
-    - ``args`` - a finite iterable mq.SBox objects
-
-    EXAMPLES:
-
-    Suppose we construct an `8 \times 8` S-Box with 3-round Feistel construction
-    from the S-Box of PRESENT::
-
-        sage: from sage.crypto.mq.sbox import feistel_construction
-        sage: s = mq.SBox(12,5,6,11,9,0,10,13,3,14,15,8,4,7,1,2)
-        sage: S = feistel_construction(s, s, s)
-
-    The properties of the constructed S-Box can be easily examined::
-
-        sage: S.nonlinearity()
-        96
-        sage: S.differential_branch_number()
-        2
-        sage: S.linear_branch_number()
-        2
-    """
-    if len(args) == 1:
-        if isinstance(args[0], SBox):
-            sboxes = [args[0]]
-        else:
-            sboxes = args[0]
-    elif len(args) > 1:
-        sboxes = args
-    else:
-        raise TypeError("No input provided")
-
-    for sb in sboxes:
-        if not isinstance(sb, SBox):
-            raise TypeError("All input must be an instance of mq.SBox object")
-
-    b = sboxes[0].m
-    m = 2*b
-
-    def substitute(x):
-        mask = (1<<b) - 1
-        xl = (x>>b) & mask
-        xr = x & mask
-        for sb in sboxes:
-            xl, xr = sb(xl) ^ xr, xl
-        return (xl<<b) | xr
-
-    return SBox([substitute(i) for i in range(1<<m)])
-
-def misty_construction(*args):
-    r"""
-    Return an S-Box constructed by MISTY structure using smaller S-Boxes in
-    ``args``. The number of round in the construction is equal to the number of
-    S-Boxes provided as input. For further result related to the nonlinearity
-    and differential uniformity of the constructed S-Box one may consult [CDL2015]_.
-
-    INPUT:
-
-    - ``args`` - a finite iterable mq.SBox objects
-
-    EXAMPLES:
-
-    We construct an `8 \times 8` S-Box using 3-round MISTY structure with the following
-    `4 \times 4` S-Boxes `S1, S2, S3` (see Example 2 in [CDL2015]_)::
-
-        sage: S1 = mq.SBox([0x4,0x0,0x1,0xF,0x2,0xB,0x6,0x7,0x3,0x9,0xA,0x5,0xC,0xD,0xE,0x8])
-        sage: S2 = mq.SBox([0x0,0x0,0x0,0x1,0x0,0xA,0x8,0x3,0x0,0x8,0x2,0xB,0x4,0x6,0xE,0xD])
-        sage: S3 = mq.SBox([0x0,0x7,0xB,0xD,0x4,0x1,0xB,0xF,0x1,0x2,0xC,0xE,0xD,0xC,0x5,0x5])
-        sage: from sage.crypto.mq.sbox import misty_construction
-        sage: S = misty_construction(S1, S2, S3)
-        sage: S.differential_uniformity()
-        8
-        sage: S.linearity()
-        64
-    """
-    if len(args) == 1:
-        if isinstance(args[0], SBox):
-            sboxes = [args[0]]
-        else:
-            sboxes = args[0]
-    elif len(args) > 1:
-        sboxes = args
-    else:
-        raise TypeError("No input provided")
-
-    for sb in sboxes:
-        if not isinstance(sb, SBox):
-            raise TypeError("All input must be an instance of mq.SBox object")
-
-    b = sboxes[0].m
-    m = 2*b
-
-    def substitute(x):
-        mask = (1<<b) - 1
-        xl = (x>>b) & mask
-        xr = x & mask
-        for sb in sboxes:
-            xl, xr = sb(xr) ^ xl, xl
-        return (xl<<b) | xr
-
-    return SBox([substitute(i) for i in range(1<<m)])
-=======
 lazy_import('sage.crypto.sbox', ['SBox',
                                  'feistel_construction',
                                  'misty_construction'],
-            deprecation=22986)
->>>>>>> 8a6bc91f
+            deprecation=22986)