--- conflicted
+++ resolved
@@ -10,14 +10,10 @@
 
 from sage.misc.cachefunc import cached_method
 from sage.categories.category_singleton import Category_singleton
-<<<<<<< HEAD
-from sage.categories.crystals import Crystals
-from sage.categories.tensor import TensorProductsCategory
-=======
 from sage.categories.crystals import Crystals, CrystalHomset, \
     CrystalMorphismByGenerators, TwistedCrystalMorphismByGenerators, \
     VirtualCrystalMorphismByGenerators
->>>>>>> 9ab7120d
+from sage.categories.tensor import TensorProductsCategory
 
 class HighestWeightCrystals(Category_singleton):
     """
@@ -424,7 +420,6 @@
     class ElementMethods:
         pass
 
-<<<<<<< HEAD
     class TensorProducts(TensorProductsCategory):
         """
         The category of highest weight crystals constructed by tensor
@@ -508,7 +503,7 @@
                     else:
                         it.append( iter(self.crystals[-len(path)-1]) )
                 return tuple(ret)
-=======
+
 ###############################################################################
 ## Morphisms
 
@@ -712,5 +707,4 @@
 
     _generic = HighestWeightCrystalMorphism
     _twisted = HighestWeightTwistedCrystalMorphism
-    _virtual = HighestWeightVirtualCrystalMorphism
->>>>>>> 9ab7120d
+    _virtual = HighestWeightVirtualCrystalMorphism