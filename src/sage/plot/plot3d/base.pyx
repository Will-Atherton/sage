--- conflicted
+++ resolved
@@ -398,7 +398,6 @@
             sage: (css in str) or (html in str)
             False
 
-<<<<<<< HEAD
         "Fat" line scripts are only included when at least one line
         (or one surface with ``mesh=True``) exists with ``thickness > 1``::
 
@@ -422,13 +421,13 @@
             sage: d = dodecahedron(mesh=True, thickness=10)
             sage: str = d._rich_repr_threejs(online=True).html.get_str()
             sage: fat in str
-=======
+            True
+
         If a page title is provided, it is stripped and HTML-escaped::
 
             sage: d = dodecahedron(page_title='\t"Page" & <Title>\n')
             sage: str = d._rich_repr_threejs(online=True).html.get_str()
             sage: '<title>&quot;Page&quot; &amp; &lt;Title&gt;</title>' in str
->>>>>>> 9d686f22
             True
 
         """
