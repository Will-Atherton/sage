--- conflicted
+++ resolved
@@ -545,15 +545,11 @@
             sage: F = CombinatorialFreeModule(QQ, [('a', 'b'), (0,1,2)], prefix="")
             sage: e = F.basis()
             sage: latex(2*e[(0,1,2)])    # indirect doctest
-<<<<<<< HEAD
             2\left(0, 1, 2\right)
 
             sage: F.<a,b,c> = CombinatorialFreeModule(QQ, latex_names='x,y,z')
             sage: latex(a + 2*b)
             x + 2y
-=======
-            2 \left(0, 1, 2\right)
->>>>>>> 97d550d1
         """
         from sage.misc.latex import latex
 
