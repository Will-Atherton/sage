--- conflicted
+++ resolved
@@ -56,10 +56,7 @@
 from sage.groups.matrix_gps.named_group import (
     normalize_args_vectorspace, normalize_args_invariant_form,
     NamedMatrixGroup_generic, NamedMatrixGroup_gap )
-<<<<<<< HEAD
-=======
 from sage.groups.matrix_gps.finitely_generated import FinitelyGeneratedMatrixGroup_gap
->>>>>>> 0e90f15e
 
 
 def finite_field_sqrt(ring):
@@ -170,7 +167,6 @@
     INPUT:
 
     - ``n`` -- a positive integer
-<<<<<<< HEAD
 
     - ``R`` -- ring or an integer; if an integer is specified, the
       corresponding finite field is used
@@ -178,15 +174,6 @@
     - ``var`` -- (optional, default: ``'a'``) variable used to
       represent generator of the finite field, if needed
 
-=======
-
-    - ``R`` -- ring or an integer; if an integer is specified, the
-      corresponding finite field is used
-
-    - ``var`` -- (optional, default: ``'a'``) variable used to
-      represent generator of the finite field, if needed
-
->>>>>>> 0e90f15e
     - ``invariant_form`` -- (optional) instances being accepted by
       the matrix-constructor which define a `n \times n` square matrix
       over R describing the hermitian form to be kept invariant
@@ -439,7 +426,6 @@
         """
         if self._special and x.determinant() != 1:
             raise TypeError('matrix must have determinant one')
-<<<<<<< HEAD
 
         H = self.invariant_form()
         if x * H * x.conjugate_transpose() != H:
@@ -447,29 +433,7 @@
                 raise TypeError('matrix must be unitary')
             else:
                 raise TypeError('matrix must be unitary with respect to the hermitian form\n{}'.format(H))
-=======
->>>>>>> 0e90f15e
-
-        H = self.invariant_form()
-        if x * H * x.conjugate_transpose() != H:
-            if H == self.one().matrix():
-                raise TypeError('matrix must be unitary')
-            else:
-                raise TypeError('matrix must be unitary with respect to the hermitian form\n{}'.format(H))
-
-<<<<<<< HEAD
-class UnitaryMatrixGroup_gap(UnitaryMatrixGroup_generic, NamedMatrixGroup_gap):
-
-    @cached_method
-    def invariant_form(self):
-        """
-        Return the hermitian form preserved by the unitary group.
-
-        OUTPUT:
-
-        A square matrix describing the bilinear form
-
-=======
+
 class UnitaryMatrixGroup_gap(UnitaryMatrixGroup_generic, NamedMatrixGroup_gap, FinitelyGeneratedMatrixGroup_gap):
     r"""
     The general or special unitary group in GAP.
@@ -493,7 +457,6 @@
 
         A square matrix describing the bilinear form
 
->>>>>>> 0e90f15e
         EXAMPLES::
 
             sage: G32=GU(3,2)
