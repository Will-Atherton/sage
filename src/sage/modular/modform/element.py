# -*- coding: utf-8 -*-
"""
Elements of modular forms spaces
"""

#########################################################################
#       Copyright (C) 2004--2008 William Stein <wstein@gmail.com>
#
#  Distributed under the terms of the GNU General Public License (GPL)
#
#                  http://www.gnu.org/licenses/
#########################################################################

import space
import sage.modular.hecke.element as element
import sage.rings.all as rings
from sage.modular.modsym.space import is_ModularSymbolsSpace
from sage.modules.module_element import ModuleElement
from sage.modules.free_module_element import vector
from sage.misc.misc import verbose
from sage.modular.dirichlet import DirichletGroup
from sage.misc.superseded import deprecated_function_alias


def is_ModularFormElement(x):
    """
    Return True if x is a modular form.

    EXAMPLES::

        sage: from sage.modular.modform.element import is_ModularFormElement
        sage: is_ModularFormElement(5)
        False
        sage: is_ModularFormElement(ModularForms(11).0)
        True
    """
    return isinstance(x, ModularFormElement)

def delta_lseries(prec=53,
                 max_imaginary_part=0,
                 max_asymp_coeffs=40):
    r"""
    Return the L-series of the modular form Delta.

    This actually returns an interface to Tim Dokchitser's program
    for computing with the L-series of the modular form `\Delta`.

    INPUT:

    - ``prec`` - integer (bits precision)

    - ``max_imaginary_part`` - real number

    - ``max_asymp_coeffs`` - integer

    OUTPUT:

    The L-series of `\Delta`.

    EXAMPLES::

        sage: L = delta_lseries()
        sage: L(1)
        0.0374412812685155
    """
    from sage.lfunctions.all import Dokchitser
    # key = (prec, max_imaginary_part, max_asymp_coeffs)
    L = Dokchitser(conductor = 1,
                   gammaV = [0, 1],
                   weight = 12,
                   eps = 1,
                   prec = prec)
    s = 'tau(n) = (5*sigma(n,3)+7*sigma(n,5))*n/12-35*sum(k=1,n-1,(6*k-4*(n-k))*sigma(k,3)*sigma(n-k,5));'
    L.init_coeffs('tau(k)',pari_precode = s,
                  max_imaginary_part=max_imaginary_part,
                  max_asymp_coeffs=max_asymp_coeffs)
    L.set_coeff_growth('2*n^(11/2)')
    L.rename('L-series associated to the modular form Delta')
    return L

class ModularForm_abstract(ModuleElement):
    """
    Constructor for generic class of a modular form. This
    should never be called directly; instead one should
    instantiate one of the derived classes of this
    class.
    """
    def group(self):
        """
        Return the group for which self is a modular form.

        EXAMPLES::

            sage: ModularForms(Gamma1(11), 2).gen(0).group()
            Congruence Subgroup Gamma1(11)
        """
        return self.parent().group()

    def weight(self):
        """
        Return the weight of self.

        EXAMPLES::

            sage: (ModularForms(Gamma1(9),2).6).weight()
            2
        """
        return self.parent().weight()

    def level(self):
        """
        Return the level of self.

        EXAMPLES::

            sage: ModularForms(25,4).0.level()
            25
        """
        return self.parent().level()

    def _repr_(self):
        """
        Return the string representation of self.

        EXAMPLES::

            sage: ModularForms(25,4).0._repr_()
            'q + O(q^6)'

            sage: ModularForms(25,4).3._repr_()
            'q^4 + O(q^6)'
        """
        return str(self.q_expansion())

    def _ensure_is_compatible(self, other):
        """
        Make sure self and other are compatible for arithmetic or
        comparison operations. Raise an error if incompatible,
        do nothing otherwise.

        EXAMPLES::

            sage: f = ModularForms(DirichletGroup(17).0^2,2).2
            sage: g = ModularForms(DirichletGroup(17).0^2,2).1
            sage: h = ModularForms(17,4).0

            sage: f._ensure_is_compatible(g)

            sage: f._ensure_is_compatible(h)
            Traceback (most recent call last):
            ...
            ArithmeticError: Modular forms must be in the same ambient space.
        """
        if not isinstance(other, ModularForm_abstract):
            raise TypeError("Second argument must be a modular form.")
        if self.parent().ambient() != other.parent().ambient():
            raise ArithmeticError("Modular forms must be in the same ambient space.")

    def __call__(self, x, prec=None):
        """
        Evaluate the q-expansion of this modular form at x.

        EXAMPLES::

            sage: f = ModularForms(DirichletGroup(17).0^2,2).2

            sage: q = f.q_expansion().parent().gen()
            sage: f(q^2 + O(q^7))
            q^2 + (-zeta8^2 + 2)*q^4 + (zeta8 + 3)*q^6 + O(q^7)

            sage: f(0)
            0
        """
        return self.q_expansion(prec)(x)

    def valuation(self):
        """
        Return the valuation of self (i.e. as an element of the power
        series ring in q).

        EXAMPLES::

            sage: ModularForms(11,2).0.valuation()
            1
            sage: ModularForms(11,2).1.valuation()
            0
            sage: ModularForms(25,6).1.valuation()
            2
            sage: ModularForms(25,6).6.valuation()
            7
        """
        try:
            return self.__valuation
        except AttributeError:
            v = self.qexp().valuation()
            if v != self.qexp().prec():
                self.__valuation = v
                return v
            v = self.qexp(self.parent().sturm_bound()).valuation()
            self.__valuation = v
            return v

    def qexp(self, prec=None):
        """
        Same as ``self.q_expansion(prec)``.

        .. seealso:: :meth:`q_expansion`

        EXAMPLES::

            sage: CuspForms(1,12).0.qexp()
            q - 24*q^2 + 252*q^3 - 1472*q^4 + 4830*q^5 + O(q^6)
        """
        return self.q_expansion(prec)


    def __eq__(self, other):
        """
        Compare self to other.

        EXAMPLES::

            sage: f = ModularForms(6,4).0
            sage: g = ModularForms(23,2).0
            sage: f == g ## indirect doctest
            False
            sage: f == f
            True
            sage: f == loads(dumps(f))
            True
        """
        if not isinstance(other, ModularFormElement) or \
           self.ambient_module() != other.ambient_module():
            return False
        else:
            return self.element() == other.element()

    def __cmp__(self, other):
        """
        Compare self to other. If they are not the same object, but
        are of the same type, compare them as vectors.

        EXAMPLES::

            sage: f = ModularForms(DirichletGroup(17).0^2,2).2
            sage: g = ModularForms(DirichletGroup(17).0^2,2).1
            sage: f == g ## indirect doctest
            False
            sage: f == f
            True
        """
        try:
            self._ensure_is_compatible(other)
        except Exception:
            return self.parent().__cmp__(other.parent())
        if self.element() == other.element():
            return 0
        else:
            return -1

    def _compute(self, X):
        """
        Compute the coefficients of `q^n` of the power series of self,
        for `n` in the list `X`.  The results are not cached.  (Use
        coefficients for cached results).

        EXAMPLES::

            sage: f = ModularForms(18,2).1
            sage: f.q_expansion(20)
            q + 8*q^7 + 4*q^10 + 14*q^13 - 4*q^16 + 20*q^19 + O(q^20)
            sage: f._compute([10,17])
            [4, 0]
            sage: f._compute([])
            []
        """
        if not isinstance(X, list) or len(X) == 0:
            return []
        bound = max(X)
        q_exp = self.q_expansion(bound+1)
        return [q_exp[i] for i in X]

    def coefficients(self, X):
        """
        The coefficients a_n of self, for integers n>=0 in the list
        X. If X is an Integer, return coefficients for indices from 1
        to X.

        This function caches the results of the compute function.

        TESTS::

            sage: e = DirichletGroup(11).gen()
            sage: f = EisensteinForms(e, 3).eisenstein_series()[0]
            sage: f.coefficients([0,1])
            [15/11*zeta10^3 - 9/11*zeta10^2 - 26/11*zeta10 - 10/11,
            1]
            sage: f.coefficients([0,1,2,3])
            [15/11*zeta10^3 - 9/11*zeta10^2 - 26/11*zeta10 - 10/11,
            1,
            4*zeta10 + 1,
            -9*zeta10^3 + 1]
            sage: f.coefficients([2,3])
            [4*zeta10 + 1,
            -9*zeta10^3 + 1]

        Running this twice once revealed a bug, so we test it::

            sage: f.coefficients([0,1,2,3])
            [15/11*zeta10^3 - 9/11*zeta10^2 - 26/11*zeta10 - 10/11,
            1,
            4*zeta10 + 1,
            -9*zeta10^3 + 1]
        """
        try:
            self.__coefficients
        except AttributeError:
            self.__coefficients = {}
        if isinstance(X, rings.Integer):
            X = range(1,X+1)
        Y = [n for n in X   if  not (n in self.__coefficients.keys())]
        v = self._compute(Y)
        for i in range(len(v)):
            self.__coefficients[Y[i]] = v[i]
        return [ self.__coefficients[x] for x in X ]

    def __getitem__(self, n):
        """
        Returns the `q^n` coefficient of the `q`-expansion of self or
        returns a list containing the `q^i` coefficients of self
        where `i` is in slice `n`.

        EXAMPLES::

            sage: f = ModularForms(DirichletGroup(17).0^2,2).2
            sage: f.__getitem__(10)
            zeta8^3 - 5*zeta8^2 - 2*zeta8 + 10
            sage: f[30]
            -2*zeta8^3 - 17*zeta8^2 + 4*zeta8 + 29
            sage: f[10:15]
            [zeta8^3 - 5*zeta8^2 - 2*zeta8 + 10,
            -zeta8^3 + 11,
            -2*zeta8^3 - 6*zeta8^2 + 3*zeta8 + 9,
            12,
            2*zeta8^3 - 7*zeta8^2 + zeta8 + 14]
        """
        if isinstance(n, slice):
            if n.stop is None:
                return self.q_expansion().list()[n]
            else:
                return self.q_expansion(n.stop+1).list()[n]
        else:
            return self.q_expansion(n+1)[int(n)]

    def padded_list(self, n):
        """
        Return a list of length n whose entries are the first n
        coefficients of the q-expansion of self.

        EXAMPLES::

            sage: CuspForms(1,12).0.padded_list(20)
            [0, 1, -24, 252, -1472, 4830, -6048, -16744, 84480, -113643, -115920, 534612, -370944, -577738, 401856, 1217160, 987136, -6905934, 2727432, 10661420]
        """
        return self.q_expansion(n).padded_list(n)


    def _latex_(self):
        """
        Return the LaTeX expression of self.

        EXAMPLES:
            sage: ModularForms(25,4).0._latex_()
            'q + O(q^{6})'

            sage: ModularForms(25,4).4._latex_()
            'q^{5} + O(q^{6})'
        """
        return self.q_expansion()._latex_()

    def base_ring(self):
        """
        Return the base_ring of self.

        EXAMPLES::

            sage: (ModularForms(117, 2).13).base_ring()
            Rational Field
            sage: (ModularForms(119, 2, base_ring=GF(7)).12).base_ring()
            Finite Field of size 7
        """
        return self.parent().base_ring()

    def character(self, compute=True):
        """
        Return the character of self. If ``compute=False``, then this will
        return None unless the form was explicitly created as an element of a
        space of forms with character, skipping the (potentially expensive)
        computation of the matrices of the diamond operators.

        EXAMPLES::

            sage: ModularForms(DirichletGroup(17).0^2,2).2.character()
            Dirichlet character modulo 17 of conductor 17 mapping 3 |--> zeta8

            sage: CuspForms(Gamma1(7), 3).gen(0).character()
            Dirichlet character modulo 7 of conductor 7 mapping 3 |--> -1
            sage: CuspForms(Gamma1(7), 3).gen(0).character(compute = False) is None
            True
            sage: M = CuspForms(Gamma1(7), 5).gen(0).character()
            Traceback (most recent call last):
            ...
            ValueError: Form is not an eigenvector for <3>
        """
        chi = self.parent().character()
        if (chi is not None) or (not compute):
            return chi
        else: # do the expensive computation
            G = DirichletGroup(self.parent().level(), base_ring = self.parent().base_ring())
            gens = G.unit_gens()
            i = self.valuation()
            vals = []
            for g in gens:
                df = self.parent().diamond_bracket_operator(g)(self)
                if df != (df[i] / self[i]) * self:
                    raise ValueError("Form is not an eigenvector for <%s>" % g)
                vals.append(df[i] / self[i])
            return G(vals)

    def __nonzero__(self):
        """
        Return True if self is nonzero, and False if not.

        EXAMPLES::

            sage: ModularForms(25,6).6.__nonzero__()
            True
        """
        return not self.element().is_zero()

    def prec(self):
        """
        Return the precision to which self.q_expansion() is
        currently known. Note that this may be 0.

        EXAMPLES::

            sage: M = ModularForms(2,14)
            sage: f = M.0
            sage: f.prec()
            0

            sage: M.prec(20)
            20
            sage: f.prec()
            0
            sage: x = f.q_expansion() ; f.prec()
            20
        """
        try:
            return self.__q_expansion[0]
        except AttributeError:
            return 0

    def q_expansion(self, prec=None):
        r"""
        The `q`-expansion of the modular form to precision `O(q^\text{prec})`.
        This function takes one argument, which is the integer prec.

        EXAMPLES:

        We compute the cusp form `\Delta`::

            sage: delta = CuspForms(1,12).0
            sage: delta.q_expansion()
            q - 24*q^2 + 252*q^3 - 1472*q^4 + 4830*q^5 + O(q^6)

        We compute the `q`-expansion of one of the cusp forms of level 23::

            sage: f = CuspForms(23,2).0
            sage: f.q_expansion()
            q - q^3 - q^4 + O(q^6)
            sage: f.q_expansion(10)
            q - q^3 - q^4 - 2*q^6 + 2*q^7 - q^8 + 2*q^9 + O(q^10)
            sage: f.q_expansion(2)
            q + O(q^2)
            sage: f.q_expansion(1)
            O(q^1)
            sage: f.q_expansion(0)
            O(q^0)
        """
        if prec is None:
            prec = self.parent().prec()
        prec = rings.Integer(prec)
        if prec < 0:
            raise ValueError("prec (=%s) must be at least 0"%prec)
        try:
            current_prec, f = self.__q_expansion
        except AttributeError:
            current_prec = 0
            f = self.parent()._q_expansion_ring()(0, -1)

        if current_prec == prec:
            return f
        elif current_prec > prec:
            return f.add_bigoh(prec)
        else:
            f = self._compute_q_expansion(prec)
            self.__q_expansion = (prec, f)
            return f

    def atkin_lehner_eigenvalue(self, d=None):
        r"""
        Return the eigenvalue of the Atkin-Lehner operator W_d acting on self
        (which is either 1 or -1), or None if this form is not an eigenvector
        for this operator. If d is not given or is None, use d = the level.

        EXAMPLES::

            sage: sage.modular.modform.element.ModularForm_abstract.atkin_lehner_eigenvalue(CuspForms(2, 8).0)
            Traceback (most recent call last):
            ...
            NotImplementedError
        """
        raise NotImplementedError

    # The methods period() and lseries() below currently live
    # in ModularForm_abstract so they are inherited by Newform (which
    # does *not* derive from ModularFormElement).

    def period(self, M, prec=53):
        r"""
        Return the period of ``self`` with respect to `M`.

        INPUT:

        - ``self`` -- a cusp form `f` of weight 2 for `Gamma_0(N)`

        - ``M`` -- an element of `\Gamma_0(N)`

        - ``prec`` -- (default: 53) the working precision in bits.  If
          `f` is a normalised eigenform, then the output is correct to
          approximately this number of bits.

        OUTPUT:

        A numerical approximation of the period `P_f(M)`.  This period
        is defined by the following integral over the complex upper
        half-plane, for any `\alpha` in `\Bold{P}^1(\QQ)`:

        .. math::

            P_f(M) = 2 \pi i \int_\alpha^{M(\alpha)} f(z) dz.

        This is independent of the choice of `\alpha`.

        EXAMPLES::

            sage: C = Newforms(11, 2)[0]
            sage: m = C.group()(matrix([[-4, -3], [11, 8]]))
            sage: C.period(m)
            -0.634604652139776 - 1.45881661693850*I

            sage: f = Newforms(15, 2)[0]
            sage: g = Gamma0(15)(matrix([[-4, -3], [15, 11]]))
            sage: f.period(g)  # abs tol 1e-15
            2.17298044293747e-16 - 1.59624222213178*I

        If `E` is an elliptic curve over `\QQ` and `f` is the newform
        associated to `E`, then the periods of `f` are in the period
        lattice of `E` up to an integer multiple::

            sage: E = EllipticCurve('11a3')
            sage: f = E.newform()
            sage: g = Gamma0(11)([3, 1, 11, 4])
            sage: f.period(g)
            0.634604652139777 + 1.45881661693850*I
            sage: omega1, omega2 = E.period_lattice().basis()
            sage: -2/5*omega1 + omega2
            0.634604652139777 + 1.45881661693850*I

        The integer multiple is 5 in this case, which is explained by
        the fact that there is a 5-isogeny between the elliptic curves
        `J_0(5)` and `E`.

        The elliptic curve `E` has a pair of modular symbols attached
        to it, which can be computed using the method
        `:meth:~sage.schemes.elliptic_curves.ell_rational_field.EllipticCurve_rational_field.modular_symbol`.
        These can be used to express the periods of `f` as exact
        linear combinations of a basis for the period lattice of `E`::

            sage: s = E.modular_symbol(sign=+1)
            sage: t = E.modular_symbol(sign=-1)
            sage: s(3/11), t(3/11)
            (1/10, 1)
            sage: s(3/11)*omega1 + t(3/11)*omega2.imag()*I
            0.634604652139777 + 1.45881661693850*I

        ALGORITHM:

        We use the series expression from [Cremona]_, Chapter II,
        Proposition 2.10.3.  The algorithm sums the first `T` terms of
        this series, where `T` is chosen in such a way that the result
        would approximate `P_f(M)` with an absolute error of at most
        `2^{-\text{prec}}` if all computations were done exactly.

        Since the actual precision is finite, the output is currently
        *not* guaranteed to be correct to ``prec`` bits of precision.

        REFERENCE:

        .. [Cremona] J. E. Cremona, Algorithms for Modular Elliptic
           Curves.  Cambridge University Press, 1997.

        TESTS::

            sage: C = Newforms(11, 2)[0]
            sage: g = Gamma0(15)(matrix([[-4, -3], [15, 11]]))
            sage: C.period(g)
            Traceback (most recent call last):
            ...
            TypeError: matrix [-4 -3]
                              [15 11]
            is not an element of Congruence Subgroup Gamma0(11)
            sage: f = Newforms(Gamma0(15), 4)[0]
            sage: f.period(g)
            Traceback (most recent call last):
            ...
            ValueError: period pairing only defined for cusp forms of weight 2
            sage: S = Newforms(Gamma1(17), 2, names='a')
            sage: f = S[1]
            sage: g = Gamma1(17)([18, 1, 17, 1])
            sage: f.period(g)
            Traceback (most recent call last):
            ...
            NotImplementedError: period pairing only implemented for cusp forms of trivial character
            sage: E = ModularForms(Gamma0(4), 2).eisenstein_series()[0]
            sage: gamma = Gamma0(4)([1, 0, 4, 1])
            sage: E.period(gamma)
            Traceback (most recent call last):
            ...
            NotImplementedError: Don't know how to compute Atkin-Lehner matrix acting on this space (try using a newform constructor instead)

        """
        R = rings.RealField(prec)

        N = self.level()
        if not self.character().is_trivial():
            raise NotImplementedError('period pairing only implemented for cusp forms of trivial character')
        if self.weight() != 2:
            raise ValueError('period pairing only defined for cusp forms of weight 2')
        if not isinstance(self, (Newform, ModularFormElement_elliptic_curve)):
            print('Warning: not a newform, precision not guaranteed')

        M = self.group()(M)
        # coefficients of the matrix M
        (b, c, d) = (M.b(), M.c() / N, M.d())
        if d == 0:
            return R.zero_element()
        if d < 0:
            (b, c, d) = (-b, -c, -d)

        twopi = 2 * R.pi()
        I = R.complex_field().gen()
        rootN = R(N).sqrt()

        eps = self.atkin_lehner_eigenvalue()
        mu_N = (-twopi / rootN).exp()
        mu_dN = (-twopi / d / rootN).exp()
        mu_d = (twopi * I / d).exp()

        # We bound the tail of the series by means of the triangle
        # inequality and the following bounds (tau(n) = #divisors(n)):
        #       mu_N <= mu_dN
        #   |a_n(f)| <= tau(n)*sqrt(n)  (holds if f is a newform)
        #     tau(n) <= sqrt(3)*sqrt(n) for all n >= 1
        # This gives a correct but somewhat coarse lower bound on the
        # number of terms needed.  We ignore rounding errors.
        numterms = (((1 - mu_dN) * R(2)**(-prec)
                     / ((abs(eps - 1) + 2) * R(3).sqrt())).log()
                    / mu_dN.log()).ceil()
        coeff = self.coefficients(numterms)

        return sum((coeff[n - 1] / n)
                   *((eps - 1) * mu_N ** n
                     + mu_dN ** n * (mu_d ** (n * b) - eps * mu_d ** (n * c)))
                   for n in range(1, numterms + 1))

<<<<<<< HEAD
    def cuspform_lseries(self, conjugate=0, prec=53,
=======
    def lseries(self, conjugate=0, prec=53,
>>>>>>> 4cd153a4
                         max_imaginary_part=0,
                         max_asymp_coeffs=40):
        r"""
        Return the L-series of the weight k cusp form
        f on `\Gamma_0(N)`.

        This actually returns an interface to Tim Dokchitser's program
        for computing with the L-series of the cusp form.

        INPUT:

        - ``conjugate`` - (default: 0), integer between 0 and degree-1

        - ``prec`` - integer (bits precision)

        - ``max_imaginary_part`` - real number

        - ``max_asymp_coeffs`` - integer

        OUTPUT:

        The L-series of the cusp form.

        EXAMPLES::

           sage: f = CuspForms(2,8).newforms()[0]
           sage: L = f.lseries()
           sage: L(1)
           0.0884317737041015
           sage: L(0.5)
           0.0296568512531983

        For non-rational newforms we can specify a conjugate::

           sage: f = Newforms(43, names='a')[1]
<<<<<<< HEAD
           sage: L = f.cuspform_lseries(conjugate=0)
           sage: L(1)
           0.620539857407845
           sage: L = f.cuspform_lseries(conjugate=1)
           sage: L(1)
           0.921328017272472

=======
           sage: L = f.lseries(conjugate=0)
           sage: L(1)
           0.620539857407845
           sage: L = f.lseries(conjugate=1)
           sage: L(1)
           0.921328017272472

        We compute with the L-series of the Eisenstein series `E_4`::

           sage: f = ModularForms(1,4).0
           sage: L = f.lseries()
           sage: L(1)
           -0.0304484570583933
           sage: L = eisenstein_series_lseries(4)
           sage: L(1)
           -0.0304484570583933

>>>>>>> 4cd153a4
        Consistency check with delta_lseries (which computes coefficients in pari)::

           sage: delta = CuspForms(1,12).0
           sage: L = delta.lseries()
           sage: L(1)
           0.0374412812685155
           sage: L = delta_lseries()
           sage: L(1)
           0.0374412812685155

        We check that #5262 is fixed::

            sage: E=EllipticCurve('37b2')
            sage: h=Newforms(37)[1]
            sage: Lh = h.lseries()
            sage: LE=E.lseries()
            sage: Lh(1), LE(1)
            (0.725681061936153, 0.725681061936153)
            sage: CuspForms(1, 30).0.lseries().eps
            -1

        We can change the precision (in bits)

            sage: f = Newforms(389, names='a')[0]
<<<<<<< HEAD
            sage: L = f.cuspform_lseries(prec=30)
            sage: abs(L(1)) < 2^-30
            True
            sage: L = f.cuspform_lseries(prec=53)
            sage: abs(L(1)) < 2^-53
            True
            sage: L = f.cuspform_lseries(prec=100)
=======
            sage: L = f.lseries(prec=30)
            sage: abs(L(1)) < 2^-30
            True
            sage: L = f.lseries(prec=53)
            sage: abs(L(1)) < 2^-53
            True
            sage: L = f.lseries(prec=100)
>>>>>>> 4cd153a4
            sage: abs(L(1)) < 2^-100
            True

            sage: f = Newforms(27, names='a')[0]
<<<<<<< HEAD
            sage: L = f.cuspform_lseries()
=======
            sage: L = f.lseries()
>>>>>>> 4cd153a4
            sage: L(1)
            0.588879583428483
        """
        from sage.lfunctions.all import Dokchitser
        # key = (prec, max_imaginary_part, max_asymp_coeffs)
        l = self.weight()
        N = self.level()
        w = self.atkin_lehner_eigenvalue()
        if w is None:
            raise ValueError("Form is not an eigenform for Atkin-Lehner")
        e = (-1) ** (l // 2) * w

        if self.q_expansion()[0] == 0:
            poles = []  # cuspidal
        else:
            poles = [l] # non-cuspidal

        L = Dokchitser(conductor = N,
                       gammaV = [0, 1],
                       weight = l,
                       eps = e,
                       poles = poles,
                       prec = prec)
        # Find out how many coefficients of the Dirichlet series are needed
        # in order to compute to the required precision
        num_coeffs = L.num_coeffs()
        coeffs = self.q_expansion(num_coeffs+1).padded_list()
<<<<<<< HEAD
=======

        # renormalize so that coefficient of q is 1
        b = coeffs[1]
        if b != 1:
            invb = 1/b
            coeffs = (invb*c for c in coeffs)

>>>>>>> 4cd153a4
        # compute the requested embedding
        emb = self.base_ring().embeddings(rings.ComplexField(prec))[conjugate]
        s = 'coeff = %s;'% map(emb, coeffs)
        L.init_coeffs('coeff[k+1]',pari_precode = s,
                      max_imaginary_part=max_imaginary_part,
                      max_asymp_coeffs=max_asymp_coeffs)
        L.check_functional_equation()
        L.rename('L-series associated to the cusp form %s'%self)
        return L

    cuspform_lseries = deprecated_function_alias(16917, lseries)

class Newform(ModularForm_abstract):
    def __init__(self, parent, component, names, check=True):
        r"""
        Initialize a Newform object.

        INPUT:

        - ``parent`` - An ambient cuspidal space of modular forms for
          which self is a newform.

        - ``component`` - A simple component of a cuspidal modular
          symbols space of any sign corresponding to this newform.

        - ``check`` - If check is ``True``, check that parent and
          component have the same weight, level, and character, that
          component has sign 1 and is simple, and that the types are
          correct on all inputs.

        EXAMPLES::

            sage: sage.modular.modform.element.Newform(CuspForms(11,2), ModularSymbols(11,2,sign=1).cuspidal_subspace(), 'a')
            q - 2*q^2 - q^3 + 2*q^4 + q^5 + O(q^6)

            sage: f = Newforms(DirichletGroup(5).0, 7,names='a')[0]; f[2].trace(f.base_ring().base_field())
            -5*zeta4 - 5
        """
        if check:
            if not space.is_ModularFormsSpace(parent):
                raise TypeError("parent must be a space of modular forms")
            if not is_ModularSymbolsSpace(component):
                raise TypeError("component must be a space of modular symbols")
            if parent.group() != component.group():
                raise ValueError("parent and component must be defined by the same congruence subgroup")
            if parent.weight() != component.weight():
                raise ValueError("parent and component must have the same weight")
            if not component.is_cuspidal():
                raise ValueError("component must be cuspidal")
            if not component.is_simple():
                raise ValueError("component must be simple")
        extension_field = component.eigenvalue(1,name=names).parent()
        if extension_field != parent.base_ring(): # .degree() != 1 and rings.is_NumberField(extension_field):
            assert extension_field.base_field() == parent.base_ring()
            extension_field = parent.base_ring().extension(extension_field.relative_polynomial(), names=names)
        self.__name = names
        ModuleElement.__init__(self, parent.base_extend(extension_field))
        self.__modsym_space = component
        self.__hecke_eigenvalue_field = extension_field

    def _name(self):
        """
        Return the name of the generator of the Hecke eigenvalue field
        of self. Note that a name exists even when this field is QQ.

        EXAMPLES::

            sage: [ f._name() for f in Newforms(38,4,names='a') ]
            ['a0', 'a1', 'a2']
        """
        return self.__name

    def _compute_q_expansion(self, prec):
        """
        Return the q-expansion of self to precision prec.

        EXAMPLES::

            sage: forms = Newforms(31, 6, names='a')
            sage: forms[0]._compute_q_expansion(10)
            q + a0*q^2 + (5/704*a0^4 + 43/704*a0^3 - 61/88*a0^2 - 197/44*a0 + 717/88)*q^3 + (a0^2 - 32)*q^4 + (-31/352*a0^4 - 249/352*a0^3 + 111/22*a0^2 + 218/11*a0 - 2879/44)*q^5 + (-1/352*a0^4 - 79/352*a0^3 - 67/44*a0^2 + 13/22*a0 - 425/44)*q^6 + (17/88*a0^4 + 133/88*a0^3 - 405/44*a0^2 - 1005/22*a0 - 35/11)*q^7 + (a0^3 - 64*a0)*q^8 + (39/352*a0^4 + 441/352*a0^3 - 93/44*a0^2 - 441/22*a0 - 5293/44)*q^9 + O(q^10)
            sage: forms[0]._compute_q_expansion(15)
            q + a0*q^2 + (5/704*a0^4 + 43/704*a0^3 - 61/88*a0^2 - 197/44*a0 + 717/88)*q^3 + (a0^2 - 32)*q^4 + (-31/352*a0^4 - 249/352*a0^3 + 111/22*a0^2 + 218/11*a0 - 2879/44)*q^5 + (-1/352*a0^4 - 79/352*a0^3 - 67/44*a0^2 + 13/22*a0 - 425/44)*q^6 + (17/88*a0^4 + 133/88*a0^3 - 405/44*a0^2 - 1005/22*a0 - 35/11)*q^7 + (a0^3 - 64*a0)*q^8 + (39/352*a0^4 + 441/352*a0^3 - 93/44*a0^2 - 441/22*a0 - 5293/44)*q^9 + (15/176*a0^4 - 135/176*a0^3 - 185/11*a0^2 + 311/11*a0 + 2635/22)*q^10 + (-291/704*a0^4 - 3629/704*a0^3 + 1139/88*a0^2 + 10295/44*a0 - 21067/88)*q^11 + (-75/176*a0^4 - 645/176*a0^3 + 475/22*a0^2 + 1503/11*a0 - 5651/22)*q^12 + (207/704*a0^4 + 2977/704*a0^3 + 581/88*a0^2 - 3307/44*a0 - 35753/88)*q^13 + (-5/22*a0^4 + 39/11*a0^3 + 763/22*a0^2 - 2296/11*a0 - 2890/11)*q^14 + O(q^15)
        """
        return self.modular_symbols(1).q_eigenform(prec, names=self._name())

    def __eq__(self, other):
        """
        Return True if self equals other, and False otherwise.

        EXAMPLES::

            sage: f1, f2 = Newforms(17,4,names='a')
            sage: f1.__eq__(f1)
            True
            sage: f1.__eq__(f2)
            False
        """
        try:
            self._ensure_is_compatible(other)
        except Exception:
            return False
        if isinstance(other, Newform):
            if self.q_expansion(self.parent().sturm_bound()) == other.q_expansion(other.parent().sturm_bound()):
                return True
            else:
                return False
        if is_ModularFormElement(other):
            if self.element() == other.element():
                return True
            else:
                return False

    def __cmp__(self, other):
        """
        Compare self with other.

        EXAMPLES::

            sage: f1, f2 = Newforms(19,4,names='a')
            sage: f1.__cmp__(f1)
            0
            sage: f1.__cmp__(f2)
            -1
            sage: f2.__cmp__(f1)
            -1
        """
        try:
            self._ensure_is_compatible(other)
        except Exception:
            return self.parent().__cmp__(other.parent())
        if isinstance(other, Newform):
            if self.q_expansion(self.parent().sturm_bound()) == other.q_expansion(other.parent().sturm_bound()):
                return 0
            else:
                return -1
        if is_ModularFormElement(other):
            if self.element() == other.element():
                return 0
            else:
                return -1

    def abelian_variety(self):
        """
        Return the abelian variety associated to self.

        EXAMPLES::

            sage: Newforms(14,2)[0]
            q - q^2 - 2*q^3 + q^4 + O(q^6)
            sage: Newforms(14,2)[0].abelian_variety()
            Newform abelian subvariety 14a of dimension 1 of J0(14)
        """
        try:
            return self.__abelian_variety
        except AttributeError:
            from sage.modular.abvar.abvar_newform import ModularAbelianVariety_newform
            self.__abelian_variety = ModularAbelianVariety_newform(self)
            return self.__abelian_variety

    def hecke_eigenvalue_field(self):
        r"""
        Return the field generated over the rationals by the
        coefficients of this newform.

        EXAMPLES::

            sage: ls = Newforms(35, 2, names='a') ; ls
            [q + q^3 - 2*q^4 - q^5 + O(q^6),
            q + a1*q^2 + (-a1 - 1)*q^3 + (-a1 + 2)*q^4 + q^5 + O(q^6)]
            sage: ls[0].hecke_eigenvalue_field()
            Rational Field
            sage: ls[1].hecke_eigenvalue_field()
            Number Field in a1 with defining polynomial x^2 + x - 4
        """
        return self.__hecke_eigenvalue_field

    def _compute(self, X):
        """
        Compute the coefficients of `q^n` of the power series of self,
        for `n` in the list `X`.  The results are not cached.  (Use
        coefficients for cached results).

        EXAMPLES::

            sage: f = Newforms(39,4,names='a')[1] ; f
            q + a1*q^2 - 3*q^3 + (2*a1 + 5)*q^4 + (-2*a1 + 14)*q^5 + O(q^6)
            sage: f._compute([2,3,7])
            [alpha, -3, -2*alpha + 2]
            sage: f._compute([])
            []
        """
        M = self.modular_symbols(1)
        return [M.eigenvalue(x) for x in X]

    def element(self):
        """
        Find an element of the ambient space of modular forms which
        represents this newform.

        .. note::

           This can be quite expensive. Also, the polynomial defining
           the field of Hecke eigenvalues should be considered random,
           since it is generated by a random sum of Hecke
           operators. (The field itself is not random, of course.)

        EXAMPLES::

            sage: ls = Newforms(38,4,names='a')
            sage: ls[0]
            q - 2*q^2 - 2*q^3 + 4*q^4 - 9*q^5 + O(q^6)
            sage: ls # random
            [q - 2*q^2 - 2*q^3 + 4*q^4 - 9*q^5 + O(q^6),
            q - 2*q^2 + (-a1 - 2)*q^3 + 4*q^4 + (2*a1 + 10)*q^5 + O(q^6),
            q + 2*q^2 + (1/2*a2 - 1)*q^3 + 4*q^4 + (-3/2*a2 + 12)*q^5 + O(q^6)]
            sage: type(ls[0])
            <class 'sage.modular.modform.element.Newform'>
            sage: ls[2][3].minpoly()
            x^2 - 9*x + 2
            sage: ls2 = [ x.element() for x in ls ]
            sage: ls2 # random
            [q - 2*q^2 - 2*q^3 + 4*q^4 - 9*q^5 + O(q^6),
            q - 2*q^2 + (-a1 - 2)*q^3 + 4*q^4 + (2*a1 + 10)*q^5 + O(q^6),
            q + 2*q^2 + (1/2*a2 - 1)*q^3 + 4*q^4 + (-3/2*a2 + 12)*q^5 + O(q^6)]
            sage: type(ls2[0])
            <class 'sage.modular.modform.element.ModularFormElement'>
            sage: ls2[2][3].minpoly()
            x^2 - 9*x + 2
        """
        S = self.parent()
        return S(self.q_expansion(S.sturm_bound()))

    def modular_symbols(self, sign=0):
        """
        Return the subspace with the specified sign of the space of
        modular symbols corresponding to this newform.

        EXAMPLES::

            sage: f = Newforms(18,4)[0]
            sage: f.modular_symbols()
            Modular Symbols subspace of dimension 2 of Modular Symbols space of dimension 18 for Gamma_0(18) of weight 4 with sign 0 over Rational Field
            sage: f.modular_symbols(1)
            Modular Symbols subspace of dimension 1 of Modular Symbols space of dimension 11 for Gamma_0(18) of weight 4 with sign 1 over Rational Field
        """
        return self.__modsym_space.modular_symbols_of_sign(sign)

    def _defining_modular_symbols(self):
        """
        Return the modular symbols space corresponding to self.

        EXAMPLES::

            sage: Newforms(43,2,names='a')
            [q - 2*q^2 - 2*q^3 + 2*q^4 - 4*q^5 + O(q^6),
            q + a1*q^2 - a1*q^3 + (-a1 + 2)*q^5 + O(q^6)]
            sage: [ x._defining_modular_symbols() for x in Newforms(43,2,names='a') ]
            [Modular Symbols subspace of dimension 1 of Modular Symbols space of dimension 4 for Gamma_0(43) of weight 2 with sign 1 over Rational Field,
            Modular Symbols subspace of dimension 2 of Modular Symbols space of dimension 4 for Gamma_0(43) of weight 2 with sign 1 over Rational Field]
            sage: ModularSymbols(43,2,sign=1).cuspidal_subspace().new_subspace().decomposition()
            [
            Modular Symbols subspace of dimension 1 of Modular Symbols space of dimension 4 for Gamma_0(43) of weight 2 with sign 1 over Rational Field,
            Modular Symbols subspace of dimension 2 of Modular Symbols space of dimension 4 for Gamma_0(43) of weight 2 with sign 1 over Rational Field
            ]
        """
        return self.__modsym_space

    def number(self):
        """
        Return the index of this space in the list of simple, new,
        cuspidal subspaces of the full space of modular symbols for
        this weight and level.

        EXAMPLES::

            sage: Newforms(43, 2, names='a')[1].number()
            1
        """
        return self._defining_modular_symbols().ambient().cuspidal_subspace().new_subspace().decomposition().index(self._defining_modular_symbols())

    def __nonzero__(self):
        """
        Return True, as newforms are never zero.

        EXAMPLES::

            sage: Newforms(14,2)[0].__nonzero__()
            True
        """
        return True

    def character(self):
        r"""
        The nebentypus character of this newform (as a Dirichlet character with
        values in the field of Hecke eigenvalues of the form).

        EXAMPLES::

            sage: Newforms(Gamma1(7), 4,names='a')[1].character()
            Dirichlet character modulo 7 of conductor 7 mapping 3 |--> 1/2*a1
            sage: chi = DirichletGroup(3).0; Newforms(chi, 7)[0].character() == chi
            True
        """
        return self._defining_modular_symbols().q_eigenform_character(self._name())

    def atkin_lehner_eigenvalue(self, d=None):
        r"""
        Return the eigenvalue of the Atkin-Lehner operator W_d acting on this newform
        (which is either 1 or -1). A ValueError will be raised if the character
        of this form is not either trivial or quadratic. If d is not given or
        is None, then d defaults to the level of self.

        EXAMPLE::

            sage: [x.atkin_lehner_eigenvalue() for x in ModularForms(53).newforms('a')]
            [1, -1]
            sage: CuspForms(DirichletGroup(5).0, 5).newforms()[0].atkin_lehner_eigenvalue()
            Traceback (most recent call last):
            ...
            ValueError: Atkin-Lehner only leaves space invariant when character is trivial or quadratic.  In general it sends M_k(chi) to M_k(1/chi)
        """
        return self.modular_symbols(sign=1).atkin_lehner_operator(d).matrix()[0,0]

class ModularFormElement(ModularForm_abstract, element.HeckeModuleElement):
    def __init__(self, parent, x, check=True):
        r"""
        An element of a space of modular forms.

        INPUT:

        - ``parent`` - ModularForms (an ambient space of modular forms)

        - ``x`` - a vector on the basis for parent

        - ``check`` - if check is ``True``, check the types of the
          inputs.

        OUTPUT:

        - ``ModularFormElement`` - a modular form

        EXAMPLES::

            sage: M = ModularForms(Gamma0(11),2)
            sage: f = M.0
            sage: f.parent()
            Modular Forms space of dimension 2 for Congruence Subgroup Gamma0(11) of weight 2 over Rational Field
        """
        if not isinstance(parent, space.ModularFormsSpace):
            raise TypeError("First argument must be an ambient space of modular forms.")
        element.HeckeModuleElement.__init__(self, parent, x)

    def _compute_q_expansion(self, prec):
        """
        Computes the q-expansion of self to precision prec.

        EXAMPLES::

            sage: f = EllipticCurve('37a').modular_form()
            sage: f.q_expansion() ## indirect doctest
            q - 2*q^2 - 3*q^3 + 2*q^4 - 2*q^5 + O(q^6)

            sage: f._compute_q_expansion(10)
            q - 2*q^2 - 3*q^3 + 2*q^4 - 2*q^5 + 6*q^6 - q^7 + 6*q^9 + O(q^10)
        """
        return self.parent()._q_expansion(element = self.element(), prec=prec)

    def _add_(self, other):
        """
        Add self to other.

        EXAMPLES::

            sage: f = ModularForms(DirichletGroup(17).0^2,2).2
            sage: g = ModularForms(DirichletGroup(17).0^2,2).1
            sage: f
            q + (-zeta8^2 + 2)*q^2 + (zeta8 + 3)*q^3 + (-2*zeta8^2 + 3)*q^4 + (-zeta8 + 5)*q^5 + O(q^6)

            sage: g
            1 + (-14/73*zeta8^3 + 57/73*zeta8^2 + 13/73*zeta8 - 6/73)*q^2 + (-90/73*zeta8^3 + 64/73*zeta8^2 - 52/73*zeta8 + 24/73)*q^3 + (-81/73*zeta8^3 + 189/73*zeta8^2 - 3/73*zeta8 + 153/73)*q^4 + (72/73*zeta8^3 + 124/73*zeta8^2 + 100/73*zeta8 + 156/73)*q^5 + O(q^6)

            sage: f+g ## indirect doctest
            1 + q + (-14/73*zeta8^3 - 16/73*zeta8^2 + 13/73*zeta8 + 140/73)*q^2 + (-90/73*zeta8^3 + 64/73*zeta8^2 + 21/73*zeta8 + 243/73)*q^3 + (-81/73*zeta8^3 + 43/73*zeta8^2 - 3/73*zeta8 + 372/73)*q^4 + (72/73*zeta8^3 + 124/73*zeta8^2 + 27/73*zeta8 + 521/73)*q^5 + O(q^6)
        """
        return ModularFormElement(self.parent(), self.element() + other.element())

    def __mul__(self, other):
        r"""
        Calculate the product self * other.

        This tries to determine the
        characters of self and other, in order to avoid having to compute a
        (potentially very large) Gamma1 space. Note that this might lead to
        a modular form that is defined with respect to a larger subgroup than
        the factors are.

        An example with character::

            sage: f = ModularForms(DirichletGroup(3).0, 3).0
            sage: f * f
            1 + 108*q^2 + 144*q^3 + 2916*q^4 + 8640*q^5 + O(q^6)
            sage: (f*f).parent()
            Modular Forms space of dimension 3 for Congruence Subgroup Gamma0(3) of weight 6 over Rational Field
            sage: (f*f*f).parent()
            Modular Forms space of dimension 4, character [-1] and weight 9 over Rational Field

        An example where the character is computed on-the-fly::

            sage: f = ModularForms(Gamma1(3), 5).0
            sage: f*f
            1 - 180*q^2 - 480*q^3 + 8100*q^4 + 35712*q^5 + O(q^6)
            sage: (f*f).parent()
            Modular Forms space of dimension 4 for Congruence Subgroup Gamma0(3) of weight 10 over Rational Field

            sage: f = ModularForms(Gamma1(3), 7).0
            sage: f*f
            q^2 - 54*q^4 + 128*q^5 + O(q^6)
            sage: (f*f).parent()
            Modular Forms space of dimension 5 for Congruence Subgroup Gamma0(3) of weight 14 over Rational Field

        An example with no character::

            sage: f = ModularForms(Gamma1(5), 2).0
            sage: f*f
            1 + 120*q^3 - 240*q^4 + 480*q^5 + O(q^6)
            sage: (f*f).parent()
            Modular Forms space of dimension 5 for Congruence Subgroup Gamma1(5) of weight 4 over Rational Field

        TESTS:

        This shows that the issue at trac ticket #7548 is fixed::

            sage: M = CuspForms(Gamma0(5*3^2), 2)
            sage: f = M.basis()[0]
            sage: 2*f
            2*q - 2*q^4 + O(q^6)
            sage: f*2
            2*q - 2*q^4 + O(q^6)
        """

        # boring case: scalar multiplication
        if not isinstance(other, ModularFormElement):
            return element.HeckeModuleElement.__mul__(self, other)

        # first ensure the levels are equal
        if self.level() != other.level():
            raise NotImplementedError("Cannot multiply forms of different levels")

        # find out about characters
        try:
            eps1 = self.character()
            verbose("character of left is %s" % eps1)
            eps2 = other.character()
            verbose("character of right is %s" % eps2)
            newchar = eps1 * eps2
            verbose("character of product is %s" % newchar)
        except (NotImplementedError, ValueError):
            newchar = None
            verbose("character of product not determined")

        # now do the math
        from constructor import ModularForms
        if newchar is not None:
            verbose("creating a parent with char")
            newparent = ModularForms(newchar, self.weight() + other.weight(), base_ring = newchar.base_ring())
            verbose("parent is %s" % newparent)
        else:
            newparent = ModularForms(self.group(), self.weight() + other.weight(), base_ring = rings.ZZ)
        m = newparent.sturm_bound()
        newqexp = self.qexp(m) * other.qexp(m)

        return newparent.base_extend(newqexp.base_ring())(newqexp)

    modform_lseries = deprecated_function_alias(16917,
            ModularForm_abstract.lseries)

    def atkin_lehner_eigenvalue(self, d=None):
        r"""
        Return the eigenvalue of the Atkin-Lehner operator W_d acting on this
        modular form (which is either 1 or -1), or None if this form is not an
        eigenvector for this operator.

        EXAMPLE::

             sage: CuspForms(1, 30).0.atkin_lehner_eigenvalue()
             1
             sage: CuspForms(2, 8).0.atkin_lehner_eigenvalue()
             Traceback (most recent call last):
             ...
             NotImplementedError: Don't know how to compute Atkin-Lehner matrix acting on this space (try using a newform constructor instead)
        """
        try:
            f = self.parent().atkin_lehner_operator(d)(self)
        except NotImplementedError:
            raise NotImplementedError("Don't know how to compute Atkin-Lehner matrix acting on this space" \
                + " (try using a newform constructor instead)")
        if f == self:
            return 1
        elif f == -self:
            return -1
        else:
            return None

class ModularFormElement_elliptic_curve(ModularFormElement):
    """
    A modular form attached to an elliptic curve.
    """
    def __init__(self, parent, E):
        """
        Modular form attached to an elliptic curve as an element
        of a space of modular forms.

        EXAMPLES::

            sage: E = EllipticCurve('5077a')
            sage: f = E.modular_form()
            sage: f
            q - 2*q^2 - 3*q^3 + 2*q^4 - 4*q^5 + O(q^6)
            sage: f.q_expansion(10)
            q - 2*q^2 - 3*q^3 + 2*q^4 - 4*q^5 + 6*q^6 - 4*q^7 + 6*q^9 + O(q^10)
            sage: f.parent()
            Modular Forms space of dimension 423 for Congruence Subgroup Gamma0(5077) of weight 2 over Rational Field

            sage: E = EllipticCurve('37a')
            sage: f = E.modular_form() ; f
            q - 2*q^2 - 3*q^3 + 2*q^4 - 2*q^5 + O(q^6)
            sage: f == loads(dumps(f))
            True
        """
        ModularFormElement.__init__(self, parent, None)
##                                    parent.find_in_space( E.q_expansion(parent.hecke_bound()) ))
        self.__E = E


    def elliptic_curve(self):
        """
        Return elliptic curve associated to self.

        EXAMPLES::

            sage: E = EllipticCurve('11a')
            sage: f = E.modular_form()
            sage: f.elliptic_curve()
            Elliptic Curve defined by y^2 + y = x^3 - x^2 - 10*x - 20 over Rational Field
            sage: f.elliptic_curve() is E
            True
        """
        return self.__E

    def _compute_element(self):
        """
        Compute self as a linear combination of the basis elements
        of parent.

        EXAMPLES::

            sage: EllipticCurve('11a1').modular_form()._compute_element()
            (1, 0)
            sage: EllipticCurve('389a1').modular_form()._compute_element()
            (1, -2, -2, 2, -3, 4, -5, 0, 1, 6, -4, -4, -3, 10, 6, -4, -6, -2, 5, -6, 10, 8, -4, 0, 4, 6, 4, -10, -6, -12, 4, 8, 0)
        """
        M = self.parent()
        S = M.cuspidal_subspace()
##        return S.find_in_space( self.__E.q_expansion( S.q_expansion_basis()[0].prec() ) ) + [0] * ( M.dimension() - S.dimension() )
        return vector(S.find_in_space( self.__E.q_expansion( S.sturm_bound() ) ) + [0] * ( M.dimension() - S.dimension() ))

    def _compute_q_expansion(self, prec):
        r"""
        The `q`-expansion of the modular form to precision `O(q^\text{prec})`.
        This function takes one argument, which is the integer prec.

        EXAMPLES::

            sage: E = EllipticCurve('11a') ; f = E.modular_form()
            sage: f._compute_q_expansion(10)
            q - 2*q^2 - q^3 + 2*q^4 + q^5 + 2*q^6 - 2*q^7 - 2*q^9 + O(q^10)

            sage: f._compute_q_expansion(30)
            q - 2*q^2 - q^3 + 2*q^4 + q^5 + 2*q^6 - 2*q^7 - 2*q^9 - 2*q^10 + q^11 - 2*q^12 + 4*q^13 + 4*q^14 - q^15 - 4*q^16 - 2*q^17 + 4*q^18 + 2*q^20 + 2*q^21 - 2*q^22 - q^23 - 4*q^25 - 8*q^26 + 5*q^27 - 4*q^28 + O(q^30)

            sage: f._compute_q_expansion(10)
            q - 2*q^2 - q^3 + 2*q^4 + q^5 + 2*q^6 - 2*q^7 - 2*q^9 + O(q^10)
        """
        return self.__E.q_expansion(prec)

    def atkin_lehner_eigenvalue(self, d=None):
        r"""
        Calculate the eigenvalue of the Atkin-Lehner operator W_d acting on
        this form. If d is None, default to the level of the form. As this form
        is attached to an elliptic curve, we can read this off from the root
        number of the curve if d is the level.

        EXAMPLE::

            sage: EllipticCurve('57a1').newform().atkin_lehner_eigenvalue()
            1
            sage: EllipticCurve('57b1').newform().atkin_lehner_eigenvalue()
            -1
            sage: EllipticCurve('57b1').newform().atkin_lehner_eigenvalue(19)
            1
        """
        if d is None:
            return -self.__E.root_number()
        else:
            return self.__E.modular_symbol_space().atkin_lehner_operator(d).matrix()[0,0]

######################################################################

class EisensteinSeries(ModularFormElement):
    """
    An Eisenstein series.

    EXAMPLES::

        sage: E = EisensteinForms(1,12)
        sage: E.eisenstein_series()
        [
        691/65520 + q + 2049*q^2 + 177148*q^3 + 4196353*q^4 + 48828126*q^5 + O(q^6)
        ]
        sage: E = EisensteinForms(11,2)
        sage: E.eisenstein_series()
        [
        5/12 + q + 3*q^2 + 4*q^3 + 7*q^4 + 6*q^5 + O(q^6)
        ]
        sage: E = EisensteinForms(Gamma1(7),2)
        sage: E.set_precision(4)
        sage: E.eisenstein_series()
        [
        1/4 + q + 3*q^2 + 4*q^3 + O(q^4),
        1/7*zeta6 - 3/7 + q + (-2*zeta6 + 1)*q^2 + (3*zeta6 - 2)*q^3 + O(q^4),
        q + (-zeta6 + 2)*q^2 + (zeta6 + 2)*q^3 + O(q^4),
        -1/7*zeta6 - 2/7 + q + (2*zeta6 - 1)*q^2 + (-3*zeta6 + 1)*q^3 + O(q^4),
        q + (zeta6 + 1)*q^2 + (-zeta6 + 3)*q^3 + O(q^4)
        ]
    """
    def __init__(self, parent, vector, t, chi, psi):
        """
        An Eisenstein series.

        EXAMPLES::

            sage: E = EisensteinForms(1,12) ## indirect doctest
            sage: E.eisenstein_series()
            [
            691/65520 + q + 2049*q^2 + 177148*q^3 + 4196353*q^4 + 48828126*q^5 + O(q^6)
            ]
            sage: E = EisensteinForms(11,2)
            sage: E.eisenstein_series()
            [
            5/12 + q + 3*q^2 + 4*q^3 + 7*q^4 + 6*q^5 + O(q^6)
            ]
            sage: E = EisensteinForms(Gamma1(7),2)
            sage: E.set_precision(4)
            sage: E.eisenstein_series()
            [
            1/4 + q + 3*q^2 + 4*q^3 + O(q^4),
            1/7*zeta6 - 3/7 + q + (-2*zeta6 + 1)*q^2 + (3*zeta6 - 2)*q^3 + O(q^4),
            q + (-zeta6 + 2)*q^2 + (zeta6 + 2)*q^3 + O(q^4),
            -1/7*zeta6 - 2/7 + q + (2*zeta6 - 1)*q^2 + (-3*zeta6 + 1)*q^3 + O(q^4),
            q + (zeta6 + 1)*q^2 + (-zeta6 + 3)*q^3 + O(q^4)
            ]
        """
        N = parent.level()
        K = parent.base_ring()
        if chi.parent().modulus() != N or psi.parent().modulus() != N:
            raise ArithmeticError("Incompatible moduli")
        if chi.parent().base_ring() != K or psi.parent().base_ring() != K:
            raise ArithmeticError("Incompatible base rings")
        t = int(t)
        #if not isinstance(t, int): raise TypeError, "weight must be an int"
        if parent.weight() == 2 and chi.is_trivial() \
               and psi.is_trivial() and t==1:
            raise ArithmeticError("If chi and psi are trivial and k=2, then t must be >1.")
        ModularFormElement.__init__(self, parent, vector)
        self.__chi = chi
        self.__psi = psi
        self.__t   = t

    def _compute_q_expansion(self, prec=None):
        """
        Compute the q-expansion of self to precision prec.

        EXAMPLES::

            sage: EisensteinForms(11,2).eisenstein_series()[0]._compute_q_expansion(10)
            5/12 + q + 3*q^2 + 4*q^3 + 7*q^4 + 6*q^5 + 12*q^6 + 8*q^7 + 15*q^8 + 13*q^9 + O(q^10)
        """
        if prec is None:
            prec = self.parent().prec()
        F = self._compute(range(prec))
        R = self.parent()._q_expansion_ring()
        return R(F, prec)

    def _compute(self, X):
        r"""
        Compute the coefficients of `q^n` of the power series of self,
        for `n` in the list `X`.  The results are not cached.  (Use
        coefficients for cached results).

        EXAMPLES::

            sage: e = DirichletGroup(11).gen()
            sage: f = EisensteinForms(e, 3).eisenstein_series()[0]
            sage: f._compute([3,4,5])
            [-9*zeta10^3 + 1,
             16*zeta10^2 + 4*zeta10 + 1,
             25*zeta10^3 - 25*zeta10^2 + 25*zeta10 - 24]

        """
        if self.weight() == 2 and (self.__chi.is_trivial() and self.__psi.is_trivial()):
            return self.__compute_weight2_trivial_character(X)
        else: # general case
            return self.__compute_general_case(X)

    def __compute_weight2_trivial_character(self, X):
        r"""
        Compute coefficients for self an Eisenstein series of the form
        `E_2 - t*E_2(q^t)`. Computes `a_n` for each `n \in X`.

        EXAMPLES::

            sage: EisensteinForms(14,2).eisenstein_series()[0]._EisensteinSeries__compute_weight2_trivial_character([0])
            [1/24]
            sage: EisensteinForms(14,2).eisenstein_series()[0]._EisensteinSeries__compute_weight2_trivial_character([0,4,11,38])
            [1/24, 1, 12, 20]
        """
        F = self.base_ring()
        v = []
        t = self.__t
        for n in X:
            if n < 0:
                pass
            elif n == 0:
                v.append(F(t-1)/F(24))
            else:
                an = rings.sigma(n,1)
                if n%t==0:
                    an -= t*rings.sigma(n/t,1)
                v.append(an)
        return v

    def __compute_general_case(self, X):
        """
        Returns the list coefficients of `q^n` of the power series of self,
        for `n` in the list `X`.  The results are not cached.  (Use
        coefficients for cached results).

        General case (except weight 2, trivial character, where this
        is wrong!)  `\chi` is a primitive character of conductor `L`
        `\psi` is a primitive character of conductor `M` We have
        `MLt \mid N`, and

        .. math::

          E_k(chi,psi,t) =
           c_0 + sum_{m \geq 1}[sum_{n|m} psi(n) * chi(m/n) * n^(k-1)] q^{mt},

        with `c_0=0` if `L>1`, and `c_0=L(1-k,psi)/2` if `L=1` (that
        second `L` is an `L`-function `L`).

        EXAMPLES::

            sage: e = DirichletGroup(11).gen()
            sage: f = EisensteinForms(e, 3).eisenstein_series()[0]
            sage: f._EisensteinSeries__compute_general_case([1])
            [1]
            sage: f._EisensteinSeries__compute_general_case([2])
            [4*zeta10 + 1]
            sage: f._EisensteinSeries__compute_general_case([0,1,2])
            [15/11*zeta10^3 - 9/11*zeta10^2 - 26/11*zeta10 - 10/11, 1, 4*zeta10 + 1]
        """
        c0, chi, psi, K, n, t, L, M = self.__defining_parameters()
        zero = K.zero()
        k = self.weight()
        v = []
        for i in X:
            if i == 0:
                v.append(c0)
                continue
            if i % t != 0:
                v.append(zero)
            else:
                m = i // t
                v.append(sum([psi(d) * chi(m / d) * d ** (k - 1)
                              for d in rings.divisors(m)]))
        return v

    def __defining_parameters(self):
        r"""
        Return defining parameters for ``self``.

        EXAMPLES::

            sage: EisensteinForms(11,2).eisenstein_series()[0]._EisensteinSeries__defining_parameters()
            (-1/24, Dirichlet character modulo 1 of conductor 1 mapping 0 |--> 1, Dirichlet character modulo 1 of conductor 1 mapping 0 |--> 1, Rational Field, 2, 11, 1, 1)
        """
        try:
            return self.__defining_params
        except AttributeError:
            chi = self.__chi.primitive_character()
            psi = self.__psi.primitive_character()
            k = self.weight()
            t = self.__t
            L = chi.conductor()
            M = psi.conductor()
            K = chi.base_ring()
            n = K.zeta_order()
            if L == 1:
                c0 = K(-psi.bernoulli(k))/K(2*k)
            else:
                c0 = K(0)
            self.__defining_params = (c0, chi, psi, K, n, t, L, M)
        return self.__defining_params

    def chi(self):
        """
        Return the parameter chi associated to self.

        EXAMPLES::

            sage: EisensteinForms(DirichletGroup(17).0,99).eisenstein_series()[1].chi()
            Dirichlet character modulo 17 of conductor 17 mapping 3 |--> zeta16
        """
        return self.__chi

    def psi(self):
        """
        Return the parameter psi associated to self.

        EXAMPLES::

            sage: EisensteinForms(DirichletGroup(17).0,99).eisenstein_series()[1].psi()
             Dirichlet character modulo 17 of conductor 1 mapping 3 |--> 1
        """
        return self.__psi

    def t(self):
        """
        Return the parameter t associated to self.

        EXAMPLES::

            sage: EisensteinForms(DirichletGroup(17).0,99).eisenstein_series()[1].t()
            1
        """
        return self.__t

    def parameters(self):
        """
        Return chi, psi, and t, which are the defining parameters of self.

        EXAMPLES::

            sage: EisensteinForms(DirichletGroup(17).0,99).eisenstein_series()[1].parameters()
            (Dirichlet character modulo 17 of conductor 17 mapping 3 |--> zeta16, Dirichlet character modulo 17 of conductor 1 mapping 3 |--> 1, 1)
        """
        return self.__chi, self.__psi, self.__t

    def L(self):
        """
        Return the conductor of self.chi().

        EXAMPLES::

            sage: EisensteinForms(DirichletGroup(17).0,99).eisenstein_series()[1].L()
            17
        """
        return self.__chi.conductor()

    def M(self):
        """
        Return the conductor of self.psi().

        EXAMPLES::

            sage: EisensteinForms(DirichletGroup(17).0,99).eisenstein_series()[1].M()
            1
        """
        return self.__psi.conductor()

    def character(self):
        """
        Return the character associated to self.

        EXAMPLES::

            sage: EisensteinForms(DirichletGroup(17).0,99).eisenstein_series()[1].character()
            Dirichlet character modulo 17 of conductor 17 mapping 3 |--> zeta16

            sage: chi = DirichletGroup(7)[4]
            sage: E = EisensteinForms(chi).eisenstein_series() ; E
            [
            -1/7*zeta6 - 2/7 + q + (2*zeta6 - 1)*q^2 + (-3*zeta6 + 1)*q^3 + (-2*zeta6 - 1)*q^4 + (5*zeta6 - 4)*q^5 + O(q^6),
            q + (zeta6 + 1)*q^2 + (-zeta6 + 3)*q^3 + (zeta6 + 2)*q^4 + (zeta6 + 4)*q^5 + O(q^6)
            ]
            sage: E[0].character() == chi
            True
            sage: E[1].character() == chi
            True

        TESTS::

            sage: [ [ f.character() == chi for f in EisensteinForms(chi).eisenstein_series() ] for chi in DirichletGroup(17) ]
            [[True], [], [True, True], [], [True, True], [], [True, True], [], [True, True], [], [True, True], [], [True, True], [], [True, True], []]

            sage: [ [ f.character() == chi for f in EisensteinForms(chi).eisenstein_series() ] for chi in DirichletGroup(16) ]
            [[True, True, True, True, True], [], [True, True], [], [True, True, True, True], [], [True, True], []]
        """
        try:
            return self.__character
        except AttributeError:
            self.__character = self.__chi * self.__psi
        return self.__character

    def new_level(self):
        """
        Return level at which self is new.

        EXAMPLES::

            sage: EisensteinForms(DirichletGroup(17).0,99).eisenstein_series()[1].level()
            17
            sage: EisensteinForms(DirichletGroup(17).0,99).eisenstein_series()[1].new_level()
            17
            sage: [ [x.level(), x.new_level()] for x in EisensteinForms(DirichletGroup(60).0^2,2).eisenstein_series() ]
            [[60, 2], [60, 3], [60, 2], [60, 5], [60, 2], [60, 2], [60, 2], [60, 3], [60, 2], [60, 2], [60, 2]]
        """
        if self.__chi.is_trivial() and self.__psi.is_trivial() and self.weight() == 2:
            return rings.factor(self.__t)[0][0]
        return self.L()*self.M()


<|MERGE_RESOLUTION|>--- conflicted
+++ resolved
@@ -686,11 +686,7 @@
                      + mu_dN ** n * (mu_d ** (n * b) - eps * mu_d ** (n * c)))
                    for n in range(1, numterms + 1))
 
-<<<<<<< HEAD
-    def cuspform_lseries(self, conjugate=0, prec=53,
-=======
     def lseries(self, conjugate=0, prec=53,
->>>>>>> 4cd153a4
                          max_imaginary_part=0,
                          max_asymp_coeffs=40):
         r"""
@@ -726,15 +722,6 @@
         For non-rational newforms we can specify a conjugate::
 
            sage: f = Newforms(43, names='a')[1]
-<<<<<<< HEAD
-           sage: L = f.cuspform_lseries(conjugate=0)
-           sage: L(1)
-           0.620539857407845
-           sage: L = f.cuspform_lseries(conjugate=1)
-           sage: L(1)
-           0.921328017272472
-
-=======
            sage: L = f.lseries(conjugate=0)
            sage: L(1)
            0.620539857407845
@@ -752,7 +739,6 @@
            sage: L(1)
            -0.0304484570583933
 
->>>>>>> 4cd153a4
         Consistency check with delta_lseries (which computes coefficients in pari)::
 
            sage: delta = CuspForms(1,12).0
@@ -777,15 +763,6 @@
         We can change the precision (in bits)
 
             sage: f = Newforms(389, names='a')[0]
-<<<<<<< HEAD
-            sage: L = f.cuspform_lseries(prec=30)
-            sage: abs(L(1)) < 2^-30
-            True
-            sage: L = f.cuspform_lseries(prec=53)
-            sage: abs(L(1)) < 2^-53
-            True
-            sage: L = f.cuspform_lseries(prec=100)
-=======
             sage: L = f.lseries(prec=30)
             sage: abs(L(1)) < 2^-30
             True
@@ -793,16 +770,11 @@
             sage: abs(L(1)) < 2^-53
             True
             sage: L = f.lseries(prec=100)
->>>>>>> 4cd153a4
             sage: abs(L(1)) < 2^-100
             True
 
             sage: f = Newforms(27, names='a')[0]
-<<<<<<< HEAD
-            sage: L = f.cuspform_lseries()
-=======
             sage: L = f.lseries()
->>>>>>> 4cd153a4
             sage: L(1)
             0.588879583428483
         """
@@ -830,8 +802,6 @@
         # in order to compute to the required precision
         num_coeffs = L.num_coeffs()
         coeffs = self.q_expansion(num_coeffs+1).padded_list()
-<<<<<<< HEAD
-=======
 
         # renormalize so that coefficient of q is 1
         b = coeffs[1]
@@ -839,7 +809,6 @@
             invb = 1/b
             coeffs = (invb*c for c in coeffs)
 
->>>>>>> 4cd153a4
         # compute the requested embedding
         emb = self.base_ring().embeddings(rings.ComplexField(prec))[conjugate]
         s = 'coeff = %s;'% map(emb, coeffs)
