# -*- coding: utf-8 -*-
"""
Elements of modular forms spaces

Class hierarchy:

- :class:`ModularForm_abstract`

  - :class:`Newform`

  - :class:`ModularFormElement`

    - :class:`ModularFormElement_elliptic_curve`

    - :class:`EisensteinSeries`

"""

#########################################################################
#       Copyright (C) 2004--2008 William Stein <wstein@gmail.com>
#
#  Distributed under the terms of the GNU General Public License (GPL)
#
#                  http://www.gnu.org/licenses/
#########################################################################

import space
import sage.modular.hecke.element as element
import sage.rings.all as rings
from sage.modular.modsym.space import is_ModularSymbolsSpace
from sage.modules.module_element import ModuleElement
from sage.modules.free_module_element import vector
from sage.misc.misc import verbose
from sage.modular.dirichlet import DirichletGroup
from sage.misc.superseded import deprecated_function_alias
from sage.rings.arith import lcm
from sage.structure.element import get_coercion_model
from sage.misc.cachefunc import cached_method

def is_ModularFormElement(x):
    """
    Return True if x is a modular form.

    EXAMPLES::

        sage: from sage.modular.modform.element import is_ModularFormElement
        sage: is_ModularFormElement(5)
        False
        sage: is_ModularFormElement(ModularForms(11).0)
        True
    """
    return isinstance(x, ModularFormElement)

def delta_lseries(prec=53,
                 max_imaginary_part=0,
                 max_asymp_coeffs=40):
    r"""
    Return the L-series of the modular form Delta.

    This actually returns an interface to Tim Dokchitser's program
    for computing with the L-series of the modular form `\Delta`.

    INPUT:

    - ``prec`` - integer (bits precision)

    - ``max_imaginary_part`` - real number

    - ``max_asymp_coeffs`` - integer

    OUTPUT:

    The L-series of `\Delta`.

    EXAMPLES::

        sage: L = delta_lseries()
        sage: L(1)
        0.0374412812685155
    """
    from sage.lfunctions.all import Dokchitser
    # key = (prec, max_imaginary_part, max_asymp_coeffs)
    L = Dokchitser(conductor = 1,
                   gammaV = [0, 1],
                   weight = 12,
                   eps = 1,
                   prec = prec)
    s = 'tau(n) = (5*sigma(n,3)+7*sigma(n,5))*n/12-35*sum(k=1,n-1,(6*k-4*(n-k))*sigma(k,3)*sigma(n-k,5));'
    L.init_coeffs('tau(k)',pari_precode = s,
                  max_imaginary_part=max_imaginary_part,
                  max_asymp_coeffs=max_asymp_coeffs)
    L.set_coeff_growth('2*n^(11/2)')
    L.rename('L-series associated to the modular form Delta')
    return L

class ModularForm_abstract(ModuleElement):
    """
    Constructor for generic class of a modular form. This
    should never be called directly; instead one should
    instantiate one of the derived classes of this
    class.
    """
    def group(self):
        """
        Return the group for which self is a modular form.

        EXAMPLES::

            sage: ModularForms(Gamma1(11), 2).gen(0).group()
            Congruence Subgroup Gamma1(11)
        """
        return self.parent().group()

    def weight(self):
        """
        Return the weight of self.

        EXAMPLES::

            sage: (ModularForms(Gamma1(9),2).6).weight()
            2
        """
        return self.parent().weight()

    def level(self):
        """
        Return the level of self.

        EXAMPLES::

            sage: ModularForms(25,4).0.level()
            25
        """
        return self.parent().level()

    def _repr_(self):
        """
        Return the string representation of self.

        EXAMPLES::

            sage: ModularForms(25,4).0._repr_()
            'q + O(q^6)'

            sage: ModularForms(25,4).3._repr_()
            'q^4 + O(q^6)'
        """
        return str(self.q_expansion())

    def __call__(self, x, prec=None):
        """
        Evaluate the q-expansion of this modular form at x.

        EXAMPLES::

            sage: f = ModularForms(DirichletGroup(17).0^2,2).2

            sage: q = f.q_expansion().parent().gen()
            sage: f(q^2 + O(q^7))
            q^2 + (-zeta8^2 + 2)*q^4 + (zeta8 + 3)*q^6 + O(q^7)

            sage: f(0)
            0
        """
        return self.q_expansion(prec)(x)

    def valuation(self):
        """
        Return the valuation of self (i.e. as an element of the power
        series ring in q).

        EXAMPLES::

            sage: ModularForms(11,2).0.valuation()
            1
            sage: ModularForms(11,2).1.valuation()
            0
            sage: ModularForms(25,6).1.valuation()
            2
            sage: ModularForms(25,6).6.valuation()
            7
        """
        try:
            return self.__valuation
        except AttributeError:
            v = self.qexp().valuation()
            if v != self.qexp().prec():
                self.__valuation = v
                return v
            v = self.qexp(self.parent().sturm_bound()).valuation()
            self.__valuation = v
            return v

    def qexp(self, prec=None):
        """
        Same as ``self.q_expansion(prec)``.

        .. seealso:: :meth:`q_expansion`

        EXAMPLES::

            sage: CuspForms(1,12).0.qexp()
            q - 24*q^2 + 252*q^3 - 1472*q^4 + 4830*q^5 + O(q^6)
        """
        return self.q_expansion(prec)

    def __eq__(self, other):
        """
        Compare self to other.

        EXAMPLES::

            sage: f = ModularForms(6,4).0
            sage: g = ModularForms(23,2).0
            sage: f == g ## indirect doctest
            False
            sage: f == f
            True
            sage: f == loads(dumps(f))
            True
        """
        if not isinstance(other, ModularFormElement) or \
           self.ambient_module() != other.ambient_module():
            return False
        else:
            return self.element() == other.element()

    def __ne__(self, other):
        """
        Return True if ``self != other``.

        EXAMPLES::

            sage: f = Newforms(Gamma1(30), 2, names='a')[1]
            sage: g = ModularForms(23, 2).0
            sage: f != g
            True
            sage: f != f
            False

        TESTS:

        The following used to fail (see :trac:`18068`)::

            sage: f != loads(dumps(f))
            False
        """
        return not (self == other)

    def _compute(self, X):
        """
        Compute the coefficients of `q^n` of the power series of self,
        for `n` in the list `X`.  The results are not cached.  (Use
        coefficients for cached results).

        EXAMPLES::

            sage: f = ModularForms(18,2).1
            sage: f.q_expansion(20)
            q + 8*q^7 + 4*q^10 + 14*q^13 - 4*q^16 + 20*q^19 + O(q^20)
            sage: f._compute([10,17])
            [4, 0]
            sage: f._compute([])
            []
        """
        if not isinstance(X, list) or len(X) == 0:
            return []
        bound = max(X)
        q_exp = self.q_expansion(bound+1)
        return [q_exp[i] for i in X]

    def coefficients(self, X):
        """
        The coefficients a_n of self, for integers n>=0 in the list
        X. If X is an Integer, return coefficients for indices from 1
        to X.

        This function caches the results of the compute function.

        TESTS::

            sage: e = DirichletGroup(11).gen()
            sage: f = EisensteinForms(e, 3).eisenstein_series()[0]
            sage: f.coefficients([0,1])
            [15/11*zeta10^3 - 9/11*zeta10^2 - 26/11*zeta10 - 10/11,
            1]
            sage: f.coefficients([0,1,2,3])
            [15/11*zeta10^3 - 9/11*zeta10^2 - 26/11*zeta10 - 10/11,
            1,
            4*zeta10 + 1,
            -9*zeta10^3 + 1]
            sage: f.coefficients([2,3])
            [4*zeta10 + 1,
            -9*zeta10^3 + 1]

        Running this twice once revealed a bug, so we test it::

            sage: f.coefficients([0,1,2,3])
            [15/11*zeta10^3 - 9/11*zeta10^2 - 26/11*zeta10 - 10/11,
            1,
            4*zeta10 + 1,
            -9*zeta10^3 + 1]
        """
        try:
            self.__coefficients
        except AttributeError:
            self.__coefficients = {}
        if isinstance(X, rings.Integer):
            X = range(1,X+1)
        Y = [n for n in X   if  not (n in self.__coefficients.keys())]
        v = self._compute(Y)
        for i in range(len(v)):
            self.__coefficients[Y[i]] = v[i]
        return [ self.__coefficients[x] for x in X ]

    def __getitem__(self, n):
        """
        Returns the `q^n` coefficient of the `q`-expansion of self or
        returns a list containing the `q^i` coefficients of self
        where `i` is in slice `n`.

        EXAMPLES::

            sage: f = ModularForms(DirichletGroup(17).0^2,2).2
            sage: f.__getitem__(10)
            zeta8^3 - 5*zeta8^2 - 2*zeta8 + 10
            sage: f[30]
            -2*zeta8^3 - 17*zeta8^2 + 4*zeta8 + 29
            sage: f[10:15]
            [zeta8^3 - 5*zeta8^2 - 2*zeta8 + 10,
            -zeta8^3 + 11,
            -2*zeta8^3 - 6*zeta8^2 + 3*zeta8 + 9,
            12,
            2*zeta8^3 - 7*zeta8^2 + zeta8 + 14]
        """
        if isinstance(n, slice):
            if n.stop is None:
                return self.q_expansion().list()[n]
            else:
                return self.q_expansion(n.stop+1).list()[n]
        else:
            return self.q_expansion(n+1)[int(n)]

    def padded_list(self, n):
        """
        Return a list of length n whose entries are the first n
        coefficients of the q-expansion of self.

        EXAMPLES::

            sage: CuspForms(1,12).0.padded_list(20)
            [0, 1, -24, 252, -1472, 4830, -6048, -16744, 84480, -113643, -115920, 534612, -370944, -577738, 401856, 1217160, 987136, -6905934, 2727432, 10661420]
        """
        return self.q_expansion(n).padded_list(n)


    def _latex_(self):
        """
        Return the LaTeX expression of self.

        EXAMPLES:
            sage: ModularForms(25,4).0._latex_()
            'q + O(q^{6})'

            sage: ModularForms(25,4).4._latex_()
            'q^{5} + O(q^{6})'
        """
        return self.q_expansion()._latex_()

    def base_ring(self):
        """
        Return the base_ring of self.

        EXAMPLES::

            sage: (ModularForms(117, 2).13).base_ring()
            Rational Field
            sage: (ModularForms(119, 2, base_ring=GF(7)).12).base_ring()
            Finite Field of size 7
        """
        return self.parent().base_ring()

    def character(self, compute=True):
        """
        Return the character of self. If ``compute=False``, then this will
        return None unless the form was explicitly created as an element of a
        space of forms with character, skipping the (potentially expensive)
        computation of the matrices of the diamond operators.

        EXAMPLES::

            sage: ModularForms(DirichletGroup(17).0^2,2).2.character()
            Dirichlet character modulo 17 of conductor 17 mapping 3 |--> zeta8

            sage: CuspForms(Gamma1(7), 3).gen(0).character()
            Dirichlet character modulo 7 of conductor 7 mapping 3 |--> -1
            sage: CuspForms(Gamma1(7), 3).gen(0).character(compute = False) is None
            True
            sage: M = CuspForms(Gamma1(7), 5).gen(0).character()
            Traceback (most recent call last):
            ...
            ValueError: Form is not an eigenvector for <3>
        """
        chi = self.parent().character()
        if (chi is not None) or (not compute):
            return chi
        else: # do the expensive computation
            G = DirichletGroup(self.parent().level(), base_ring = self.parent().base_ring())
            gens = G.unit_gens()
            i = self.valuation()
            vals = []
            for g in gens:
                df = self.parent().diamond_bracket_operator(g)(self)
                if df != (df[i] / self[i]) * self:
                    raise ValueError("Form is not an eigenvector for <%s>" % g)
                vals.append(df[i] / self[i])
            return G(vals)

    def __nonzero__(self):
        """
        Return True if self is nonzero, and False if not.

        EXAMPLES::

            sage: ModularForms(25,6).6.__nonzero__()
            True
        """
        return not self.element().is_zero()

    def prec(self):
        """
        Return the precision to which self.q_expansion() is
        currently known. Note that this may be 0.

        EXAMPLES::

            sage: M = ModularForms(2,14)
            sage: f = M.0
            sage: f.prec()
            0

            sage: M.prec(20)
            20
            sage: f.prec()
            0
            sage: x = f.q_expansion() ; f.prec()
            20
        """
        try:
            return self.__q_expansion[0]
        except AttributeError:
            return 0

    def q_expansion(self, prec=None):
        r"""
        The `q`-expansion of the modular form to precision `O(q^\text{prec})`.
        This function takes one argument, which is the integer prec.

        EXAMPLES:

        We compute the cusp form `\Delta`::

            sage: delta = CuspForms(1,12).0
            sage: delta.q_expansion()
            q - 24*q^2 + 252*q^3 - 1472*q^4 + 4830*q^5 + O(q^6)

        We compute the `q`-expansion of one of the cusp forms of level 23::

            sage: f = CuspForms(23,2).0
            sage: f.q_expansion()
            q - q^3 - q^4 + O(q^6)
            sage: f.q_expansion(10)
            q - q^3 - q^4 - 2*q^6 + 2*q^7 - q^8 + 2*q^9 + O(q^10)
            sage: f.q_expansion(2)
            q + O(q^2)
            sage: f.q_expansion(1)
            O(q^1)
            sage: f.q_expansion(0)
            O(q^0)
        """
        if prec is None:
            prec = self.parent().prec()
        prec = rings.Integer(prec)
        if prec < 0:
            raise ValueError("prec (=%s) must be at least 0"%prec)
        try:
            current_prec, f = self.__q_expansion
        except AttributeError:
            current_prec = 0
            f = self.parent()._q_expansion_ring()(0, -1)

        if current_prec == prec:
            return f
        elif current_prec > prec:
            return f.add_bigoh(prec)
        else:
            f = self._compute_q_expansion(prec)
            self.__q_expansion = (prec, f)
            return f

    def atkin_lehner_eigenvalue(self, d=None, embedding=None):
        r"""
        Return the eigenvalue of the Atkin-Lehner operator `W_d`
        acting on ``self``.

        INPUT:

        - ``d`` -- a positive integer exactly dividing the level `N`
          of ``self``, i.e. `d` divides `N` and is coprime to `N/d`
          (default: `d = N`)

        - ``embedding`` -- (optional) embedding of the base ring of
          ``self`` into another ring

        OUTPUT:

        The Atkin-Lehner eigenvalue of `W_d` on ``self``.  If ``self``
        is not an eigenform for `W_d`, a ``ValueError`` is raised.

        EXAMPLES::

            sage: sage.modular.modform.element.ModularForm_abstract.atkin_lehner_eigenvalue(CuspForms(2, 8).0)
            Traceback (most recent call last):
            ...
            NotImplementedError
        """
        raise NotImplementedError

    # The methods period() and lseries() below currently live
    # in ModularForm_abstract so they are inherited by Newform (which
    # does *not* derive from ModularFormElement).

    def period(self, M, prec=53):
        r"""
        Return the period of ``self`` with respect to `M`.

        INPUT:

        - ``self`` -- a cusp form `f` of weight 2 for `Gamma_0(N)`

        - ``M`` -- an element of `\Gamma_0(N)`

        - ``prec`` -- (default: 53) the working precision in bits.  If
          `f` is a normalised eigenform, then the output is correct to
          approximately this number of bits.

        OUTPUT:

        A numerical approximation of the period `P_f(M)`.  This period
        is defined by the following integral over the complex upper
        half-plane, for any `\alpha` in `\Bold{P}^1(\QQ)`:

        .. math::

            P_f(M) = 2 \pi i \int_\alpha^{M(\alpha)} f(z) dz.

        This is independent of the choice of `\alpha`.

        EXAMPLES::

            sage: C = Newforms(11, 2)[0]
            sage: m = C.group()(matrix([[-4, -3], [11, 8]]))
            sage: C.period(m)
            -0.634604652139776 - 1.45881661693850*I

            sage: f = Newforms(15, 2)[0]
            sage: g = Gamma0(15)(matrix([[-4, -3], [15, 11]]))
            sage: f.period(g)  # abs tol 1e-15
            2.17298044293747e-16 - 1.59624222213178*I

        If `E` is an elliptic curve over `\QQ` and `f` is the newform
        associated to `E`, then the periods of `f` are in the period
        lattice of `E` up to an integer multiple::

            sage: E = EllipticCurve('11a3')
            sage: f = E.newform()
            sage: g = Gamma0(11)([3, 1, 11, 4])
            sage: f.period(g)
            0.634604652139777 + 1.45881661693850*I
            sage: omega1, omega2 = E.period_lattice().basis()
            sage: -2/5*omega1 + omega2
            0.634604652139777 + 1.45881661693850*I

        The integer multiple is 5 in this case, which is explained by
        the fact that there is a 5-isogeny between the elliptic curves
        `J_0(5)` and `E`.

        The elliptic curve `E` has a pair of modular symbols attached
        to it, which can be computed using the method
        `:meth:~sage.schemes.elliptic_curves.ell_rational_field.EllipticCurve_rational_field.modular_symbol`.
        These can be used to express the periods of `f` as exact
        linear combinations of a basis for the period lattice of `E`::

            sage: s = E.modular_symbol(sign=+1)
            sage: t = E.modular_symbol(sign=-1)
            sage: s(3/11), t(3/11)
            (1/10, 1)
            sage: s(3/11)*omega1 + t(3/11)*omega2.imag()*I
            0.634604652139777 + 1.45881661693850*I

        ALGORITHM:

        We use the series expression from [Cremona]_, Chapter II,
        Proposition 2.10.3.  The algorithm sums the first `T` terms of
        this series, where `T` is chosen in such a way that the result
        would approximate `P_f(M)` with an absolute error of at most
        `2^{-\text{prec}}` if all computations were done exactly.

        Since the actual precision is finite, the output is currently
        *not* guaranteed to be correct to ``prec`` bits of precision.

        REFERENCE:

        .. [Cremona] J. E. Cremona, Algorithms for Modular Elliptic
           Curves.  Cambridge University Press, 1997.

        TESTS::

            sage: C = Newforms(11, 2)[0]
            sage: g = Gamma0(15)(matrix([[-4, -3], [15, 11]]))
            sage: C.period(g)
            Traceback (most recent call last):
            ...
            TypeError: matrix [-4 -3]
                              [15 11]
            is not an element of Congruence Subgroup Gamma0(11)

            sage: f = Newforms(Gamma0(15), 4)[0]
            sage: f.period(g)
            Traceback (most recent call last):
            ...
            ValueError: period pairing only defined for cusp forms of weight 2

            sage: S = Newforms(Gamma1(17), 2, names='a')
            sage: f = S[1]
            sage: g = Gamma1(17)([18, 1, 17, 1])
            sage: f.period(g)
            Traceback (most recent call last):
            ...
            NotImplementedError: period pairing only implemented for cusp forms of trivial character

            sage: E = ModularForms(Gamma0(4), 2).eisenstein_series()[0]
            sage: gamma = Gamma0(4)([1, 0, 4, 1])
            sage: E.period(gamma)
            Traceback (most recent call last):
            ...
            NotImplementedError: Don't know how to compute Atkin-Lehner matrix acting on this space (try using a newform constructor instead)

            sage: E = EllipticCurve('19a1')
            sage: M = Gamma0(19)([10, 1, 19, 2])
            sage: E.newform().period(M)  # abs tol 1e-14
            -1.35975973348831 + 1.09365931898146e-16*I

        """
        R = rings.RealField(prec)

        N = self.level()
        if not self.character().is_trivial():
            raise NotImplementedError('period pairing only implemented for cusp forms of trivial character')
        if self.weight() != 2:
            raise ValueError('period pairing only defined for cusp forms of weight 2')
        if not isinstance(self, (Newform, ModularFormElement_elliptic_curve)):
            print('Warning: not a newform, precision not guaranteed')

        M = self.group()(M)
        # coefficients of the matrix M
        (b, c, d) = (M.b(), M.c() / N, M.d())
        if d == 0:
            return R.zero()
        if d < 0:
            (b, c, d) = (-b, -c, -d)

        twopi = 2 * R.pi()
        I = R.complex_field().gen()
        rootN = R(N).sqrt()

        eps = self.atkin_lehner_eigenvalue()
        mu_N = (-twopi / rootN).exp()
        mu_dN = (-twopi / d / rootN).exp()
        mu_d = (twopi * I / d).exp()

        # We bound the tail of the series by means of the triangle
        # inequality and the following bounds (tau(n) = #divisors(n)):
        #       mu_N <= mu_dN
        #   |a_n(f)| <= tau(n)*sqrt(n)  (holds if f is a newform)
        #     tau(n) <= sqrt(3)*sqrt(n) for all n >= 1
        # This gives a correct but somewhat coarse lower bound on the
        # number of terms needed.  We ignore rounding errors.
        numterms = (((1 - mu_dN) * R(2)**(-prec)
                     / ((abs(eps - 1) + 2) * R(3).sqrt())).log()
                    / mu_dN.log()).ceil()
        coeff = self.coefficients(numterms)

        return sum((coeff[n - 1] / n)
                   *((eps - 1) * mu_N ** n
                     + mu_dN ** n * (mu_d ** (n * b) - eps * mu_d ** (n * c)))
                   for n in range(1, numterms + 1))

    def lseries(self, conjugate=0, prec=53,
                         max_imaginary_part=0,
                         max_asymp_coeffs=40):
        r"""
        Return the L-series of the weight k cusp form
        f on `\Gamma_0(N)`.

        This actually returns an interface to Tim Dokchitser's program
        for computing with the L-series of the cusp form.

        INPUT:

        - ``conjugate`` - (default: 0), integer between 0 and degree-1

        - ``prec`` - integer (bits precision)

        - ``max_imaginary_part`` - real number

        - ``max_asymp_coeffs`` - integer

        OUTPUT:

        The L-series of the cusp form.

        EXAMPLES::

           sage: f = CuspForms(2,8).newforms()[0]
           sage: L = f.lseries()
           sage: L(1)
           0.0884317737041015
           sage: L(0.5)
           0.0296568512531983

        For non-rational newforms we can specify a conjugate::

           sage: f = Newforms(43, names='a')[1]
           sage: L = f.lseries(conjugate=0)
           sage: L(1)
           0.620539857407845
           sage: L = f.lseries(conjugate=1)
           sage: L(1)
           0.921328017272472

        We compute with the L-series of the Eisenstein series `E_4`::

           sage: f = ModularForms(1,4).0
           sage: L = f.lseries()
           sage: L(1)
           -0.0304484570583933
           sage: L = eisenstein_series_lseries(4)
           sage: L(1)
           -0.0304484570583933

        Consistency check with delta_lseries (which computes coefficients in pari)::

           sage: delta = CuspForms(1,12).0
           sage: L = delta.lseries()
           sage: L(1)
           0.0374412812685155
           sage: L = delta_lseries()
           sage: L(1)
           0.0374412812685155

        We check that :trac:`5262` is fixed::

            sage: E=EllipticCurve('37b2')
            sage: h=Newforms(37)[1]
            sage: Lh = h.lseries()
            sage: LE=E.lseries()
            sage: Lh(1), LE(1)
            (0.725681061936153, 0.725681061936153)
            sage: CuspForms(1, 30).0.lseries().eps
            -1.00000000000000

        We can change the precision (in bits)

            sage: f = Newforms(389, names='a')[0]
            sage: L = f.lseries(prec=30)
            sage: abs(L(1)) < 2^-30
            True
            sage: L = f.lseries(prec=53)
            sage: abs(L(1)) < 2^-53
            True
            sage: L = f.lseries(prec=100)
            sage: abs(L(1)) < 2^-100
            True

            sage: f = Newforms(27, names='a')[0]
            sage: L = f.lseries()
            sage: L(1)
            0.588879583428483
        """
        from sage.lfunctions.all import Dokchitser
        # key = (prec, max_imaginary_part, max_asymp_coeffs)
        l = self.weight()
        N = self.level()

        C = rings.ComplexField(prec)
        emb = self.base_ring().embeddings(C)[conjugate]

        w = self.atkin_lehner_eigenvalue(N, embedding=emb) * rings.RR(N)**(1 - rings.QQ(l)/2)
        e = C.gen()**l * w

        if self.q_expansion()[0] == 0:
            poles = []  # cuspidal
        else:
            poles = [l] # non-cuspidal

        L = Dokchitser(conductor = N,
                       gammaV = [0, 1],
                       weight = l,
                       eps = e,
                       poles = poles,
                       prec = prec)
        # Find out how many coefficients of the Dirichlet series are needed
        # in order to compute to the required precision
        num_coeffs = L.num_coeffs()
        coeffs = self.q_expansion(num_coeffs+1).padded_list()

        # renormalize so that coefficient of q is 1
        b = coeffs[1]
        if b != 1:
            invb = 1/b
            coeffs = (invb*c for c in coeffs)

<<<<<<< HEAD
        s = 'coeff = %s;'% map(emb, coeffs)
=======
        # compute the requested embedding
        emb = self.base_ring().embeddings(rings.ComplexField(prec))[conjugate]
        s = 'coeff = %s;' % [emb(_) for _ in coeffs]
>>>>>>> 336ae6ca
        L.init_coeffs('coeff[k+1]',pari_precode = s,
                      max_imaginary_part=max_imaginary_part,
                      max_asymp_coeffs=max_asymp_coeffs)
        L.check_functional_equation()
        L.rename('L-series associated to the cusp form %s'%self)
        return L

    cuspform_lseries = deprecated_function_alias(16917, lseries)

class Newform(ModularForm_abstract):
    def __init__(self, parent, component, names, check=True):
        r"""
        Initialize a Newform object.

        INPUT:

        - ``parent`` - An ambient cuspidal space of modular forms for
          which self is a newform.

        - ``component`` - A simple component of a cuspidal modular
          symbols space of any sign corresponding to this newform.

        - ``check`` - If check is ``True``, check that parent and
          component have the same weight, level, and character, that
          component has sign 1 and is simple, and that the types are
          correct on all inputs.

        EXAMPLES::

            sage: sage.modular.modform.element.Newform(CuspForms(11,2), ModularSymbols(11,2,sign=1).cuspidal_subspace(), 'a')
            q - 2*q^2 - q^3 + 2*q^4 + q^5 + O(q^6)

            sage: f = Newforms(DirichletGroup(5).0, 7,names='a')[0]; f[2].trace(f.base_ring().base_field())
            -5*zeta4 - 5
        """
        if check:
            if not space.is_ModularFormsSpace(parent):
                raise TypeError("parent must be a space of modular forms")
            if not is_ModularSymbolsSpace(component):
                raise TypeError("component must be a space of modular symbols")
            if parent.group() != component.group():
                raise ValueError("parent and component must be defined by the same congruence subgroup")
            if parent.weight() != component.weight():
                raise ValueError("parent and component must have the same weight")
            if not component.is_cuspidal():
                raise ValueError("component must be cuspidal")
            if not component.is_simple():
                raise ValueError("component must be simple")
        extension_field = component.eigenvalue(1,name=names).parent()
        if extension_field != parent.base_ring(): # .degree() != 1 and rings.is_NumberField(extension_field):
            assert extension_field.base_field() == parent.base_ring()
            extension_field = parent.base_ring().extension(extension_field.relative_polynomial(), names=names)
        self.__name = names
        ModuleElement.__init__(self, parent.base_extend(extension_field))
        self.__modsym_space = component
        self.__hecke_eigenvalue_field = extension_field

    def _name(self):
        """
        Return the name of the generator of the Hecke eigenvalue field
        of self. Note that a name exists even when this field is QQ.

        EXAMPLES::

            sage: [ f._name() for f in Newforms(38,4,names='a') ]
            ['a0', 'a1', 'a2']
        """
        return self.__name

    def _compute_q_expansion(self, prec):
        """
        Return the q-expansion of self to precision prec.

        EXAMPLES::

            sage: forms = Newforms(31, 6, names='a')
            sage: forms[0]._compute_q_expansion(10)
            q + a0*q^2 + (5/704*a0^4 + 43/704*a0^3 - 61/88*a0^2 - 197/44*a0 + 717/88)*q^3 + (a0^2 - 32)*q^4 + (-31/352*a0^4 - 249/352*a0^3 + 111/22*a0^2 + 218/11*a0 - 2879/44)*q^5 + (-1/352*a0^4 - 79/352*a0^3 - 67/44*a0^2 + 13/22*a0 - 425/44)*q^6 + (17/88*a0^4 + 133/88*a0^3 - 405/44*a0^2 - 1005/22*a0 - 35/11)*q^7 + (a0^3 - 64*a0)*q^8 + (39/352*a0^4 + 441/352*a0^3 - 93/44*a0^2 - 441/22*a0 - 5293/44)*q^9 + O(q^10)
            sage: forms[0]._compute_q_expansion(15)
            q + a0*q^2 + (5/704*a0^4 + 43/704*a0^3 - 61/88*a0^2 - 197/44*a0 + 717/88)*q^3 + (a0^2 - 32)*q^4 + (-31/352*a0^4 - 249/352*a0^3 + 111/22*a0^2 + 218/11*a0 - 2879/44)*q^5 + (-1/352*a0^4 - 79/352*a0^3 - 67/44*a0^2 + 13/22*a0 - 425/44)*q^6 + (17/88*a0^4 + 133/88*a0^3 - 405/44*a0^2 - 1005/22*a0 - 35/11)*q^7 + (a0^3 - 64*a0)*q^8 + (39/352*a0^4 + 441/352*a0^3 - 93/44*a0^2 - 441/22*a0 - 5293/44)*q^9 + (15/176*a0^4 - 135/176*a0^3 - 185/11*a0^2 + 311/11*a0 + 2635/22)*q^10 + (-291/704*a0^4 - 3629/704*a0^3 + 1139/88*a0^2 + 10295/44*a0 - 21067/88)*q^11 + (-75/176*a0^4 - 645/176*a0^3 + 475/22*a0^2 + 1503/11*a0 - 5651/22)*q^12 + (207/704*a0^4 + 2977/704*a0^3 + 581/88*a0^2 - 3307/44*a0 - 35753/88)*q^13 + (-5/22*a0^4 + 39/11*a0^3 + 763/22*a0^2 - 2296/11*a0 - 2890/11)*q^14 + O(q^15)
        """
        return self.modular_symbols(1).q_eigenform(prec, names=self._name())

    def __eq__(self, other):
        """
        Return True if self equals other, and False otherwise.

        EXAMPLES::

            sage: f1, f2 = Newforms(17,4,names='a')
            sage: f1.__eq__(f1)
            True
            sage: f1.__eq__(f2)
            False

        We test comparison of equal newforms with different parents
        (see :trac:`18478`)::

            sage: f = Newforms(Gamma1(11), 2)[0]; f
            q - 2*q^2 - q^3 + 2*q^4 + q^5 + O(q^6)
            sage: g = Newforms(Gamma0(11), 2)[0]; g
            q - 2*q^2 - q^3 + 2*q^4 + q^5 + O(q^6)
            sage: f == g
            True

            sage: f = Newforms(DirichletGroup(4)[1], 5)[0]; f
            q - 4*q^2 + 16*q^4 - 14*q^5 + O(q^6)
            sage: g = Newforms(Gamma1(4), 5)[0]; g
            q - 4*q^2 + 16*q^4 - 14*q^5 + O(q^6)
            sage: f == g
            True

        """
        if (not isinstance(other, ModularForm_abstract)
            or self.weight() != other.weight()):
            return False
        if isinstance(other, Newform):
            if (self.level() != other.level() or
                self.character() != other.character()):
                return False
            # The two parents may have different Sturm bounds in case
            # one of them is a space of cusp forms with character
            # (possibly trivial, i.e. for the group Gamma0(n)) and the
            # other is a space of cusp forms for Gamma1(n).  It is
            # safe to take the smaller bound because we have checked
            # that the characters agree.
            bound = min(self.parent().sturm_bound(),
                        other.parent().sturm_bound())
            return self.q_expansion(bound) == other.q_expansion(bound)
        # other is a ModularFormElement
        return self.element() == other

    def abelian_variety(self):
        """
        Return the abelian variety associated to self.

        EXAMPLES::

            sage: Newforms(14,2)[0]
            q - q^2 - 2*q^3 + q^4 + O(q^6)
            sage: Newforms(14,2)[0].abelian_variety()
            Newform abelian subvariety 14a of dimension 1 of J0(14)
            sage: Newforms(1, 12)[0].abelian_variety()
            Traceback (most recent call last):
            ...
            TypeError: f must have weight 2

        """
        try:
            return self.__abelian_variety
        except AttributeError:
            from sage.modular.abvar.abvar_newform import ModularAbelianVariety_newform
            self.__abelian_variety = ModularAbelianVariety_newform(self)
            return self.__abelian_variety

    def hecke_eigenvalue_field(self):
        r"""
        Return the field generated over the rationals by the
        coefficients of this newform.

        EXAMPLES::

            sage: ls = Newforms(35, 2, names='a') ; ls
            [q + q^3 - 2*q^4 - q^5 + O(q^6),
            q + a1*q^2 + (-a1 - 1)*q^3 + (-a1 + 2)*q^4 + q^5 + O(q^6)]
            sage: ls[0].hecke_eigenvalue_field()
            Rational Field
            sage: ls[1].hecke_eigenvalue_field()
            Number Field in a1 with defining polynomial x^2 + x - 4
        """
        return self.__hecke_eigenvalue_field

    def _compute(self, X):
        """
        Compute the coefficients of `q^n` of the power series of self,
        for `n` in the list `X`.  The results are not cached.  (Use
        coefficients for cached results).

        EXAMPLES::

            sage: f = Newforms(39,4,names='a')[1] ; f
            q + a1*q^2 - 3*q^3 + (2*a1 + 5)*q^4 + (-2*a1 + 14)*q^5 + O(q^6)
            sage: f._compute([2,3,7])
            [alpha, -3, -2*alpha + 2]
            sage: f._compute([])
            []
        """
        M = self.modular_symbols(1)
        return [M.eigenvalue(x) for x in X]

    def element(self):
        """
        Find an element of the ambient space of modular forms which
        represents this newform.

        .. note::

           This can be quite expensive. Also, the polynomial defining
           the field of Hecke eigenvalues should be considered random,
           since it is generated by a random sum of Hecke
           operators. (The field itself is not random, of course.)

        EXAMPLES::

            sage: ls = Newforms(38,4,names='a')
            sage: ls[0]
            q - 2*q^2 - 2*q^3 + 4*q^4 - 9*q^5 + O(q^6)
            sage: ls # random
            [q - 2*q^2 - 2*q^3 + 4*q^4 - 9*q^5 + O(q^6),
            q - 2*q^2 + (-a1 - 2)*q^3 + 4*q^4 + (2*a1 + 10)*q^5 + O(q^6),
            q + 2*q^2 + (1/2*a2 - 1)*q^3 + 4*q^4 + (-3/2*a2 + 12)*q^5 + O(q^6)]
            sage: type(ls[0])
            <class 'sage.modular.modform.element.Newform'>
            sage: ls[2][3].minpoly()
            x^2 - 9*x + 2
            sage: ls2 = [ x.element() for x in ls ]
            sage: ls2 # random
            [q - 2*q^2 - 2*q^3 + 4*q^4 - 9*q^5 + O(q^6),
            q - 2*q^2 + (-a1 - 2)*q^3 + 4*q^4 + (2*a1 + 10)*q^5 + O(q^6),
            q + 2*q^2 + (1/2*a2 - 1)*q^3 + 4*q^4 + (-3/2*a2 + 12)*q^5 + O(q^6)]
            sage: type(ls2[0])
            <class 'sage.modular.modform.element.CuspidalSubmodule_g0_Q_with_category.element_class'>
            sage: ls2[2][3].minpoly()
            x^2 - 9*x + 2
        """
        S = self.parent()
        return S(self.q_expansion(S.sturm_bound()))

    @cached_method
    def modular_symbols(self, sign=0):
        """
        Return the subspace with the specified sign of the space of
        modular symbols corresponding to this newform.

        EXAMPLES::

            sage: f = Newforms(18,4)[0]
            sage: f.modular_symbols()
            Modular Symbols subspace of dimension 2 of Modular Symbols space of dimension 18 for Gamma_0(18) of weight 4 with sign 0 over Rational Field
            sage: f.modular_symbols(1)
            Modular Symbols subspace of dimension 1 of Modular Symbols space of dimension 11 for Gamma_0(18) of weight 4 with sign 1 over Rational Field
        """
        return self.__modsym_space.modular_symbols_of_sign(sign)

    @cached_method
    def modsym_eigenspace(self, sign=0):
        r"""
        Returns a submodule of dimension 1 or 2 of the ambient space of the
        sign 0 modular symbols space associated to self, base-extended to the
        Hecke eigenvalue field, which is an eigenspace for the Hecke operators
        with the same eigenvalues as this newform, *and* is an eigenspace for
        the star involution of the appropriate sign if the sign is not 0.
        
        EXAMPLES::
        
            sage: N = Newform("37a")
            sage: N.modular_symbols(0)
            Modular Symbols subspace of dimension 2 of Modular Symbols space of dimension 5 for Gamma_0(37) of weight 2 with sign 0 over Rational Field
            sage: M = N.modular_symbols(0)              
            sage: V = N.modsym_eigenspace(1); V
            Vector space of degree 5 and dimension 1 over Rational Field
            Basis matrix:
            [ 0  1 -1  1  0]
            sage: V.0 in M.free_module()
            True
            sage: V=N.modsym_eigenspace(-1); V
            Vector space of degree 5 and dimension 1 over Rational Field
            Basis matrix:
            [   0    0    0    1 -1/2]
            sage: V.0 in M.free_module()
            True
        """
        M = self.modular_symbols(sign=0)
        if sign != 0:
            Ms = M.sign_submodule(sign)
        else:
            Ms = M
        # silly thing: can't do Ms.eigenvector(), even when Ms is simple,
        # because it can't be relied on to choose the coefficient fields
        # consistently
        A = M.ambient()
        X = Ms.free_module().base_extend(self.hecke_eigenvalue_field())
        p = rings.ZZ(2)
        r = ((sign == 0 and 2) or 1)
        while X.rank() > r:
            if p > M.sturm_bound(): raise ArithmeticError, "Can't get here!"
            X = (A.hecke_matrix(p) - self[p]).kernel_on(X)
            p = p.next_prime()

        # should really return a modular symbol submodule object, but these are
        # not implemented over non-minimal base rings
        return X

    def _defining_modular_symbols(self):
        """
        Return the modular symbols space corresponding to self.

        EXAMPLES::

            sage: Newforms(43,2,names='a')
            [q - 2*q^2 - 2*q^3 + 2*q^4 - 4*q^5 + O(q^6),
            q + a1*q^2 - a1*q^3 + (-a1 + 2)*q^5 + O(q^6)]
            sage: [ x._defining_modular_symbols() for x in Newforms(43,2,names='a') ]
            [Modular Symbols subspace of dimension 1 of Modular Symbols space of dimension 4 for Gamma_0(43) of weight 2 with sign 1 over Rational Field,
            Modular Symbols subspace of dimension 2 of Modular Symbols space of dimension 4 for Gamma_0(43) of weight 2 with sign 1 over Rational Field]
            sage: ModularSymbols(43,2,sign=1).cuspidal_subspace().new_subspace().decomposition()
            [
            Modular Symbols subspace of dimension 1 of Modular Symbols space of dimension 4 for Gamma_0(43) of weight 2 with sign 1 over Rational Field,
            Modular Symbols subspace of dimension 2 of Modular Symbols space of dimension 4 for Gamma_0(43) of weight 2 with sign 1 over Rational Field
            ]
        """
        return self.__modsym_space

    def number(self):
        """
        Return the index of this space in the list of simple, new,
        cuspidal subspaces of the full space of modular symbols for
        this weight and level.

        EXAMPLES::

            sage: Newforms(43, 2, names='a')[1].number()
            1
        """
        return self._defining_modular_symbols().ambient().cuspidal_subspace().new_subspace().decomposition().index(self._defining_modular_symbols())

    def __nonzero__(self):
        """
        Return True, as newforms are never zero.

        EXAMPLES::

            sage: Newforms(14,2)[0].__nonzero__()
            True
        """
        return True

    def character(self):
        r"""
        The nebentypus character of this newform (as a Dirichlet character with
        values in the field of Hecke eigenvalues of the form).

        EXAMPLES::

            sage: Newforms(Gamma1(7), 4,names='a')[1].character()
            Dirichlet character modulo 7 of conductor 7 mapping 3 |--> 1/2*a1
            sage: chi = DirichletGroup(3).0; Newforms(chi, 7)[0].character() == chi
            True
        """
        return self._defining_modular_symbols().q_eigenform_character(self._name())

    ###########################
    # Atkin--Lehner operators #
    ###########################

    def _atkin_lehner_action_from_qexp(self, Q, embedding=None):
        """
        Return the result of the Atkin-Lehner operator `W_Q` on
        ``self``, using a formula based on q-expansions.

        INPUT:

        - ``self`` -- a newform `f`

        - ``Q`` -- a prime power exactly dividing the level of ``self``

        - ``embedding`` -- (optional) embedding of the coefficient
          field of `f` into a field containing the relevant Gauss sums

        OUTPUT:

        A pair `(w, f^*)` where `f^*` is a :class:`Newform` and `w` is a scalar
        such that `W_Q f = w f^*`.  The parent of `w` is the codomain of
        ``embedding`` if specified, otherwise it is (a suitable extension of)
        the coefficient field of `f`.

        .. NOTE::

            This method assumes that the `Q`-th coefficient in the
            `q`-expansion of ``self`` is non-zero. 

        TESTS::

            sage: f = Newforms(Gamma0(18), 4)[0]; f
            q + 2*q^2 + 4*q^4 - 6*q^5 + O(q^6)
            sage: f._atkin_lehner_action_from_qexp(2)
            (-2, q + 2*q^2 + 4*q^4 - 6*q^5 + O(q^6))
            sage: f._atkin_lehner_action_from_qexp(9)
            Traceback (most recent call last):
            ...
            ValueError: a_Q must be nonzero

        An example with odd weight::

            sage: f = Newforms(Gamma1(15), 3, names='a')[2]; f
            q + a2*q^2 + (-a2 - 2)*q^3 - q^4 - a2*q^5 + O(q^6)
            sage: f._atkin_lehner_action_from_qexp(5)
            (-a2, q + a2*q^2 + (-a2 - 2)*q^3 - q^4 - a2*q^5 + O(q^6))

        """
        a_Q = self[Q]
        epsilon = self.character()
        eps_Q = [eps for eps in epsilon.decomposition() if eps.modulus() == Q][0]

        if not a_Q:
            raise ValueError("a_Q must be nonzero")

        f_star = self.twist(~eps_Q, level=self.level())
        if embedding is not None:
            a_Q = embedding(a_Q)
            eps_Q = eps_Q.change_ring(embedding)
        if eps_Q.is_trivial():
            g = -1
        else:
            # eps_Q is primitive of conductor d
            g = eps_Q.gauss_sum()
        return Q**(self.weight() - 2) * g / a_Q, f_star

    def _atkin_lehner_action_from_modsym(self, d, embedding=None):
        r"""
        Return the result of the Atkin-Lehner operator `W_Q` on
        ``self``, using a formula based on q-expansions.

        INPUT:

        - ``self`` -- a newform `f`

        - ``Q`` -- a prime power exactly dividing the level of ``self``

        - ``embedding`` -- (optional) embedding of the coefficient
          field of `f` into a field containing the relevant Gauss sums

        OUTPUT:

        A pair `(w, f^*)` where `f^*` is a :class:`Newform` and `w` is a scalar
        such that `W_Q f = w f^*`.  The parent of `w` is the codomain of
        ``embedding`` if specified, otherwise it is (a suitable extension of)
        the coefficient field of `f`.

        .. NOTE::
            
            This algorithm only works if the character of `f` is trivial at
            `Q`, so `f^* = f`. Nonetheless we return the pair `(w, f)` for
            consistency.

        EXAMPLES::

            sage: F = Newforms(Gamma1(15), 3, names='a')[2]
            sage: F._atkin_lehner_action_from_modsym(5)
            (-a2, q + a2*q^2 + (-a2 - 2)*q^3 - q^4 - a2*q^5 + O(q^6))
            sage: _ == F._atkin_lehner_action_from_qexp(5)
            True
        """
        if d.gcd(self.character().conductor()) != 1:
            raise ValueError("character must be trivial at d")
        X = self.modsym_eigenspace(sign=0)
        A = self.modular_symbols(sign=0).ambient()
        W = A.atkin_lehner_operator(d).matrix().base_extend(self.hecke_eigenvalue_field()).restrict(X)

        if not W.is_scalar():
            raise ArithmeticError("Something wrong: Atkin--Lehner matrix not scalar")

        w = W[0,0] / (self.character().primitive_character()(d))
        if embedding is not None:
            w = embedding(w)
        return w, self

    def atkin_lehner_action(self, d, embedding=None):
        """
        Return the result of the Atkin-Lehner operator `W_d` on
        ``self``.

        INPUT:

        - ``d`` -- a positive integer exactly dividing the level `N`
          of ``self``, i.e. `d` divides `N` and is coprime to `N/d`

        - ``embedding`` -- (optional) embedding of the base ring of
          ``self`` into another ring

        OUTPUT:

        A pair `(w, f^*)` where `f^*` is a :class:`Newform` and `w` is
        a scalar such that `W_d f = w f^*`.  This `w` is called the
        Atkin-Lehner pseudo-eigenvalue of `W_d` acting on `f`.

        The parent of `w` is the codomain of ``embedding`` if
        specified, otherwise it is (a suitable extension of) the
        coefficient field of `f`.

        ALGORITHM:

        The action is computed using the results of [Atkin-Li]_,
        Sections 1 and 2.

        EXAMPLES::

            sage: f = Newforms(Gamma1(30), 2, names='a')[1]
            sage: emb = f.base_ring().complex_embeddings()[0]
            sage: for d in divisors(30):
            ....:     print(f.atkin_lehner_action(d, embedding=emb))
            (1.00000000000000, q + a1*q^2 - a1*q^3 - q^4 + (a1 - 2)*q^5 + O(q^6))
            (-1.00000000000000*I, q + a1*q^2 - a1*q^3 - q^4 + (a1 - 2)*q^5 + O(q^6))
            (1.00000000000000*I, q + a1*q^2 - a1*q^3 - q^4 + (a1 - 2)*q^5 + O(q^6))
            (-0.894427190999916 + 0.447213595499958*I, q - a1*q^2 + a1*q^3 - q^4 + (-a1 - 2)*q^5 + O(q^6))
            (1.00000000000000, q + a1*q^2 - a1*q^3 - q^4 + (a1 - 2)*q^5 + O(q^6))
            (-0.447213595499958 - 0.894427190999916*I, q - a1*q^2 + a1*q^3 - q^4 + (-a1 - 2)*q^5 + O(q^6))
            (0.447213595499958 + 0.894427190999916*I, q - a1*q^2 + a1*q^3 - q^4 + (-a1 - 2)*q^5 + O(q^6))
            (-0.894427190999916 + 0.447213595499958*I, q - a1*q^2 + a1*q^3 - q^4 + (-a1 - 2)*q^5 + O(q^6))

        The above computation can also be done exactly:

            sage: K.<z> = CyclotomicField(20)                   # long time
            sage: g = Newforms(Gamma1(30), 2, K, names='a')[1]  # long time
            sage: for d in divisors(30):                        # long time
            ....:     print(g.atkin_lehner_action(d))           # long time
            (1, q - z^5*q^2 + z^5*q^3 - q^4 + (-z^5 - 2)*q^5 + O(q^6))
            (-z^5, q - z^5*q^2 + z^5*q^3 - q^4 + (-z^5 - 2)*q^5 + O(q^6))
            (z^5, q - z^5*q^2 + z^5*q^3 - q^4 + (-z^5 - 2)*q^5 + O(q^6))
            (2/5*z^7 + 4/5*z^6 - 1/5*z^5 - 4/5*z^4 + 2/5*z^3 - 2/5, q + z^5*q^2 - z^5*q^3 - q^4 + (z^5 - 2)*q^5 + O(q^6))
            (1, q - z^5*q^2 + z^5*q^3 - q^4 + (-z^5 - 2)*q^5 + O(q^6))
            (-4/5*z^7 + 2/5*z^6 + 2/5*z^5 - 2/5*z^4 - 4/5*z^3 - 1/5, q + z^5*q^2 - z^5*q^3 - q^4 + (z^5 - 2)*q^5 + O(q^6))
            (4/5*z^7 - 2/5*z^6 - 2/5*z^5 + 2/5*z^4 + 4/5*z^3 + 1/5, q + z^5*q^2 - z^5*q^3 - q^4 + (z^5 - 2)*q^5 + O(q^6))
            (2/5*z^7 + 4/5*z^6 - 1/5*z^5 - 4/5*z^4 + 2/5*z^3 - 2/5, q + z^5*q^2 - z^5*q^3 - q^4 + (z^5 - 2)*q^5 + O(q^6))

        We can compute the eigenvalue of `W_{p^e}` in certain cases
        where the `p`-th coefficient of `f` is zero:

            sage: f = Newforms(169, names='a')[0]; f
            q + a0*q^2 + 2*q^3 + q^4 - a0*q^5 + O(q^6)
            sage: f[13]
            0
            sage: f.atkin_lehner_eigenvalue(169)
            -1

        TESTS::

            sage: K.<a> = QuadraticField(1129)
            sage: f = Newforms(Gamma0(20), 8, base_ring=K)[2]; f
            q + (2*a - 10)*q^3 + 125*q^5 + O(q^6)
            sage: f.atkin_lehner_action(2)
            (-1, q + (2*a - 10)*q^3 + 125*q^5 + O(q^6))

            sage: f = Newforms(Gamma1(11), 2)[0]
            sage: f.atkin_lehner_action(2)
            Traceback (most recent call last):
            ...
            ValueError: d (= 2) does not divide the level (= 11)

        """
        # normalise d
        d = rings.ZZ(d)
        N = self.level()
        if not d.divides(N):
            raise ValueError('d (= {}) does not divide the level (= {})'.format(d, N))
        d = N // N.prime_to_m_part(d)

        if d == 1:
            w = self.base_ring().one()
            if embedding is not None:
                w = embedding(w)
            return w, self
        
        q, e = d.factor()[0]
        Q = q**e
        M = d // Q
        eps_Q = [eps for eps in self.character().decomposition() if eps.modulus() == Q][0]
        eps = eps_Q(M)
        if embedding is not None:
            eps = embedding(eps)
            
        eta0, g0 = self.atkin_lehner_action(M, embedding)
        if self[Q]:
            eta1, g1 = g0._atkin_lehner_action_from_qexp(Q, embedding)
        elif eps_Q.is_trivial():
            eta1, g1 = g0._atkin_lehner_action_from_modsym(Q, embedding)
        else:
            raise NotImplementedError("Unable to determine local constant at prime %s" % q)

        return eps * eta0 * eta1, g1

    def atkin_lehner_eigenvalue(self, d=None, embedding=None):
        r"""
        Return the eigenvalue of the Atkin-Lehner operator `W_d`
        acting on ``self``.

        INPUT:

        - ``d`` -- a positive integer exactly dividing the level `N`
          of ``self``, i.e. `d` divides `N` and is coprime to `N/d`
          (default: `d = N`)

        - ``embedding`` -- (optional) embedding of the base ring of
          ``self`` into another ring

        OUTPUT:

        The Atkin-Lehner eigenvalue of `W_d` on ``self``.  This is
        returned as an element of the codomain of ``embedding`` if
        specified, and in (a suitable extension of) the base field of
        ``self`` otherwise.

        If ``self`` is not an eigenform for `W_d`, a ``ValueError`` is
        raised.

        .. NOTE::

            Even though this method always returns `\pm 1`,
            specifiying ``embedding`` may be necessary to compute
            certain intermediate Gauss sums and square roots.

        EXAMPLES::

            sage: [x.atkin_lehner_eigenvalue() for x in ModularForms(53).newforms('a')]
            [1, -1]

            sage: f = Newforms(Gamma1(15), 3, names='a')[2]; f
            q + a2*q^2 + (-a2 - 2)*q^3 - q^4 - a2*q^5 + O(q^6)
            sage: f.atkin_lehner_eigenvalue(5)
            -a2

            sage: CuspForms(DirichletGroup(5).0, 5).newforms()[0].atkin_lehner_eigenvalue()
            Traceback (most recent call last):
            ...
            ValueError: q + (-zeta4 - 1)*q^2 + (6*zeta4 - 6)*q^3 - 14*zeta4*q^4 + (15*zeta4 + 20)*q^5 + O(q^6) is not an eigenform for W_5

        TESTS:

        Check that the bug reported at :trac:`18061` is fixed::

            sage: K.<i> = CyclotomicField(4)
            sage: f = Newforms(Gamma1(30), 2, K, names='a')[1]  # long time
            sage: f.atkin_lehner_eigenvalue()                   # long time
            Traceback (most recent call last):
            ...
            ValueError: q - i*q^2 + i*q^3 - q^4 + (-i - 2)*q^5 + O(q^6) is not an eigenform for W_30

        """
        if d is None:
            d = self.level()
        eta, g = self.atkin_lehner_action(d, embedding)
        if g != self:
            raise ValueError("%r is not an eigenform for W_%r" % (self, d))
        return eta

    def twist(self, chi, level=None, check=True):
        r"""
        Return the twist of the newform ``self`` by the Dirichlet
        character ``chi``.

        If ``self`` is a newform `f` with character `\epsilon` and
        `q`-expansion

        .. math::

            f(q) = \sum_{n=1}^\infty a_n q^n,

        then the twist by `\chi` is the unique newform `f\otimes\chi`
        with character `\epsilon\chi^2` and `q`-expansion

        .. math::

            (f\otimes\chi)(q) = \sum_{n=1}^\infty b_n q^n

        satisfying `b_n = \chi(n) a_n` for all but finitely many `n`.

        INPUT:

        - ``chi`` -- a Dirichlet character

        - ``level`` -- (optional) the level `N` of the twisted form.
          By default, the algorithm tries to compute `N` using
          [Atkin-Li]_, Theorem 3.1.

        - ``check`` -- (optional) boolean; if ``True`` (default),
          ensure that the coefficients `b_n` are correct for `n` up to
          the Sturm bound and coprime to the level of `f` and to the
          conductor of `\chi`.  This makes it less likely that a wrong
          result is returned if an incorrect ``level`` is specified.

        OUTPUT:

        The form `f\otimes\chi` as an element of the set of newforms
        for `\Gamma_1(N)` with character `\epsilon\chi^2`.

        EXAMPLES::

            sage: G = DirichletGroup(3, base_ring=QQ)
            sage: Delta = Newforms(SL2Z, 12)[0]; Delta
            q - 24*q^2 + 252*q^3 - 1472*q^4 + 4830*q^5 + O(q^6)
            sage: Delta.twist(G[0]) == Delta
            True
            sage: Delta.twist(G[1])  # long time (about 5 s)
            q + 24*q^2 - 1472*q^4 - 4830*q^5 + O(q^6)

            sage: M = CuspForms(Gamma1(13), 2)
            sage: f = M.newforms('a')[0]; f
            q + a0*q^2 + (-2*a0 - 4)*q^3 + (-a0 - 1)*q^4 + (2*a0 + 3)*q^5 + O(q^6)
            sage: f.twist(G[1])
            q - a0*q^2 + (-a0 - 1)*q^4 + (-2*a0 - 3)*q^5 + O(q^6)

            sage: f = Newforms(Gamma1(30), 2, names='a')[1]; f
            q + a1*q^2 - a1*q^3 - q^4 + (a1 - 2)*q^5 + O(q^6)
            sage: f.twist(f.character())
            Traceback (most recent call last):
            ...
            NotImplementedError: cannot calculate 5-primary part of the level of the twist of q + a1*q^2 - a1*q^3 - q^4 + (a1 - 2)*q^5 + O(q^6) by Dirichlet character modulo 5 of conductor 5 mapping 2 |--> -1
            sage: f.twist(f.character(), level=30)
            q - a1*q^2 + a1*q^3 - q^4 + (-a1 - 2)*q^5 + O(q^6)

        TESTS:

        We test that setting ``check=False`` can lead to wrong answers
        that are prevented by the default ``check=True``::

            sage: chi = DirichletGroup(1)[0]
            sage: Delta.twist(chi, level=3)  # long time
            Traceback (most recent call last):
            ...
            RuntimeError: twist of q - 24*q^2 + 252*q^3 - 1472*q^4 + 4830*q^5 + O(q^6) by Dirichlet character modulo 1 of conductor 1 is not a newform in Cuspidal subspace of dimension 3 of Modular Forms space of dimension 5 for Congruence Subgroup Gamma0(3) of weight 12 over Cyclotomic Field of order 1 and degree 1
            sage: Delta.twist(chi, level=3, check=False)  # long time
            q + 78*q^2 - 243*q^3 + 4036*q^4 - 5370*q^5 + O(q^6)

        AUTHORS:

        - Peter Bruin (April 2015)

        """
        from sage.modular.all import CuspForms
        coercion_model = get_coercion_model()
        R = coercion_model.common_parent(self.base_ring(), chi.base_ring())
        N = self.level()
        epsilon = self.character()
        chi = chi.primitive_character()
        if level is None:
            N_epsilon = epsilon.conductor()
            N_chi = chi.conductor()
            G = DirichletGroup(N_epsilon.lcm(N_chi), base_ring=R)
            epsilon_chi = G(epsilon) * G(chi)
            N_epsilon_chi = epsilon_chi.conductor()
            for q in N_chi.prime_divisors():
                # See [Atkin-Li], Theorem 3.1.
                alpha = N_epsilon.valuation(q)
                beta = N_chi.valuation(q)
                gamma = N.valuation(q)
                delta = max(alpha + beta, 2*beta, gamma)
                if delta == gamma and max(alpha + beta, 2*beta) < gamma:
                    continue
                if delta > gamma and N_epsilon_chi.valuation(q) == max(alpha, beta):
                    continue
                raise NotImplementedError('cannot calculate %s-primary part of the level of the twist of %s by %s'
                                          % (q, self, chi))
            level = lcm([N, N_epsilon * N_chi, N_chi**2])
        G = DirichletGroup(level, base_ring=R)
        S = CuspForms(G(epsilon) * G(chi)**2, self.weight(), base_ring=R)
        nf = S.newforms(names='a')
        L = N.lcm(level)
        p = rings.ZZ.one()
        while len(nf) > 1 or (check and len(nf) == 1 and p < S.sturm_bound()):
            p = p.next_prime()
            if not p.divides(L):
                nf = [f for f in nf if f[p] == chi(p) * self[p]]
        if len(nf) == 0:
            raise RuntimeError('twist of %s by %s is not a newform in %s' % (self, chi, S))
        return nf[0]


class ModularFormElement(ModularForm_abstract, element.HeckeModuleElement):
    def __init__(self, parent, x, check=True):
        r"""
        An element of a space of modular forms.

        INPUT:

        - ``parent`` - ModularForms (an ambient space of modular forms)

        - ``x`` - a vector on the basis for parent

        - ``check`` - if check is ``True``, check the types of the
          inputs.

        OUTPUT:

        - ``ModularFormElement`` - a modular form

        EXAMPLES::

            sage: M = ModularForms(Gamma0(11),2)
            sage: f = M.0
            sage: f.parent()
            Modular Forms space of dimension 2 for Congruence Subgroup Gamma0(11) of weight 2 over Rational Field
        """
        if not isinstance(parent, space.ModularFormsSpace):
            raise TypeError("First argument must be an ambient space of modular forms.")
        element.HeckeModuleElement.__init__(self, parent, x)

    def _compute_q_expansion(self, prec):
        """
        Computes the q-expansion of self to precision prec.

        EXAMPLES::

            sage: f = EllipticCurve('37a').modular_form()
            sage: f.q_expansion() ## indirect doctest
            q - 2*q^2 - 3*q^3 + 2*q^4 - 2*q^5 + O(q^6)

            sage: f._compute_q_expansion(10)
            q - 2*q^2 - 3*q^3 + 2*q^4 - 2*q^5 + 6*q^6 - q^7 + 6*q^9 + O(q^10)
        """
        return self.parent()._q_expansion(element = self.element(), prec=prec)

    def _add_(self, other):
        """
        Add self to other.

        EXAMPLES::

            sage: f = ModularForms(DirichletGroup(17).0^2,2).2
            sage: g = ModularForms(DirichletGroup(17).0^2,2).1
            sage: f
            q + (-zeta8^2 + 2)*q^2 + (zeta8 + 3)*q^3 + (-2*zeta8^2 + 3)*q^4 + (-zeta8 + 5)*q^5 + O(q^6)

            sage: g
            1 + (-14/73*zeta8^3 + 57/73*zeta8^2 + 13/73*zeta8 - 6/73)*q^2 + (-90/73*zeta8^3 + 64/73*zeta8^2 - 52/73*zeta8 + 24/73)*q^3 + (-81/73*zeta8^3 + 189/73*zeta8^2 - 3/73*zeta8 + 153/73)*q^4 + (72/73*zeta8^3 + 124/73*zeta8^2 + 100/73*zeta8 + 156/73)*q^5 + O(q^6)

            sage: f+g ## indirect doctest
            1 + q + (-14/73*zeta8^3 - 16/73*zeta8^2 + 13/73*zeta8 + 140/73)*q^2 + (-90/73*zeta8^3 + 64/73*zeta8^2 + 21/73*zeta8 + 243/73)*q^3 + (-81/73*zeta8^3 + 43/73*zeta8^2 - 3/73*zeta8 + 372/73)*q^4 + (72/73*zeta8^3 + 124/73*zeta8^2 + 27/73*zeta8 + 521/73)*q^5 + O(q^6)
        """
        return ModularFormElement(self.parent(), self.element() + other.element())

    def __mul__(self, other):
        r"""
        Calculate the product self * other.

        This tries to determine the
        characters of self and other, in order to avoid having to compute a
        (potentially very large) Gamma1 space. Note that this might lead to
        a modular form that is defined with respect to a larger subgroup than
        the factors are.

        An example with character::

            sage: f = ModularForms(DirichletGroup(3).0, 3).0
            sage: f * f
            1 + 108*q^2 + 144*q^3 + 2916*q^4 + 8640*q^5 + O(q^6)
            sage: (f*f).parent()
            Modular Forms space of dimension 3 for Congruence Subgroup Gamma0(3) of weight 6 over Rational Field
            sage: (f*f*f).parent()
            Modular Forms space of dimension 4, character [-1] and weight 9 over Rational Field

        An example where the character is computed on-the-fly::

            sage: f = ModularForms(Gamma1(3), 5).0
            sage: f*f
            1 - 180*q^2 - 480*q^3 + 8100*q^4 + 35712*q^5 + O(q^6)
            sage: (f*f).parent()
            Modular Forms space of dimension 4 for Congruence Subgroup Gamma0(3) of weight 10 over Rational Field

            sage: f = ModularForms(Gamma1(3), 7).0
            sage: f*f
            q^2 - 54*q^4 + 128*q^5 + O(q^6)
            sage: (f*f).parent()
            Modular Forms space of dimension 5 for Congruence Subgroup Gamma0(3) of weight 14 over Rational Field

        An example with no character::

            sage: f = ModularForms(Gamma1(5), 2).0
            sage: f*f
            1 + 120*q^3 - 240*q^4 + 480*q^5 + O(q^6)
            sage: (f*f).parent()
            Modular Forms space of dimension 5 for Congruence Subgroup Gamma1(5) of weight 4 over Rational Field

        TESTS:

        This shows that the issue at :trac:`7548` is fixed::

            sage: M = CuspForms(Gamma0(5*3^2), 2)
            sage: f = M.basis()[0]
            sage: 2*f
            2*q - 2*q^4 + O(q^6)
            sage: f*2
            2*q - 2*q^4 + O(q^6)
        """

        # boring case: scalar multiplication
        if not isinstance(other, ModularFormElement):
            return element.HeckeModuleElement.__mul__(self, other)

        # first ensure the levels are equal
        if self.level() != other.level():
            raise NotImplementedError("Cannot multiply forms of different levels")

        # find out about characters
        try:
            eps1 = self.character()
            verbose("character of left is %s" % eps1)
            eps2 = other.character()
            verbose("character of right is %s" % eps2)
            newchar = eps1 * eps2
            verbose("character of product is %s" % newchar)
        except (NotImplementedError, ValueError):
            newchar = None
            verbose("character of product not determined")

        # now do the math
        from constructor import ModularForms
        if newchar is not None:
            verbose("creating a parent with char")
            newparent = ModularForms(newchar, self.weight() + other.weight(), base_ring = newchar.base_ring())
            verbose("parent is %s" % newparent)
        else:
            newparent = ModularForms(self.group(), self.weight() + other.weight(), base_ring = rings.ZZ)
        m = newparent.sturm_bound()
        newqexp = self.qexp(m) * other.qexp(m)

        return newparent.base_extend(newqexp.base_ring())(newqexp)

    modform_lseries = deprecated_function_alias(16917,
            ModularForm_abstract.lseries)

    def atkin_lehner_eigenvalue(self, d=None, embedding=None):
        r"""
        Return the eigenvalue of the Atkin-Lehner operator `W_d`
        acting on ``self``.

        INPUT:

        - ``d`` -- a positive integer exactly dividing the level `N`
          of ``self``, i.e. `d` divides `N` and is coprime to `N/d`
          (default: `d = N`)

        - ``embedding`` -- ignored (but accepted for compatibility
          with :meth:`Newform.atkin_lehner_eigenvalue`)

        OUTPUT:

        The Atkin-Lehner eigenvalue of `W_d` on ``self``.  This is
        either `1` or `-1`.

        If ``self`` is not an eigenform for `W_d`, a ``ValueError`` is
        raised.

        EXAMPLES::

            sage: CuspForms(1, 30).0.atkin_lehner_eigenvalue()
            1
            sage: CuspForms(2, 8).0.atkin_lehner_eigenvalue()
            Traceback (most recent call last):
            ...
            NotImplementedError: Don't know how to compute Atkin-Lehner matrix acting on this space (try using a newform constructor instead)
        """
        if d is None:
            d = self.level()
        try:
            f = self.parent().atkin_lehner_operator(d)(self)
        except NotImplementedError:
            raise NotImplementedError("Don't know how to compute Atkin-Lehner matrix acting on this space" \
                + " (try using a newform constructor instead)")
        if f == self:
            return rings.QQ.one()
        elif f == -self:
            return rings.QQ(-1)
        else:
            raise ValueError("%r is not an eigenform for W_%r" % (self, d))

    def twist(self, chi, level=None):
        r"""
        Return the twist of the modular form ``self`` by the Dirichlet
        character ``chi``.

        If ``self`` is a modular form `f` with character `\epsilon`
        and `q`-expansion

        .. math::

            f(q) = \sum_{n=0}^\infty a_n q^n,

        then the twist by `\chi` is a modular form `f_\chi` with
        character `\epsilon\chi^2` and `q`-expansion

        .. math::

            f_\chi(q) = \sum_{n=0}^\infty \chi(n) a_n q^n.

        INPUT:

        - ``chi`` -- a Dirichlet character

        - ``level`` -- (optional) the level `N` of the twisted form.
          By default, the algorithm chooses some not necessarily
          minimal value for `N` using [Atkin-Li]_, Proposition 3.1,
          (See also [Koblitz]_, Proposition III.3.17, for a simpler
          but slightly weaker bound.)

        OUTPUT:

        The form `f_\chi` as an element of the space of modular forms
        for `\Gamma_1(N)` with character `\epsilon\chi^2`.

        EXAMPLES::

            sage: f = CuspForms(11, 2).0
            sage: f.parent()
            Cuspidal subspace of dimension 1 of Modular Forms space of dimension 2 for Congruence Subgroup Gamma0(11) of weight 2 over Rational Field
            sage: f.q_expansion(6)
            q - 2*q^2 - q^3 + 2*q^4 + q^5 + O(q^6)
            sage: eps = DirichletGroup(3).0
            sage: eps.parent()
            Group of Dirichlet characters of modulus 3 over Cyclotomic Field of order 2 and degree 1
            sage: f_eps = f.twist(eps)
            sage: f_eps.parent()
            Cuspidal subspace of dimension 9 of Modular Forms space of dimension 16 for Congruence Subgroup Gamma0(99) of weight 2 over Cyclotomic Field of order 2 and degree 1
            sage: f_eps.q_expansion(6)
            q + 2*q^2 + 2*q^4 - q^5 + O(q^6)

        Modular forms without character are supported::

            sage: M = ModularForms(Gamma1(5), 2)
            sage: f = M.gen(0); f
            1 + 60*q^3 - 120*q^4 + 240*q^5 + O(q^6)
            sage: chi = DirichletGroup(2)[0]
            sage: f.twist(chi)
            60*q^3 + 240*q^5 + O(q^6)

        The base field of the twisted form is extended if necessary::

            sage: E4 = ModularForms(1, 4).gen(0)
            sage: E4.parent()
            Modular Forms space of dimension 1 for Modular Group SL(2,Z) of weight 4 over Rational Field
            sage: chi = DirichletGroup(5)[1]
            sage: chi.base_ring()
            Cyclotomic Field of order 4 and degree 2
            sage: E4_chi = E4.twist(chi)
            sage: E4_chi.parent()
            Modular Forms space of dimension 10, character [-1] and weight 4 over Cyclotomic Field of order 4 and degree 2

        REFERENCES:

        .. [Atkin-Li] A. O. L. Atkin and Wen-Ch'ing Winnie Li, Twists
           of newforms and pseudo-eigenvalues of `W`-operators.
           Inventiones math. 48 (1978), 221-243.

        .. [Koblitz] Neal Koblitz, Introduction to Elliptic Curves and
           Modular Forms.  Springer GTM 97, 1993.

        AUTHORS:

        - \L. J. P. Kilford (2009-08-28)

        - Peter Bruin (2015-03-30)

        """
        from sage.modular.all import CuspForms, ModularForms
        from sage.rings.all import PowerSeriesRing
        coercion_model = get_coercion_model()
        R = coercion_model.common_parent(self.base_ring(), chi.base_ring())
        N = self.level()
        Q = chi.modulus()
        try:
            epsilon = self.character()
        except ValueError:
            epsilon = None
        constructor = CuspForms if self.is_cuspidal() else ModularForms
        if epsilon is not None:
            if level is None:
                # See [Atkin-Li], Proposition 3.1.
                level = lcm([N, epsilon.conductor() * Q, Q**2])
            G = DirichletGroup(level, base_ring=R)
            M = constructor(G(epsilon) * G(chi)**2, self.weight(), base_ring=R)
        else:
            from sage.modular.arithgroup.all import Gamma1
            if level is None:
                # See [Atkin-Li], Proposition 3.1.
                level = lcm([N, Q]) * Q
            M = constructor(Gamma1(level), self.weight(), base_ring=R)
        bound = M.sturm_bound() + 1
        S = PowerSeriesRing(R, 'q')
        f_twist = S([self[i] * chi(i) for i in xrange(bound)], prec=bound)
        return M(f_twist)


class ModularFormElement_elliptic_curve(ModularFormElement):
    r"""
    A modular form attached to an elliptic curve over `\QQ`.
    """
    def __init__(self, parent, E):
        """
        Modular form attached to an elliptic curve as an element
        of a space of modular forms.

        EXAMPLES::

            sage: E = EllipticCurve('5077a')
            sage: f = E.modular_form()
            sage: f
            q - 2*q^2 - 3*q^3 + 2*q^4 - 4*q^5 + O(q^6)
            sage: f.q_expansion(10)
            q - 2*q^2 - 3*q^3 + 2*q^4 - 4*q^5 + 6*q^6 - 4*q^7 + 6*q^9 + O(q^10)
            sage: f.parent()
            Modular Forms space of dimension 423 for Congruence Subgroup Gamma0(5077) of weight 2 over Rational Field

            sage: E = EllipticCurve('37a')
            sage: f = E.modular_form() ; f
            q - 2*q^2 - 3*q^3 + 2*q^4 - 2*q^5 + O(q^6)
            sage: f == loads(dumps(f))
            True
        """
        ModularFormElement.__init__(self, parent, None)
##                                    parent.find_in_space( E.q_expansion(parent.hecke_bound()) ))
        self.__E = E


    def elliptic_curve(self):
        """
        Return elliptic curve associated to self.

        EXAMPLES::

            sage: E = EllipticCurve('11a')
            sage: f = E.modular_form()
            sage: f.elliptic_curve()
            Elliptic Curve defined by y^2 + y = x^3 - x^2 - 10*x - 20 over Rational Field
            sage: f.elliptic_curve() is E
            True
        """
        return self.__E

    def _compute_element(self):
        """
        Compute self as a linear combination of the basis elements
        of parent.

        EXAMPLES::

            sage: EllipticCurve('11a1').modular_form()._compute_element()
            (1, 0)
            sage: EllipticCurve('389a1').modular_form()._compute_element()
            (1, -2, -2, 2, -3, 4, -5, 0, 1, 6, -4, -4, -3, 10, 6, -4, -6, -2, 5, -6, 10, 8, -4, 0, 4, 6, 4, -10, -6, -12, 4, 8, 0)
        """
        M = self.parent()
        S = M.cuspidal_subspace()
##        return S.find_in_space( self.__E.q_expansion( S.q_expansion_basis()[0].prec() ) ) + [0] * ( M.dimension() - S.dimension() )
        return vector(S.find_in_space( self.__E.q_expansion( S.sturm_bound() ) ) + [0] * ( M.dimension() - S.dimension() ))

    def _compute_q_expansion(self, prec):
        r"""
        The `q`-expansion of the modular form to precision `O(q^\text{prec})`.
        This function takes one argument, which is the integer prec.

        EXAMPLES::

            sage: E = EllipticCurve('11a') ; f = E.modular_form()
            sage: f._compute_q_expansion(10)
            q - 2*q^2 - q^3 + 2*q^4 + q^5 + 2*q^6 - 2*q^7 - 2*q^9 + O(q^10)

            sage: f._compute_q_expansion(30)
            q - 2*q^2 - q^3 + 2*q^4 + q^5 + 2*q^6 - 2*q^7 - 2*q^9 - 2*q^10 + q^11 - 2*q^12 + 4*q^13 + 4*q^14 - q^15 - 4*q^16 - 2*q^17 + 4*q^18 + 2*q^20 + 2*q^21 - 2*q^22 - q^23 - 4*q^25 - 8*q^26 + 5*q^27 - 4*q^28 + O(q^30)

            sage: f._compute_q_expansion(10)
            q - 2*q^2 - q^3 + 2*q^4 + q^5 + 2*q^6 - 2*q^7 - 2*q^9 + O(q^10)
        """
        return self.__E.q_expansion(prec)

    def atkin_lehner_eigenvalue(self, d=None, embedding=None):
        r"""
        Return the eigenvalue of the Atkin-Lehner operator `W_d`
        acting on ``self``.

        INPUT:

        - ``d`` -- a positive integer exactly dividing the level `N`
          of ``self``, i.e. `d` divides `N` and is coprime to `N/d`
          (default: `d = N`)

        - ``embedding`` -- ignored (but accepted for compatibility
          with :meth:`Newform.atkin_lehner_eigenvalue`)

        OUTPUT:

        The Atkin-Lehner eigenvalue of `W_d` on ``self``.  This is
        either `1` or `-1`.

        If ``self`` is not an eigenform for `W_d`, a ``ValueError`` is
        raised.

        EXAMPLES::

            sage: EllipticCurve('57a1').newform().atkin_lehner_eigenvalue()
            1
            sage: EllipticCurve('57b1').newform().atkin_lehner_eigenvalue()
            -1
            sage: EllipticCurve('57b1').newform().atkin_lehner_eigenvalue(19)
            1
        """
        if d is None:
            d = self.level()
        if d == self.level():
            return -self.__E.root_number()
        else:
            # The space of modular symbols attached to E is
            # one-dimensional.
            return self.__E.modular_symbol_space().atkin_lehner_operator(d).matrix()[0,0]


class EisensteinSeries(ModularFormElement):
    """
    An Eisenstein series.

    EXAMPLES::

        sage: E = EisensteinForms(1,12)
        sage: E.eisenstein_series()
        [
        691/65520 + q + 2049*q^2 + 177148*q^3 + 4196353*q^4 + 48828126*q^5 + O(q^6)
        ]
        sage: E = EisensteinForms(11,2)
        sage: E.eisenstein_series()
        [
        5/12 + q + 3*q^2 + 4*q^3 + 7*q^4 + 6*q^5 + O(q^6)
        ]
        sage: E = EisensteinForms(Gamma1(7),2)
        sage: E.set_precision(4)
        sage: E.eisenstein_series()
        [
        1/4 + q + 3*q^2 + 4*q^3 + O(q^4),
        1/7*zeta6 - 3/7 + q + (-2*zeta6 + 1)*q^2 + (3*zeta6 - 2)*q^3 + O(q^4),
        q + (-zeta6 + 2)*q^2 + (zeta6 + 2)*q^3 + O(q^4),
        -1/7*zeta6 - 2/7 + q + (2*zeta6 - 1)*q^2 + (-3*zeta6 + 1)*q^3 + O(q^4),
        q + (zeta6 + 1)*q^2 + (-zeta6 + 3)*q^3 + O(q^4)
        ]
    """
    def __init__(self, parent, vector, t, chi, psi):
        """
        An Eisenstein series.

        EXAMPLES::

            sage: E = EisensteinForms(1,12) ## indirect doctest
            sage: E.eisenstein_series()
            [
            691/65520 + q + 2049*q^2 + 177148*q^3 + 4196353*q^4 + 48828126*q^5 + O(q^6)
            ]
            sage: E = EisensteinForms(11,2)
            sage: E.eisenstein_series()
            [
            5/12 + q + 3*q^2 + 4*q^3 + 7*q^4 + 6*q^5 + O(q^6)
            ]
            sage: E = EisensteinForms(Gamma1(7),2)
            sage: E.set_precision(4)
            sage: E.eisenstein_series()
            [
            1/4 + q + 3*q^2 + 4*q^3 + O(q^4),
            1/7*zeta6 - 3/7 + q + (-2*zeta6 + 1)*q^2 + (3*zeta6 - 2)*q^3 + O(q^4),
            q + (-zeta6 + 2)*q^2 + (zeta6 + 2)*q^3 + O(q^4),
            -1/7*zeta6 - 2/7 + q + (2*zeta6 - 1)*q^2 + (-3*zeta6 + 1)*q^3 + O(q^4),
            q + (zeta6 + 1)*q^2 + (-zeta6 + 3)*q^3 + O(q^4)
            ]
        """
        N = parent.level()
        K = parent.base_ring()
        if chi.parent().modulus() != N or psi.parent().modulus() != N:
            raise ArithmeticError("Incompatible moduli")
        if chi.parent().base_ring() != K or psi.parent().base_ring() != K:
            raise ArithmeticError("Incompatible base rings")
        t = int(t)
        #if not isinstance(t, int): raise TypeError, "weight must be an int"
        if parent.weight() == 2 and chi.is_trivial() \
               and psi.is_trivial() and t==1:
            raise ArithmeticError("If chi and psi are trivial and k=2, then t must be >1.")
        ModularFormElement.__init__(self, parent, vector)
        self.__chi = chi
        self.__psi = psi
        self.__t   = t

    def _compute_q_expansion(self, prec=None):
        """
        Compute the q-expansion of self to precision prec.

        EXAMPLES::

            sage: EisensteinForms(11,2).eisenstein_series()[0]._compute_q_expansion(10)
            5/12 + q + 3*q^2 + 4*q^3 + 7*q^4 + 6*q^5 + 12*q^6 + 8*q^7 + 15*q^8 + 13*q^9 + O(q^10)
        """
        if prec is None:
            prec = self.parent().prec()
        F = self._compute(range(prec))
        R = self.parent()._q_expansion_ring()
        return R(F, prec)

    def _compute(self, X):
        r"""
        Compute the coefficients of `q^n` of the power series of self,
        for `n` in the list `X`.  The results are not cached.  (Use
        coefficients for cached results).

        EXAMPLES::

            sage: e = DirichletGroup(11).gen()
            sage: f = EisensteinForms(e, 3).eisenstein_series()[0]
            sage: f._compute([3,4,5])
            [-9*zeta10^3 + 1,
             16*zeta10^2 + 4*zeta10 + 1,
             25*zeta10^3 - 25*zeta10^2 + 25*zeta10 - 24]

        """
        if self.weight() == 2 and (self.__chi.is_trivial() and self.__psi.is_trivial()):
            return self.__compute_weight2_trivial_character(X)
        else: # general case
            return self.__compute_general_case(X)

    def __compute_weight2_trivial_character(self, X):
        r"""
        Compute coefficients for self an Eisenstein series of the form
        `E_2 - t*E_2(q^t)`. Computes `a_n` for each `n \in X`.

        EXAMPLES::

            sage: EisensteinForms(14,2).eisenstein_series()[0]._EisensteinSeries__compute_weight2_trivial_character([0])
            [1/24]
            sage: EisensteinForms(14,2).eisenstein_series()[0]._EisensteinSeries__compute_weight2_trivial_character([0,4,11,38])
            [1/24, 1, 12, 20]
        """
        F = self.base_ring()
        v = []
        t = self.__t
        for n in X:
            if n < 0:
                pass
            elif n == 0:
                v.append(F(t-1)/F(24))
            else:
                an = rings.sigma(n,1)
                if n%t==0:
                    an -= t*rings.sigma(n/t,1)
                v.append(an)
        return v

    def __compute_general_case(self, X):
        """
        Returns the list coefficients of `q^n` of the power series of self,
        for `n` in the list `X`.  The results are not cached.  (Use
        coefficients for cached results).

        General case (except weight 2, trivial character, where this
        is wrong!)  `\chi` is a primitive character of conductor `L`
        `\psi` is a primitive character of conductor `M` We have
        `MLt \mid N`, and

        .. math::

          E_k(chi,psi,t) =
           c_0 + sum_{m \geq 1}[sum_{n|m} psi(n) * chi(m/n) * n^(k-1)] q^{mt},

        with `c_0=0` if `L>1`, and `c_0=L(1-k,psi)/2` if `L=1` (that
        second `L` is an `L`-function `L`).

        EXAMPLES::

            sage: e = DirichletGroup(11).gen()
            sage: f = EisensteinForms(e, 3).eisenstein_series()[0]
            sage: f._EisensteinSeries__compute_general_case([1])
            [1]
            sage: f._EisensteinSeries__compute_general_case([2])
            [4*zeta10 + 1]
            sage: f._EisensteinSeries__compute_general_case([0,1,2])
            [15/11*zeta10^3 - 9/11*zeta10^2 - 26/11*zeta10 - 10/11, 1, 4*zeta10 + 1]
        """
        c0, chi, psi, K, n, t, L, M = self.__defining_parameters()
        zero = K.zero()
        k = self.weight()
        v = []
        for i in X:
            if i == 0:
                v.append(c0)
                continue
            if i % t != 0:
                v.append(zero)
            else:
                m = i // t
                v.append(sum([psi(d) * chi(m / d) * d ** (k - 1)
                              for d in rings.divisors(m)]))
        return v

    def __defining_parameters(self):
        r"""
        Return defining parameters for ``self``.

        EXAMPLES::

            sage: EisensteinForms(11,2).eisenstein_series()[0]._EisensteinSeries__defining_parameters()
            (-1/24, Dirichlet character modulo 1 of conductor 1, Dirichlet character modulo 1 of conductor 1, Rational Field, 2, 11, 1, 1)
        """
        try:
            return self.__defining_params
        except AttributeError:
            chi = self.__chi.primitive_character()
            psi = self.__psi.primitive_character()
            k = self.weight()
            t = self.__t
            L = chi.conductor()
            M = psi.conductor()
            K = chi.base_ring()
            n = K.zeta_order()
            if L == 1:
                c0 = K(-psi.bernoulli(k))/K(2*k)
            else:
                c0 = K(0)
            self.__defining_params = (c0, chi, psi, K, n, t, L, M)
        return self.__defining_params

    def chi(self):
        """
        Return the parameter chi associated to self.

        EXAMPLES::

            sage: EisensteinForms(DirichletGroup(17).0,99).eisenstein_series()[1].chi()
            Dirichlet character modulo 17 of conductor 17 mapping 3 |--> zeta16
        """
        return self.__chi

    def psi(self):
        """
        Return the parameter psi associated to self.

        EXAMPLES::

            sage: EisensteinForms(DirichletGroup(17).0,99).eisenstein_series()[1].psi()
             Dirichlet character modulo 17 of conductor 1 mapping 3 |--> 1
        """
        return self.__psi

    def t(self):
        """
        Return the parameter t associated to self.

        EXAMPLES::

            sage: EisensteinForms(DirichletGroup(17).0,99).eisenstein_series()[1].t()
            1
        """
        return self.__t

    def parameters(self):
        """
        Return chi, psi, and t, which are the defining parameters of self.

        EXAMPLES::

            sage: EisensteinForms(DirichletGroup(17).0,99).eisenstein_series()[1].parameters()
            (Dirichlet character modulo 17 of conductor 17 mapping 3 |--> zeta16, Dirichlet character modulo 17 of conductor 1 mapping 3 |--> 1, 1)
        """
        return self.__chi, self.__psi, self.__t

    def L(self):
        """
        Return the conductor of self.chi().

        EXAMPLES::

            sage: EisensteinForms(DirichletGroup(17).0,99).eisenstein_series()[1].L()
            17
        """
        return self.__chi.conductor()

    def M(self):
        """
        Return the conductor of self.psi().

        EXAMPLES::

            sage: EisensteinForms(DirichletGroup(17).0,99).eisenstein_series()[1].M()
            1
        """
        return self.__psi.conductor()

    def character(self):
        """
        Return the character associated to self.

        EXAMPLES::

            sage: EisensteinForms(DirichletGroup(17).0,99).eisenstein_series()[1].character()
            Dirichlet character modulo 17 of conductor 17 mapping 3 |--> zeta16

            sage: chi = DirichletGroup(7)[4]
            sage: E = EisensteinForms(chi).eisenstein_series() ; E
            [
            -1/7*zeta6 - 2/7 + q + (2*zeta6 - 1)*q^2 + (-3*zeta6 + 1)*q^3 + (-2*zeta6 - 1)*q^4 + (5*zeta6 - 4)*q^5 + O(q^6),
            q + (zeta6 + 1)*q^2 + (-zeta6 + 3)*q^3 + (zeta6 + 2)*q^4 + (zeta6 + 4)*q^5 + O(q^6)
            ]
            sage: E[0].character() == chi
            True
            sage: E[1].character() == chi
            True

        TESTS::

            sage: [ [ f.character() == chi for f in EisensteinForms(chi).eisenstein_series() ] for chi in DirichletGroup(17) ]
            [[True], [], [True, True], [], [True, True], [], [True, True], [], [True, True], [], [True, True], [], [True, True], [], [True, True], []]

            sage: [ [ f.character() == chi for f in EisensteinForms(chi).eisenstein_series() ] for chi in DirichletGroup(16) ]
            [[True, True, True, True, True], [], [True, True], [], [True, True, True, True], [], [True, True], []]
        """
        try:
            return self.__character
        except AttributeError:
            self.__character = self.__chi * self.__psi
        return self.__character

    def new_level(self):
        """
        Return level at which self is new.

        EXAMPLES::

            sage: EisensteinForms(DirichletGroup(17).0,99).eisenstein_series()[1].level()
            17
            sage: EisensteinForms(DirichletGroup(17).0,99).eisenstein_series()[1].new_level()
            17
            sage: [ [x.level(), x.new_level()] for x in EisensteinForms(DirichletGroup(60).0^2,2).eisenstein_series() ]
            [[60, 2], [60, 3], [60, 2], [60, 5], [60, 2], [60, 2], [60, 2], [60, 3], [60, 2], [60, 2], [60, 2]]
        """
        if self.__chi.is_trivial() and self.__psi.is_trivial() and self.weight() == 2:
            return rings.factor(self.__t)[0][0]
        return self.L()*self.M()


<|MERGE_RESOLUTION|>--- conflicted
+++ resolved
@@ -821,13 +821,7 @@
             invb = 1/b
             coeffs = (invb*c for c in coeffs)
 
-<<<<<<< HEAD
-        s = 'coeff = %s;'% map(emb, coeffs)
-=======
-        # compute the requested embedding
-        emb = self.base_ring().embeddings(rings.ComplexField(prec))[conjugate]
         s = 'coeff = %s;' % [emb(_) for _ in coeffs]
->>>>>>> 336ae6ca
         L.init_coeffs('coeff[k+1]',pari_precode = s,
                       max_imaginary_part=max_imaginary_part,
                       max_asymp_coeffs=max_asymp_coeffs)
