--- conflicted
+++ resolved
@@ -532,7 +532,6 @@
             base_ring = py_scalar_parent(P)
             convert = convert or P is not base_ring
         else:
-<<<<<<< HEAD
             base_ring = P
 
         if not got_Vrep and base_ring not in Fields():
@@ -551,32 +550,6 @@
 
     # Add the origin if necessary
     if got_Vrep and len(vertices)==0:
-=======
-            try:
-                for v in values:
-                    ZZ(v)
-                if got_Vrep:
-                    base_ring = ZZ
-                else:
-                    base_ring = QQ
-                convert = True
-            except (TypeError, ValueError):
-                from sage.structure.sequence import Sequence
-                values = Sequence(values)
-                common_ring = values.universe()
-                if QQ.has_coerce_map_from(common_ring):
-                    base_ring = QQ
-                    convert = True
-                elif common_ring is RR:   # DWIM: replace with RDF
-                    base_ring = RDF
-                    convert = True
-                else:
-                    base_ring = common_ring
-                    convert = True
-
-    # Add the origin if necesarry
-    if got_Vrep and len(vertices) == 0:
->>>>>>> 0ff050f2
         vertices = [ [0]*ambient_dim ]
 
     # Specific backends can override the base_ring
