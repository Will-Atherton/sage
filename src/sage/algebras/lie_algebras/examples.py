--- conflicted
+++ resolved
@@ -30,14 +30,9 @@
 #                  http://www.gnu.org/licenses/
 #*****************************************************************************
 
-<<<<<<< HEAD
-from sage.algebras.lie_algebras.virasoro import VirasoroAlgebra # this is used, just not in this file
-=======
 from sage.algebras.lie_algebras.virasoro import VirasoroAlgebra
 from sage.algebras.lie_algebras.onsager import OnsagerAlgebra
->>>>>>> 309a7012
 from sage.algebras.lie_algebras.affine_lie_algebra import AffineLieAlgebra as Affine
-
 
 def three_dimensional(R, a, b, c, d, names=['X', 'Y', 'Z']):
     r"""
