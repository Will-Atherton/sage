--- conflicted
+++ resolved
@@ -8,13 +8,10 @@
 - :class:`linear_code.LinearCodeSyndromeDecoder <sage.coding.linear_code.LinearCodeSyndromeDecoder>`
 - :class:`linear_code.LinearCodeNearestNeighborDecoder <sage.coding.linear_code.LinearCodeNearestNeighborDecoder>`
 
-<<<<<<< HEAD
 **Subfield subcode decoder**
 - :class:`subfield_subcode.SubfieldSubcodeOriginalCodeDecoder <sage.coding.subf
 ield_subcode.SubfieldSubcodeOriginalCodeDecoder>`
 
-=======
->>>>>>> 79944110
 **Generalized Reed-Solomon code decoders**
 
 - :class:`grs.GRSBerlekampWelchDecoder <sage.coding.grs.GRSBerlekampWelchDecoder>`
@@ -56,14 +53,15 @@
 #                  http://www.gnu.org/licenses/
 #*****************************************************************************
 
-from .linear_code import (LinearCodeSyndromeDecoder, LinearCodeNearestNeighborDecoder)
-from .punctured_code import PuncturedCodeOriginalCodeDecoder
+from .linear_code import (LinearCodeSyndromeDecoder,
+                          LinearCodeNearestNeighborDecoder)
+from .bch import BCHUnderlyingGRSDecoder
+from .cyclic_code import CyclicCodeSurroundingBCHDecoder
 from .grs import (GRSBerlekampWelchDecoder,
-                 GRSGaoDecoder,
-                 GRSKeyEquationSyndromeDecoder,
-                 GRSErrorErasureDecoder)
+                  GRSGaoDecoder,
+                  GRSKeyEquationSyndromeDecoder,
+                  GRSErrorErasureDecoder)
 from .guruswami_sudan.gs_decoder import GRSGuruswamiSudanDecoder
 from .extended_code import ExtendedCodeOriginalCodeDecoder
-from .subfield_subcode import SubfieldSubcodeOriginalCodeDecoder
-from .bch import BCHUnderlyingGRSDecoder
-from .cyclic_code import CyclicCodeSurroundingBCHDecoder+from .punctured_code import PuncturedCodeOriginalCodeDecoder
+from .subfield_subcode import SubfieldSubcodeOriginalCodeDecoder