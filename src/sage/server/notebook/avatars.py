--- conflicted
+++ resolved
@@ -40,53 +40,9 @@
     implements(checkers.ICredentialsChecker)
     credentialInterfaces = (credentials.IUsernamePassword,)
 
-<<<<<<< HEAD
-=======
-    def __init__(self, passwords):
-        "passwords: a dict-like object mapping usernames to passwords"
-        self.passwords = passwords
 
-    def requestAvatarId(self, credentials):
-        username = credentials.username
-        if self.passwords.has_key(username):
-            password = self.passwords[username]
-            if crypt.crypt(credentials.password, SALT) == password:
-                return defer.succeed(username)
-            else:
-                return defer.succeed(FailedLogin(
-                                        username,failure_type='password'))
-        else:
-            return defer.succeed(FailedLogin(username, failure_type = 'user'))
 
-class PasswordFileChecker(PasswordDictChecker):
-    implements(checkers.ICredentialsChecker)
-    credentialInterfaces = (credentials.IUsernamePassword,)
 
-    def __init__(self, password_file):
-        """
-        INPUT:
-        password_file - file that contains passwords
-        """
-
-        self.password_file = password_file
-        self.load_passwords()
-
-    def load_passwords(self):
-        passwords = {}
-        if not os.path.exists(self.password_file):
-            open(self.password_file,'w').close()
-            self.add_first_admin()
-        f = open(self.password_file).readlines()
-        if len(f) == 0:
-            self.add_first_admin()
-        for line in f:
-            username, password, email, account_type = line.split(':')
-            password = password.strip()
-            passwords[username] = password
-
-        self.passwords = passwords
-
->>>>>>> f36c0bc5
     def add_user(self, username, password, email, account_type='user'):
         self.check_username(username)
         U = twist.notebook.add_user(username, crypt.crypt(password, SALT), email, account_type)
@@ -128,10 +84,10 @@
             if crypt.crypt(credentials.password, SALT) == password:
                 return defer.succeed(username)
             else:
-                return defer.succeed(checkers.ANONYMOUS)
+                return defer.succeed(FailedLogin(
+                             username,failure_type='password'))
         else:
-            return defer.succeed(FailedLogin(username))
-
+            return defer.succeed(FailedLogin(username, failure_type = 'user'))
 
 
 class LoginSystem(object):
